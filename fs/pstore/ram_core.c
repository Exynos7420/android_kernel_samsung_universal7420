/*
 * Copyright (C) 2012 Google, Inc.
 *
 * This software is licensed under the terms of the GNU General Public
 * License version 2, as published by the Free Software Foundation, and
 * may be copied, distributed, and modified under those terms.
 *
 * This program is distributed in the hope that it will be useful,
 * but WITHOUT ANY WARRANTY; without even the implied warranty of
 * MERCHANTABILITY or FITNESS FOR A PARTICULAR PURPOSE.  See the
 * GNU General Public License for more details.
 *
 */

#define pr_fmt(fmt) "persistent_ram: " fmt

#include <linux/device.h>
#include <linux/err.h>
#include <linux/errno.h>
#include <linux/kernel.h>
#include <linux/init.h>
#include <linux/io.h>
#include <linux/list.h>
#include <linux/memblock.h>
#include <linux/rslib.h>
#include <linux/slab.h>
#include <linux/vmalloc.h>
#include <linux/pstore_ram.h>
#include <asm/page.h>

struct persistent_ram_buffer {
	uint32_t    sig;
	atomic_t    start;
	atomic_t    size;
	uint8_t     data[0];
};

#define PERSISTENT_RAM_SIG (0x43474244) /* DBGC */

static inline size_t buffer_size(struct persistent_ram_zone *prz)
{
	return atomic_read(&prz->buffer->size);
}

static inline size_t buffer_start(struct persistent_ram_zone *prz)
{
	return atomic_read(&prz->buffer->start);
}

/* increase and wrap the start pointer, returning the old value */
static size_t buffer_start_add_atomic(struct persistent_ram_zone *prz, size_t a)
{
	int old;
	int new;

	do {
		old = atomic_read(&prz->buffer->start);
		new = old + a;
		while (unlikely(new >= prz->buffer_size))
			new -= prz->buffer_size;
	} while (atomic_cmpxchg(&prz->buffer->start, old, new) != old);

	return old;
}

/* increase the size counter until it hits the max size */
static void buffer_size_add_atomic(struct persistent_ram_zone *prz, size_t a)
{
	size_t old;
	size_t new;

	if (atomic_read(&prz->buffer->size) == prz->buffer_size)
		return;

	do {
		old = atomic_read(&prz->buffer->size);
		new = old + a;
		if (new > prz->buffer_size)
			new = prz->buffer_size;
	} while (atomic_cmpxchg(&prz->buffer->size, old, new) != old);
}

static DEFINE_RAW_SPINLOCK(buffer_lock);

/* increase and wrap the start pointer, returning the old value */
static size_t buffer_start_add_locked(struct persistent_ram_zone *prz, size_t a)
{
	int old;
	int new;
	unsigned long flags;

	raw_spin_lock_irqsave(&buffer_lock, flags);

	old = atomic_read(&prz->buffer->start);
	new = old + a;
<<<<<<< HEAD
	while (unlikely(new >= prz->buffer_size))
=======
	while (unlikely(new > prz->buffer_size))
>>>>>>> c9cc129b
		new -= prz->buffer_size;
	atomic_set(&prz->buffer->start, new);

	raw_spin_unlock_irqrestore(&buffer_lock, flags);

	return old;
}

/* increase the size counter until it hits the max size */
static void buffer_size_add_locked(struct persistent_ram_zone *prz, size_t a)
{
	size_t old;
	size_t new;
	unsigned long flags;

	raw_spin_lock_irqsave(&buffer_lock, flags);

	old = atomic_read(&prz->buffer->size);
	if (old == prz->buffer_size)
		goto exit;

	new = old + a;
	if (new > prz->buffer_size)
		new = prz->buffer_size;
	atomic_set(&prz->buffer->size, new);

exit:
	raw_spin_unlock_irqrestore(&buffer_lock, flags);
}

static size_t (*buffer_start_add)(struct persistent_ram_zone *, size_t) = buffer_start_add_atomic;
static void (*buffer_size_add)(struct persistent_ram_zone *, size_t) = buffer_size_add_atomic;

static void notrace persistent_ram_encode_rs8(struct persistent_ram_zone *prz,
	uint8_t *data, size_t len, uint8_t *ecc)
{
	int i;
	uint16_t par[prz->ecc_info.ecc_size];

	/* Initialize the parity buffer */
	memset(par, 0, sizeof(par));
	encode_rs8(prz->rs_decoder, data, len, par, 0);
	for (i = 0; i < prz->ecc_info.ecc_size; i++)
		ecc[i] = par[i];
}

static int persistent_ram_decode_rs8(struct persistent_ram_zone *prz,
	void *data, size_t len, uint8_t *ecc)
{
	int i;
	uint16_t par[prz->ecc_info.ecc_size];

	for (i = 0; i < prz->ecc_info.ecc_size; i++)
		par[i] = ecc[i];
	return decode_rs8(prz->rs_decoder, data, par, len,
				NULL, 0, NULL, 0, NULL);
}

static void notrace persistent_ram_update_ecc(struct persistent_ram_zone *prz,
	unsigned int start, unsigned int count)
{
	struct persistent_ram_buffer *buffer = prz->buffer;
	uint8_t *buffer_end = buffer->data + prz->buffer_size;
	uint8_t *block;
	uint8_t *par;
	int ecc_block_size = prz->ecc_info.block_size;
	int ecc_size = prz->ecc_info.ecc_size;
	int size = ecc_block_size;

	if (!ecc_size)
		return;

	block = buffer->data + (start & ~(ecc_block_size - 1));
	par = prz->par_buffer + (start / ecc_block_size) * ecc_size;

	do {
		if (block + ecc_block_size > buffer_end)
			size = buffer_end - block;
		persistent_ram_encode_rs8(prz, block, size, par);
		block += ecc_block_size;
		par += ecc_size;
	} while (block < buffer->data + start + count);
}

static void persistent_ram_update_header_ecc(struct persistent_ram_zone *prz)
{
	struct persistent_ram_buffer *buffer = prz->buffer;

	if (!prz->ecc_info.ecc_size)
		return;

	persistent_ram_encode_rs8(prz, (uint8_t *)buffer, sizeof(*buffer),
				  prz->par_header);
}

static void persistent_ram_ecc_old(struct persistent_ram_zone *prz)
{
	struct persistent_ram_buffer *buffer = prz->buffer;
	uint8_t *block;
	uint8_t *par;

	if (!prz->ecc_info.ecc_size)
		return;

	block = buffer->data;
	par = prz->par_buffer;
	while (block < buffer->data + buffer_size(prz)) {
		int numerr;
		int size = prz->ecc_info.block_size;
		if (block + size > buffer->data + prz->buffer_size)
			size = buffer->data + prz->buffer_size - block;
		numerr = persistent_ram_decode_rs8(prz, block, size, par);
		if (numerr > 0) {
			pr_devel("error in block %p, %d\n", block, numerr);
			prz->corrected_bytes += numerr;
		} else if (numerr < 0) {
			pr_devel("uncorrectable error in block %p\n", block);
			prz->bad_blocks++;
		}
		block += prz->ecc_info.block_size;
		par += prz->ecc_info.ecc_size;
	}
}

static int persistent_ram_init_ecc(struct persistent_ram_zone *prz,
				   struct persistent_ram_ecc_info *ecc_info)
{
	int numerr;
	struct persistent_ram_buffer *buffer = prz->buffer;
	int ecc_blocks;
	size_t ecc_total;

	if (!ecc_info || !ecc_info->ecc_size)
		return 0;

	prz->ecc_info.block_size = ecc_info->block_size ?: 128;
	prz->ecc_info.ecc_size = ecc_info->ecc_size ?: 16;
	prz->ecc_info.symsize = ecc_info->symsize ?: 8;
	prz->ecc_info.poly = ecc_info->poly ?: 0x11d;

	ecc_blocks = DIV_ROUND_UP(prz->buffer_size - prz->ecc_info.ecc_size,
				  prz->ecc_info.block_size +
				  prz->ecc_info.ecc_size);
	ecc_total = (ecc_blocks + 1) * prz->ecc_info.ecc_size;
	if (ecc_total >= prz->buffer_size) {
		pr_err("%s: invalid ecc_size %u (total %zu, buffer size %zu)\n",
		       __func__, prz->ecc_info.ecc_size,
		       ecc_total, prz->buffer_size);
		return -EINVAL;
	}

	prz->buffer_size -= ecc_total;
	prz->par_buffer = buffer->data + prz->buffer_size;
	prz->par_header = prz->par_buffer +
			  ecc_blocks * prz->ecc_info.ecc_size;

	/*
	 * first consecutive root is 0
	 * primitive element to generate roots = 1
	 */
	prz->rs_decoder = init_rs(prz->ecc_info.symsize, prz->ecc_info.poly,
				  0, 1, prz->ecc_info.ecc_size);
	if (prz->rs_decoder == NULL) {
		pr_info("init_rs failed\n");
		return -EINVAL;
	}

	prz->corrected_bytes = 0;
	prz->bad_blocks = 0;

	numerr = persistent_ram_decode_rs8(prz, buffer, sizeof(*buffer),
					   prz->par_header);
	if (numerr > 0) {
		pr_info("error in header, %d\n", numerr);
		prz->corrected_bytes += numerr;
	} else if (numerr < 0) {
		pr_info("uncorrectable error in header\n");
		prz->bad_blocks++;
	}

	return 0;
}

ssize_t persistent_ram_ecc_string(struct persistent_ram_zone *prz,
	char *str, size_t len)
{
	ssize_t ret;

	if (!prz->ecc_info.ecc_size)
		return 0;

	if (prz->corrected_bytes || prz->bad_blocks)
		ret = snprintf(str, len, ""
			"\n%d Corrected bytes, %d unrecoverable blocks\n",
			prz->corrected_bytes, prz->bad_blocks);
	else
		ret = snprintf(str, len, "\nNo errors detected\n");

	return ret;
}

static void notrace persistent_ram_update(struct persistent_ram_zone *prz,
	const void *s, unsigned int start, unsigned int count)
{
	struct persistent_ram_buffer *buffer = prz->buffer;
	memcpy(buffer->data + start, s, count);
	persistent_ram_update_ecc(prz, start, count);
}

void persistent_ram_save_old(struct persistent_ram_zone *prz)
{
	struct persistent_ram_buffer *buffer = prz->buffer;
	size_t size = buffer_size(prz);
	size_t start = buffer_start(prz);

	if (!size)
		return;

	if (!prz->old_log) {
		persistent_ram_ecc_old(prz);
		prz->old_log = kmalloc(size, GFP_KERNEL);
	}
	if (!prz->old_log) {
		pr_err("failed to allocate buffer\n");
		return;
	}

	prz->old_log_size = size;
	memcpy(prz->old_log, &buffer->data[start], size - start);
	memcpy(prz->old_log + size - start, &buffer->data[0], start);
}

int notrace persistent_ram_write(struct persistent_ram_zone *prz,
	const void *s, unsigned int count)
{
	int rem;
	int c = count;
	size_t start;

	if (unlikely(c > prz->buffer_size)) {
		s += c - prz->buffer_size;
		c = prz->buffer_size;
	}

	buffer_size_add(prz, c);

	start = buffer_start_add(prz, c);

	rem = prz->buffer_size - start;
	if (unlikely(rem < c)) {
		persistent_ram_update(prz, s, start, rem);
		s += rem;
		c -= rem;
		start = 0;
	}
	persistent_ram_update(prz, s, start, c);

	persistent_ram_update_header_ecc(prz);

	return count;
}

size_t persistent_ram_old_size(struct persistent_ram_zone *prz)
{
	return prz->old_log_size;
}

void *persistent_ram_old(struct persistent_ram_zone *prz)
{
	return prz->old_log;
}

void persistent_ram_free_old(struct persistent_ram_zone *prz)
{
	kfree(prz->old_log);
	prz->old_log = NULL;
	prz->old_log_size = 0;
}

void persistent_ram_zap(struct persistent_ram_zone *prz)
{
	atomic_set(&prz->buffer->start, 0);
	atomic_set(&prz->buffer->size, 0);
	persistent_ram_update_header_ecc(prz);
}

static void *persistent_ram_vmap(phys_addr_t start, size_t size,
		unsigned int memtype)
{
	struct page **pages;
	phys_addr_t page_start;
	unsigned int page_count;
	pgprot_t prot;
	unsigned int i;
	void *vaddr;

	page_start = start - offset_in_page(start);
	page_count = DIV_ROUND_UP(size + offset_in_page(start), PAGE_SIZE);

<<<<<<< HEAD
#ifndef CONFIG_EXYNOS_SNAPSHOT_PSTORE
=======
>>>>>>> c9cc129b
	if (memtype)
		prot = pgprot_noncached(PAGE_KERNEL);
	else
		prot = pgprot_writecombine(PAGE_KERNEL);
<<<<<<< HEAD
#else
	/*
	 * If using exynos-snapshot, we can get the debug information
	 * from tracing data of exynos-snapshot. So we don't need noncacheable
	 * region that could cause performace problems.
	 */
	prot = PAGE_KERNEL;
#endif
	pages = kmalloc_array(page_count, sizeof(struct page *), GFP_KERNEL);
=======

	pages = kmalloc(sizeof(struct page *) * page_count, GFP_KERNEL);
>>>>>>> c9cc129b
	if (!pages) {
		pr_err("%s: Failed to allocate array for %u pages\n",
		       __func__, page_count);
		return NULL;
	}

	for (i = 0; i < page_count; i++) {
		phys_addr_t addr = page_start + i * PAGE_SIZE;
		pages[i] = pfn_to_page(addr >> PAGE_SHIFT);
	}
	vaddr = vmap(pages, page_count, VM_MAP, prot);
	kfree(pages);

	return vaddr;
}

static void *persistent_ram_iomap(phys_addr_t start, size_t size,
		unsigned int memtype)
{
	void *va;

	if (!request_mem_region(start, size, "persistent_ram")) {
		pr_err("request mem region (0x%llx@0x%llx) failed\n",
			(unsigned long long)size, (unsigned long long)start);
		return NULL;
	}

	buffer_start_add = buffer_start_add_locked;
	buffer_size_add = buffer_size_add_locked;

	if (memtype)
		va = ioremap(start, size);
	else
		va = ioremap_wc(start, size);

	return va;
}

static int persistent_ram_buffer_map(phys_addr_t start, phys_addr_t size,
		struct persistent_ram_zone *prz, int memtype)
{
	prz->paddr = start;
	prz->size = size;

	if (pfn_valid(start >> PAGE_SHIFT))
		prz->vaddr = persistent_ram_vmap(start, size, memtype);
	else
		prz->vaddr = persistent_ram_iomap(start, size, memtype);

	if (!prz->vaddr) {
		pr_err("%s: Failed to map 0x%llx pages at 0x%llx\n", __func__,
			(unsigned long long)size, (unsigned long long)start);
		return -ENOMEM;
	}

	prz->buffer = prz->vaddr + offset_in_page(start);
	prz->buffer_size = size - sizeof(struct persistent_ram_buffer);

	return 0;
}

static int persistent_ram_post_init(struct persistent_ram_zone *prz, u32 sig,
				    struct persistent_ram_ecc_info *ecc_info)
{
	int ret;

	ret = persistent_ram_init_ecc(prz, ecc_info);
	if (ret)
		return ret;

	sig ^= PERSISTENT_RAM_SIG;

	if (prz->buffer->sig == sig) {
		if (buffer_size(prz) > prz->buffer_size ||
		    buffer_start(prz) > buffer_size(prz))
			pr_info("found existing invalid buffer, size %zu, start %zu\n",
				buffer_size(prz), buffer_start(prz));
		else {
			pr_debug("found existing buffer, size %zu, start %zu\n",
				 buffer_size(prz), buffer_start(prz));
			persistent_ram_save_old(prz);
			return 0;
		}
	} else {
		pr_debug("no valid data in buffer (sig = 0x%08x)\n",
			 prz->buffer->sig);
	}

	prz->buffer->sig = sig;
	persistent_ram_zap(prz);

	return 0;
}

void persistent_ram_free(struct persistent_ram_zone *prz)
{
	if (!prz)
		return;

	if (prz->vaddr) {
		if (pfn_valid(prz->paddr >> PAGE_SHIFT)) {
			vunmap(prz->vaddr);
		} else {
			iounmap(prz->vaddr);
			release_mem_region(prz->paddr, prz->size);
		}
		prz->vaddr = NULL;
	}
	persistent_ram_free_old(prz);
	kfree(prz);
}

struct persistent_ram_zone *persistent_ram_new(phys_addr_t start, size_t size,
			u32 sig, struct persistent_ram_ecc_info *ecc_info,
			unsigned int memtype)
{
	struct persistent_ram_zone *prz;
	int ret = -ENOMEM;

	prz = kzalloc(sizeof(struct persistent_ram_zone), GFP_KERNEL);
	if (!prz) {
		pr_err("failed to allocate persistent ram zone\n");
		goto err;
	}

	ret = persistent_ram_buffer_map(start, size, prz, memtype);
	if (ret)
		goto err;

	ret = persistent_ram_post_init(prz, sig, ecc_info);
	if (ret)
		goto err;

	return prz;
err:
	persistent_ram_free(prz);
	return ERR_PTR(ret);
}<|MERGE_RESOLUTION|>--- conflicted
+++ resolved
@@ -93,11 +93,7 @@
 
 	old = atomic_read(&prz->buffer->start);
 	new = old + a;
-<<<<<<< HEAD
-	while (unlikely(new >= prz->buffer_size))
-=======
 	while (unlikely(new > prz->buffer_size))
->>>>>>> c9cc129b
 		new -= prz->buffer_size;
 	atomic_set(&prz->buffer->start, new);
 
@@ -397,15 +393,11 @@
 	page_start = start - offset_in_page(start);
 	page_count = DIV_ROUND_UP(size + offset_in_page(start), PAGE_SIZE);
 
-<<<<<<< HEAD
 #ifndef CONFIG_EXYNOS_SNAPSHOT_PSTORE
-=======
->>>>>>> c9cc129b
 	if (memtype)
 		prot = pgprot_noncached(PAGE_KERNEL);
 	else
 		prot = pgprot_writecombine(PAGE_KERNEL);
-<<<<<<< HEAD
 #else
 	/*
 	 * If using exynos-snapshot, we can get the debug information
@@ -415,10 +407,7 @@
 	prot = PAGE_KERNEL;
 #endif
 	pages = kmalloc_array(page_count, sizeof(struct page *), GFP_KERNEL);
-=======
-
-	pages = kmalloc(sizeof(struct page *) * page_count, GFP_KERNEL);
->>>>>>> c9cc129b
+
 	if (!pages) {
 		pr_err("%s: Failed to allocate array for %u pages\n",
 		       __func__, page_count);
