--- conflicted
+++ resolved
@@ -4879,19 +4879,6 @@
 	    ((flags & EXT4_FREE_BLOCKS_METADATA) ||
 	     !ext4_should_writeback_data(inode))) {
 		struct ext4_free_data *new_entry;
-<<<<<<< HEAD
-	retry:
-		new_entry = kmem_cache_alloc(ext4_free_data_cachep, GFP_NOFS);
-		if (!new_entry) {
-			/*
-			 * We use a retry loop because
-			 * ext4_free_blocks() is not allowed to fail.
-			 */
-			cond_resched();
-			congestion_wait(BLK_RW_ASYNC, HZ/50);
-			goto retry;
-		}
-=======
 		/*
 		 * blocks being freed are metadata. these blocks shouldn't
 		 * be used until this transaction is committed
@@ -4901,7 +4888,6 @@
 		 */
 		new_entry = kmem_cache_alloc(ext4_free_data_cachep,
 				GFP_NOFS|__GFP_NOFAIL);
->>>>>>> 2ec14270
 		new_entry->efd_start_cluster = bit;
 		new_entry->efd_group = block_group;
 		new_entry->efd_count = count_clusters;
