--- conflicted
+++ resolved
@@ -3294,25 +3294,12 @@
 	if (idev->if_flags & IF_RA_RCVD)
 		goto out;
 
-<<<<<<< HEAD
-	spin_lock(&ifp->lock);
-	if (ifp->probes++ < idev->cnf.rtr_solicits || idev->cnf.rtr_solicits < 0) {
-			idev->rs_interval = rfc3315_s14_backoff_update(
-					idev->rs_interval, idev->cnf.rtr_solicit_max_interval);
-		/* The wait after the last probe can be shorter */
-		addrconf_mod_timer(ifp, AC_RS,
-				   (ifp->probes == idev->cnf.rtr_solicits) ?
-				   idev->cnf.rtr_solicit_delay :
-				   idev->rs_interval);
-		spin_unlock(&ifp->lock);
-=======
 	if (idev->rs_probes++ < idev->cnf.rtr_solicits) {
 		if (!__ipv6_get_lladdr(idev, &lladdr, IFA_F_TENTATIVE))
 			ndisc_send_rs(idev->dev, &lladdr,
 				      &in6addr_linklocal_allrouters);
 		else
 			goto out;
->>>>>>> ec55e7c2
 
 		/* The wait after the last probe can be shorter */
 		addrconf_mod_rs_timer(idev, (idev->rs_probes ==
@@ -3533,15 +3520,6 @@
 		else
 			return;
 
-<<<<<<< HEAD
-		spin_lock_bh(&ifp->lock);
-		ifp->idev->rs_interval = rfc3315_s14_backoff_init(
-		ifp->idev->cnf.rtr_solicit_interval);
-		ifp->probes = 1;
-		ifp->idev->if_flags |= IF_RS_SENT;
-		addrconf_mod_timer(ifp, AC_RS, ifp->idev->rs_interval);
-		spin_unlock_bh(&ifp->lock);
-=======
 		write_lock_bh(&ifp->idev->lock);
 		spin_lock(&ifp->lock);
 		ifp->idev->rs_probes = 1;
@@ -3550,7 +3528,6 @@
 				      ifp->idev->cnf.rtr_solicit_interval);
 		spin_unlock(&ifp->lock);
 		write_unlock_bh(&ifp->idev->lock);
->>>>>>> ec55e7c2
 	}
 }
 
