/*
 *	GRE over IPv6 protocol decoder.
 *
 *	Authors: Dmitry Kozlov (xeb@mail.ru)
 *
 *	This program is free software; you can redistribute it and/or
 *	modify it under the terms of the GNU General Public License
 *	as published by the Free Software Foundation; either version
 *	2 of the License, or (at your option) any later version.
 *
 */

#define pr_fmt(fmt) KBUILD_MODNAME ": " fmt

#include <linux/capability.h>
#include <linux/module.h>
#include <linux/types.h>
#include <linux/kernel.h>
#include <linux/slab.h>
#include <linux/uaccess.h>
#include <linux/skbuff.h>
#include <linux/netdevice.h>
#include <linux/in.h>
#include <linux/tcp.h>
#include <linux/udp.h>
#include <linux/if_arp.h>
#include <linux/mroute.h>
#include <linux/init.h>
#include <linux/in6.h>
#include <linux/inetdevice.h>
#include <linux/igmp.h>
#include <linux/netfilter_ipv4.h>
#include <linux/etherdevice.h>
#include <linux/if_ether.h>
#include <linux/hash.h>
#include <linux/if_tunnel.h>
#include <linux/ip6_tunnel.h>

#include <net/sock.h>
#include <net/ip.h>
#include <net/ip_tunnels.h>
#include <net/icmp.h>
#include <net/protocol.h>
#include <net/addrconf.h>
#include <net/arp.h>
#include <net/checksum.h>
#include <net/dsfield.h>
#include <net/inet_ecn.h>
#include <net/xfrm.h>
#include <net/net_namespace.h>
#include <net/netns/generic.h>
#include <net/rtnetlink.h>

#include <net/ipv6.h>
#include <net/ip6_fib.h>
#include <net/ip6_route.h>
#include <net/ip6_tunnel.h>
#include <net/gre.h>


static bool log_ecn_error = true;
module_param(log_ecn_error, bool, 0644);
MODULE_PARM_DESC(log_ecn_error, "Log packets received with corrupted ECN");

#define IPV6_TCLASS_MASK (IPV6_FLOWINFO_MASK & ~IPV6_FLOWLABEL_MASK)
#define IPV6_TCLASS_SHIFT 20

#define HASH_SIZE_SHIFT  5
#define HASH_SIZE (1 << HASH_SIZE_SHIFT)

static int ip6gre_net_id __read_mostly;
struct ip6gre_net {
	struct ip6_tnl __rcu *tunnels[4][HASH_SIZE];

	struct net_device *fb_tunnel_dev;
};

static struct rtnl_link_ops ip6gre_link_ops __read_mostly;
static int ip6gre_tunnel_init(struct net_device *dev);
static void ip6gre_tunnel_setup(struct net_device *dev);
static void ip6gre_tunnel_link(struct ip6gre_net *ign, struct ip6_tnl *t);
static void ip6gre_tnl_link_config(struct ip6_tnl *t, int set_mtu);

/* Tunnel hash table */

/*
   4 hash tables:

   3: (remote,local)
   2: (remote,*)
   1: (*,local)
   0: (*,*)

   We require exact key match i.e. if a key is present in packet
   it will match only tunnel with the same key; if it is not present,
   it will match only keyless tunnel.

   All keysless packets, if not matched configured keyless tunnels
   will match fallback tunnel.
 */

#define HASH_KEY(key) (((__force u32)key^((__force u32)key>>4))&(HASH_SIZE - 1))
static u32 HASH_ADDR(const struct in6_addr *addr)
{
	u32 hash = ipv6_addr_hash(addr);

	return hash_32(hash, HASH_SIZE_SHIFT);
}

#define tunnels_r_l	tunnels[3]
#define tunnels_r	tunnels[2]
#define tunnels_l	tunnels[1]
#define tunnels_wc	tunnels[0]

/* Given src, dst and key, find appropriate for input tunnel. */

static struct ip6_tnl *ip6gre_tunnel_lookup(struct net_device *dev,
		const struct in6_addr *remote, const struct in6_addr *local,
		__be32 key, __be16 gre_proto)
{
	struct net *net = dev_net(dev);
	int link = dev->ifindex;
	unsigned int h0 = HASH_ADDR(remote);
	unsigned int h1 = HASH_KEY(key);
	struct ip6_tnl *t, *cand = NULL;
	struct ip6gre_net *ign = net_generic(net, ip6gre_net_id);
	int dev_type = (gre_proto == htons(ETH_P_TEB)) ?
		       ARPHRD_ETHER : ARPHRD_IP6GRE;
	int score, cand_score = 4;

	for_each_ip_tunnel_rcu(t, ign->tunnels_r_l[h0 ^ h1]) {
		if (!ipv6_addr_equal(local, &t->parms.laddr) ||
		    !ipv6_addr_equal(remote, &t->parms.raddr) ||
		    key != t->parms.i_key ||
		    !(t->dev->flags & IFF_UP))
			continue;

		if (t->dev->type != ARPHRD_IP6GRE &&
		    t->dev->type != dev_type)
			continue;

		score = 0;
		if (t->parms.link != link)
			score |= 1;
		if (t->dev->type != dev_type)
			score |= 2;
		if (score == 0)
			return t;

		if (score < cand_score) {
			cand = t;
			cand_score = score;
		}
	}

	for_each_ip_tunnel_rcu(t, ign->tunnels_r[h0 ^ h1]) {
		if (!ipv6_addr_equal(remote, &t->parms.raddr) ||
		    key != t->parms.i_key ||
		    !(t->dev->flags & IFF_UP))
			continue;

		if (t->dev->type != ARPHRD_IP6GRE &&
		    t->dev->type != dev_type)
			continue;

		score = 0;
		if (t->parms.link != link)
			score |= 1;
		if (t->dev->type != dev_type)
			score |= 2;
		if (score == 0)
			return t;

		if (score < cand_score) {
			cand = t;
			cand_score = score;
		}
	}

	for_each_ip_tunnel_rcu(t, ign->tunnels_l[h1]) {
		if ((!ipv6_addr_equal(local, &t->parms.laddr) &&
			  (!ipv6_addr_equal(local, &t->parms.raddr) ||
				 !ipv6_addr_is_multicast(local))) ||
		    key != t->parms.i_key ||
		    !(t->dev->flags & IFF_UP))
			continue;

		if (t->dev->type != ARPHRD_IP6GRE &&
		    t->dev->type != dev_type)
			continue;

		score = 0;
		if (t->parms.link != link)
			score |= 1;
		if (t->dev->type != dev_type)
			score |= 2;
		if (score == 0)
			return t;

		if (score < cand_score) {
			cand = t;
			cand_score = score;
		}
	}

	for_each_ip_tunnel_rcu(t, ign->tunnels_wc[h1]) {
		if (t->parms.i_key != key ||
		    !(t->dev->flags & IFF_UP))
			continue;

		if (t->dev->type != ARPHRD_IP6GRE &&
		    t->dev->type != dev_type)
			continue;

		score = 0;
		if (t->parms.link != link)
			score |= 1;
		if (t->dev->type != dev_type)
			score |= 2;
		if (score == 0)
			return t;

		if (score < cand_score) {
			cand = t;
			cand_score = score;
		}
	}

	if (cand != NULL)
		return cand;

	dev = ign->fb_tunnel_dev;
	if (dev->flags & IFF_UP)
		return netdev_priv(dev);

	return NULL;
}

static struct ip6_tnl __rcu **__ip6gre_bucket(struct ip6gre_net *ign,
		const struct __ip6_tnl_parm *p)
{
	const struct in6_addr *remote = &p->raddr;
	const struct in6_addr *local = &p->laddr;
	unsigned int h = HASH_KEY(p->i_key);
	int prio = 0;

	if (!ipv6_addr_any(local))
		prio |= 1;
	if (!ipv6_addr_any(remote) && !ipv6_addr_is_multicast(remote)) {
		prio |= 2;
		h ^= HASH_ADDR(remote);
	}

	return &ign->tunnels[prio][h];
}

static inline struct ip6_tnl __rcu **ip6gre_bucket(struct ip6gre_net *ign,
		const struct ip6_tnl *t)
{
	return __ip6gre_bucket(ign, &t->parms);
}

static void ip6gre_tunnel_link(struct ip6gre_net *ign, struct ip6_tnl *t)
{
	struct ip6_tnl __rcu **tp = ip6gre_bucket(ign, t);

	rcu_assign_pointer(t->next, rtnl_dereference(*tp));
	rcu_assign_pointer(*tp, t);
}

static void ip6gre_tunnel_unlink(struct ip6gre_net *ign, struct ip6_tnl *t)
{
	struct ip6_tnl __rcu **tp;
	struct ip6_tnl *iter;

	for (tp = ip6gre_bucket(ign, t);
	     (iter = rtnl_dereference(*tp)) != NULL;
	     tp = &iter->next) {
		if (t == iter) {
			rcu_assign_pointer(*tp, t->next);
			break;
		}
	}
}

static struct ip6_tnl *ip6gre_tunnel_find(struct net *net,
					   const struct __ip6_tnl_parm *parms,
					   int type)
{
	const struct in6_addr *remote = &parms->raddr;
	const struct in6_addr *local = &parms->laddr;
	__be32 key = parms->i_key;
	int link = parms->link;
	struct ip6_tnl *t;
	struct ip6_tnl __rcu **tp;
	struct ip6gre_net *ign = net_generic(net, ip6gre_net_id);

	for (tp = __ip6gre_bucket(ign, parms);
	     (t = rtnl_dereference(*tp)) != NULL;
	     tp = &t->next)
		if (ipv6_addr_equal(local, &t->parms.laddr) &&
		    ipv6_addr_equal(remote, &t->parms.raddr) &&
		    key == t->parms.i_key &&
		    link == t->parms.link &&
		    type == t->dev->type)
			break;

	return t;
}

static struct ip6_tnl *ip6gre_tunnel_locate(struct net *net,
		const struct __ip6_tnl_parm *parms, int create)
{
	struct ip6_tnl *t, *nt;
	struct net_device *dev;
	char name[IFNAMSIZ];
	struct ip6gre_net *ign = net_generic(net, ip6gre_net_id);

	t = ip6gre_tunnel_find(net, parms, ARPHRD_IP6GRE);
	if (t || !create)
		return t;

	if (parms->name[0])
		strlcpy(name, parms->name, IFNAMSIZ);
	else
		strcpy(name, "ip6gre%d");

	dev = alloc_netdev(sizeof(*t), name, ip6gre_tunnel_setup);
	if (!dev)
		return NULL;

	dev_net_set(dev, net);

	nt = netdev_priv(dev);
	nt->parms = *parms;
	dev->rtnl_link_ops = &ip6gre_link_ops;

	nt->dev = dev;
	ip6gre_tnl_link_config(nt, 1);

	if (register_netdevice(dev) < 0)
		goto failed_free;

	/* Can use a lockless transmit, unless we generate output sequences */
	if (!(nt->parms.o_flags & GRE_SEQ))
		dev->features |= NETIF_F_LLTX;

	dev_hold(dev);
	ip6gre_tunnel_link(ign, nt);
	return nt;

failed_free:
	free_netdev(dev);
	return NULL;
}

static void ip6gre_tunnel_uninit(struct net_device *dev)
{
	struct net *net = dev_net(dev);
	struct ip6gre_net *ign = net_generic(net, ip6gre_net_id);

	ip6gre_tunnel_unlink(ign, netdev_priv(dev));
	ip6_tnl_dst_reset(netdev_priv(dev));
	dev_put(dev);
}


static void ip6gre_err(struct sk_buff *skb, struct inet6_skb_parm *opt,
<<<<<<< HEAD
					  u8 type, u8 code, int offset, __be32 info)
=======
		       u8 type, u8 code, int offset, __be32 info)
>>>>>>> a07ea939
{
	const struct gre_base_hdr *greh;
	const struct ipv6hdr *ipv6h;
	int grehlen = sizeof(*greh);
	struct ip6_tnl *t;
	int key_off = 0;
	__be16 flags;
	__be32 key;

	if (!pskb_may_pull(skb, offset + grehlen))
		return;
	greh = (const struct gre_base_hdr *)(skb->data + offset);
	flags = greh->flags;
	if (flags & (GRE_VERSION | GRE_ROUTING))
		return;
	if (flags & GRE_CSUM)
		grehlen += 4;
	if (flags & GRE_KEY) {
		key_off = grehlen + offset;
		grehlen += 4;
	}

	if (!pskb_may_pull(skb, offset + grehlen))
		return;
	ipv6h = (const struct ipv6hdr *)skb->data;
	greh = (const struct gre_base_hdr *)(skb->data + offset);
	key = key_off ? *(__be32 *)(skb->data + key_off) : 0;

	t = ip6gre_tunnel_lookup(skb->dev, &ipv6h->daddr, &ipv6h->saddr,
<<<<<<< HEAD
				key, greh->protocol);
=======
				 key, greh->protocol);
>>>>>>> a07ea939
	if (t == NULL)
		return;

	switch (type) {
		__u32 teli;
		struct ipv6_tlv_tnl_enc_lim *tel;
		__u32 mtu;
	case ICMPV6_DEST_UNREACH:
		net_warn_ratelimited("%s: Path to destination invalid or inactive!\n",
				     t->parms.name);
		break;
	case ICMPV6_TIME_EXCEED:
		if (code == ICMPV6_EXC_HOPLIMIT) {
			net_warn_ratelimited("%s: Too small hop limit or routing loop in tunnel!\n",
					     t->parms.name);
		}
		break;
	case ICMPV6_PARAMPROB:
		teli = 0;
		if (code == ICMPV6_HDR_FIELD)
			teli = ip6_tnl_parse_tlv_enc_lim(skb, skb->data);

		if (teli && teli == info - 2) {
			tel = (struct ipv6_tlv_tnl_enc_lim *) &skb->data[teli];
			if (tel->encap_limit == 0) {
				net_warn_ratelimited("%s: Too small encapsulation limit or routing loop in tunnel!\n",
						     t->parms.name);
			}
		} else {
			net_warn_ratelimited("%s: Recipient unable to parse tunneled packet!\n",
					     t->parms.name);
		}
		break;
	case ICMPV6_PKT_TOOBIG:
		mtu = info - offset;
		if (mtu < IPV6_MIN_MTU)
			mtu = IPV6_MIN_MTU;
		t->dev->mtu = mtu;
		break;
	}

	if (time_before(jiffies, t->err_time + IP6TUNNEL_ERR_TIMEO))
		t->err_count++;
	else
		t->err_count = 1;
	t->err_time = jiffies;
}

static int ip6gre_rcv(struct sk_buff *skb)
{
	const struct ipv6hdr *ipv6h;
	u8     *h;
	__be16    flags;
	__sum16   csum = 0;
	__be32 key = 0;
	u32    seqno = 0;
	struct ip6_tnl *tunnel;
	int    offset = 4;
	__be16 gre_proto;
	int err;

	if (!pskb_may_pull(skb, sizeof(struct in6_addr)))
		goto drop;

	ipv6h = ipv6_hdr(skb);
	h = skb->data;
	flags = *(__be16 *)h;

	if (flags&(GRE_CSUM|GRE_KEY|GRE_ROUTING|GRE_SEQ|GRE_VERSION)) {
		/* - Version must be 0.
		   - We do not support routing headers.
		 */
		if (flags&(GRE_VERSION|GRE_ROUTING))
			goto drop;

		if (flags&GRE_CSUM) {
			switch (skb->ip_summed) {
			case CHECKSUM_COMPLETE:
				csum = csum_fold(skb->csum);
				if (!csum)
					break;
				/* fall through */
			case CHECKSUM_NONE:
				skb->csum = 0;
				csum = __skb_checksum_complete(skb);
				skb->ip_summed = CHECKSUM_COMPLETE;
			}
			offset += 4;
		}
		if (flags&GRE_KEY) {
			key = *(__be32 *)(h + offset);
			offset += 4;
		}
		if (flags&GRE_SEQ) {
			seqno = ntohl(*(__be32 *)(h + offset));
			offset += 4;
		}
	}

	gre_proto = *(__be16 *)(h + 2);

	tunnel = ip6gre_tunnel_lookup(skb->dev,
					  &ipv6h->saddr, &ipv6h->daddr, key,
					  gre_proto);
	if (tunnel) {
		struct pcpu_tstats *tstats;

		if (!xfrm6_policy_check(NULL, XFRM_POLICY_IN, skb))
			goto drop;

		if (!ip6_tnl_rcv_ctl(tunnel, &ipv6h->daddr, &ipv6h->saddr)) {
			tunnel->dev->stats.rx_dropped++;
			goto drop;
		}

		secpath_reset(skb);

		skb->protocol = gre_proto;
		/* WCCP version 1 and 2 protocol decoding.
		 * - Change protocol to IPv6
		 * - When dealing with WCCPv2, Skip extra 4 bytes in GRE header
		 */
		if (flags == 0 && gre_proto == htons(ETH_P_WCCP)) {
			skb->protocol = htons(ETH_P_IPV6);
			if ((*(h + offset) & 0xF0) != 0x40)
				offset += 4;
		}

		skb->mac_header = skb->network_header;
		__pskb_pull(skb, offset);
		skb_postpull_rcsum(skb, skb_transport_header(skb), offset);
		skb->pkt_type = PACKET_HOST;

		if (((flags&GRE_CSUM) && csum) ||
		    (!(flags&GRE_CSUM) && tunnel->parms.i_flags&GRE_CSUM)) {
			tunnel->dev->stats.rx_crc_errors++;
			tunnel->dev->stats.rx_errors++;
			goto drop;
		}
		if (tunnel->parms.i_flags&GRE_SEQ) {
			if (!(flags&GRE_SEQ) ||
			    (tunnel->i_seqno &&
					(s32)(seqno - tunnel->i_seqno) < 0)) {
				tunnel->dev->stats.rx_fifo_errors++;
				tunnel->dev->stats.rx_errors++;
				goto drop;
			}
			tunnel->i_seqno = seqno + 1;
		}

		/* Warning: All skb pointers will be invalidated! */
		if (tunnel->dev->type == ARPHRD_ETHER) {
			if (!pskb_may_pull(skb, ETH_HLEN)) {
				tunnel->dev->stats.rx_length_errors++;
				tunnel->dev->stats.rx_errors++;
				goto drop;
			}

			ipv6h = ipv6_hdr(skb);
			skb->protocol = eth_type_trans(skb, tunnel->dev);
			skb_postpull_rcsum(skb, eth_hdr(skb), ETH_HLEN);
		}

		__skb_tunnel_rx(skb, tunnel->dev);

		skb_reset_network_header(skb);

		err = IP6_ECN_decapsulate(ipv6h, skb);
		if (unlikely(err)) {
			if (log_ecn_error)
				net_info_ratelimited("non-ECT from %pI6 with dsfield=%#x\n",
						     &ipv6h->saddr,
						     ipv6_get_dsfield(ipv6h));
			if (err > 1) {
				++tunnel->dev->stats.rx_frame_errors;
				++tunnel->dev->stats.rx_errors;
				goto drop;
			}
		}

		tstats = this_cpu_ptr(tunnel->dev->tstats);
		u64_stats_update_begin(&tstats->syncp);
		tstats->rx_packets++;
		tstats->rx_bytes += skb->len;
		u64_stats_update_end(&tstats->syncp);

		netif_rx(skb);

		return 0;
	}
	icmpv6_send(skb, ICMPV6_DEST_UNREACH, ICMPV6_PORT_UNREACH, 0);

drop:
	kfree_skb(skb);
	return 0;
}

struct ipv6_tel_txoption {
	struct ipv6_txoptions ops;
	__u8 dst_opt[8];
};

static void init_tel_txopt(struct ipv6_tel_txoption *opt, __u8 encap_limit)
{
	memset(opt, 0, sizeof(struct ipv6_tel_txoption));

	opt->dst_opt[2] = IPV6_TLV_TNL_ENCAP_LIMIT;
	opt->dst_opt[3] = 1;
	opt->dst_opt[4] = encap_limit;
	opt->dst_opt[5] = IPV6_TLV_PADN;
	opt->dst_opt[6] = 1;

	opt->ops.dst0opt = (struct ipv6_opt_hdr *) opt->dst_opt;
	opt->ops.opt_nflen = 8;
}

static netdev_tx_t ip6gre_xmit2(struct sk_buff *skb,
			 struct net_device *dev,
			 __u8 dsfield,
			 struct flowi6 *fl6,
			 int encap_limit,
			 __u32 *pmtu)
{
	struct net *net = dev_net(dev);
	struct ip6_tnl *tunnel = netdev_priv(dev);
	struct net_device *tdev;    /* Device to other host */
	struct ipv6hdr  *ipv6h;     /* Our new IP header */
	unsigned int max_headroom = 0; /* The extra header space needed */
	int    gre_hlen;
	struct ipv6_tel_txoption opt;
	int    mtu;
	struct dst_entry *dst = NULL, *ndst = NULL;
	struct net_device_stats *stats = &tunnel->dev->stats;
	int err = -1;
	u8 proto;
	struct sk_buff *new_skb;

	if (dev->type == ARPHRD_ETHER)
		IPCB(skb)->flags = 0;

	if (dev->header_ops && dev->type == ARPHRD_IP6GRE) {
		gre_hlen = 0;
		ipv6h = (struct ipv6hdr *)skb->data;
		fl6->daddr = ipv6h->daddr;
	} else {
		gre_hlen = tunnel->hlen;
		fl6->daddr = tunnel->parms.raddr;
	}

	if (!fl6->flowi6_mark)
		dst = ip6_tnl_dst_check(tunnel);

	if (!dst) {
		ndst = ip6_route_output(net, NULL, fl6);

		if (ndst->error)
			goto tx_err_link_failure;
		ndst = xfrm_lookup(net, ndst, flowi6_to_flowi(fl6), NULL, 0);
		if (IS_ERR(ndst)) {
			err = PTR_ERR(ndst);
			ndst = NULL;
			goto tx_err_link_failure;
		}
		dst = ndst;
	}

	tdev = dst->dev;

	if (tdev == dev) {
		stats->collisions++;
		net_warn_ratelimited("%s: Local routing loop detected!\n",
				     tunnel->parms.name);
		goto tx_err_dst_release;
	}

	mtu = dst_mtu(dst) - sizeof(*ipv6h);
	if (encap_limit >= 0) {
		max_headroom += 8;
		mtu -= 8;
	}
	if (mtu < IPV6_MIN_MTU)
		mtu = IPV6_MIN_MTU;
	if (skb_dst(skb))
		skb_dst(skb)->ops->update_pmtu(skb_dst(skb), NULL, skb, mtu);
	if (skb->len > mtu) {
		*pmtu = mtu;
		err = -EMSGSIZE;
		goto tx_err_dst_release;
	}

	if (tunnel->err_count > 0) {
		if (time_before(jiffies,
				tunnel->err_time + IP6TUNNEL_ERR_TIMEO)) {
			tunnel->err_count--;

			dst_link_failure(skb);
		} else
			tunnel->err_count = 0;
	}

	max_headroom += LL_RESERVED_SPACE(tdev) + gre_hlen + dst->header_len;

	if (skb_headroom(skb) < max_headroom || skb_shared(skb) ||
	    (skb_cloned(skb) && !skb_clone_writable(skb, 0))) {
		new_skb = skb_realloc_headroom(skb, max_headroom);
		if (max_headroom > dev->needed_headroom)
			dev->needed_headroom = max_headroom;
		if (!new_skb)
			goto tx_err_dst_release;

		if (skb->sk)
			skb_set_owner_w(new_skb, skb->sk);
		consume_skb(skb);
		skb = new_skb;
	}

	skb_dst_drop(skb);

	if (fl6->flowi6_mark) {
		skb_dst_set(skb, dst);
		ndst = NULL;
	} else {
		skb_dst_set_noref(skb, dst);
	}

	proto = NEXTHDR_GRE;
	if (encap_limit >= 0) {
		init_tel_txopt(&opt, encap_limit);
		ipv6_push_nfrag_opts(skb, &opt.ops, &proto, NULL);
	}

	skb_push(skb, gre_hlen);
	skb_reset_network_header(skb);
	skb_set_transport_header(skb, sizeof(*ipv6h));

	/*
	 *	Push down and install the IP header.
	 */
	ipv6h = ipv6_hdr(skb);
	ip6_flow_hdr(ipv6h, INET_ECN_encapsulate(0, dsfield), fl6->flowlabel);
	ipv6h->hop_limit = tunnel->parms.hop_limit;
	ipv6h->nexthdr = proto;
	ipv6h->saddr = fl6->saddr;
	ipv6h->daddr = fl6->daddr;

	((__be16 *)(ipv6h + 1))[0] = tunnel->parms.o_flags;
	((__be16 *)(ipv6h + 1))[1] = (dev->type == ARPHRD_ETHER) ?
				   htons(ETH_P_TEB) : skb->protocol;

	if (tunnel->parms.o_flags&(GRE_KEY|GRE_CSUM|GRE_SEQ)) {
		__be32 *ptr = (__be32 *)(((u8 *)ipv6h) + tunnel->hlen - 4);

		if (tunnel->parms.o_flags&GRE_SEQ) {
			++tunnel->o_seqno;
			*ptr = htonl(tunnel->o_seqno);
			ptr--;
		}
		if (tunnel->parms.o_flags&GRE_KEY) {
			*ptr = tunnel->parms.o_key;
			ptr--;
		}
		if (tunnel->parms.o_flags&GRE_CSUM) {
			*ptr = 0;
			*(__sum16 *)ptr = ip_compute_csum((void *)(ipv6h+1),
				skb->len - sizeof(struct ipv6hdr));
		}
	}

	ip6tunnel_xmit(skb, dev);
	if (ndst)
		ip6_tnl_dst_store(tunnel, ndst);
	return 0;
tx_err_link_failure:
	stats->tx_carrier_errors++;
	dst_link_failure(skb);
tx_err_dst_release:
	dst_release(ndst);
	return err;
}

static inline int ip6gre_xmit_ipv4(struct sk_buff *skb, struct net_device *dev)
{
	struct ip6_tnl *t = netdev_priv(dev);
	const struct iphdr  *iph = ip_hdr(skb);
	int encap_limit = -1;
	struct flowi6 fl6;
	__u8 dsfield;
	__u32 mtu;
	int err;

	if (!(t->parms.flags & IP6_TNL_F_IGN_ENCAP_LIMIT))
		encap_limit = t->parms.encap_limit;

	memcpy(&fl6, &t->fl.u.ip6, sizeof(fl6));
	fl6.flowi6_proto = IPPROTO_GRE;

	dsfield = ipv4_get_dsfield(iph);

	if (t->parms.flags & IP6_TNL_F_USE_ORIG_TCLASS)
		fl6.flowlabel |= htonl((__u32)iph->tos << IPV6_TCLASS_SHIFT)
					  & IPV6_TCLASS_MASK;
	if (t->parms.flags & IP6_TNL_F_USE_ORIG_FWMARK)
		fl6.flowi6_mark = skb->mark;

	fl6.flowi6_uid = sock_net_uid(dev_net(dev), NULL);

	err = ip6gre_xmit2(skb, dev, dsfield, &fl6, encap_limit, &mtu);
	if (err != 0) {
		/* XXX: send ICMP error even if DF is not set. */
		if (err == -EMSGSIZE)
			icmp_send(skb, ICMP_DEST_UNREACH, ICMP_FRAG_NEEDED,
				  htonl(mtu));
		return -1;
	}

	return 0;
}

static inline int ip6gre_xmit_ipv6(struct sk_buff *skb, struct net_device *dev)
{
	struct ip6_tnl *t = netdev_priv(dev);
	struct ipv6hdr *ipv6h = ipv6_hdr(skb);
	int encap_limit = -1;
	__u16 offset;
	struct flowi6 fl6;
	__u8 dsfield;
	__u32 mtu;
	int err;

	if (ipv6_addr_equal(&t->parms.raddr, &ipv6h->saddr))
		return -1;

	offset = ip6_tnl_parse_tlv_enc_lim(skb, skb_network_header(skb));
	if (offset > 0) {
		struct ipv6_tlv_tnl_enc_lim *tel;
		tel = (struct ipv6_tlv_tnl_enc_lim *)&skb_network_header(skb)[offset];
		if (tel->encap_limit == 0) {
			icmpv6_send(skb, ICMPV6_PARAMPROB,
				    ICMPV6_HDR_FIELD, offset + 2);
			return -1;
		}
		encap_limit = tel->encap_limit - 1;
	} else if (!(t->parms.flags & IP6_TNL_F_IGN_ENCAP_LIMIT))
		encap_limit = t->parms.encap_limit;

	memcpy(&fl6, &t->fl.u.ip6, sizeof(fl6));
	fl6.flowi6_proto = IPPROTO_GRE;

	dsfield = ipv6_get_dsfield(ipv6h);
	if (t->parms.flags & IP6_TNL_F_USE_ORIG_TCLASS)
		fl6.flowlabel |= (*(__be32 *) ipv6h & IPV6_TCLASS_MASK);
	if (t->parms.flags & IP6_TNL_F_USE_ORIG_FLOWLABEL)
		fl6.flowlabel |= (*(__be32 *) ipv6h & IPV6_FLOWLABEL_MASK);
	if (t->parms.flags & IP6_TNL_F_USE_ORIG_FWMARK)
		fl6.flowi6_mark = skb->mark;

	fl6.flowi6_uid = sock_net_uid(dev_net(dev), NULL);

	err = ip6gre_xmit2(skb, dev, dsfield, &fl6, encap_limit, &mtu);
	if (err != 0) {
		if (err == -EMSGSIZE)
			icmpv6_send(skb, ICMPV6_PKT_TOOBIG, 0, mtu);
		return -1;
	}

	return 0;
}

/**
 * ip6_tnl_addr_conflict - compare packet addresses to tunnel's own
 *   @t: the outgoing tunnel device
 *   @hdr: IPv6 header from the incoming packet
 *
 * Description:
 *   Avoid trivial tunneling loop by checking that tunnel exit-point
 *   doesn't match source of incoming packet.
 *
 * Return:
 *   1 if conflict,
 *   0 else
 **/

static inline bool ip6gre_tnl_addr_conflict(const struct ip6_tnl *t,
	const struct ipv6hdr *hdr)
{
	return ipv6_addr_equal(&t->parms.raddr, &hdr->saddr);
}

static int ip6gre_xmit_other(struct sk_buff *skb, struct net_device *dev)
{
	struct ip6_tnl *t = netdev_priv(dev);
	int encap_limit = -1;
	struct flowi6 fl6;
	__u32 mtu;
	int err;

	if (!(t->parms.flags & IP6_TNL_F_IGN_ENCAP_LIMIT))
		encap_limit = t->parms.encap_limit;

	memcpy(&fl6, &t->fl.u.ip6, sizeof(fl6));

	err = ip6gre_xmit2(skb, dev, 0, &fl6, encap_limit, &mtu);

	return err;
}

static netdev_tx_t ip6gre_tunnel_xmit(struct sk_buff *skb,
	struct net_device *dev)
{
	struct ip6_tnl *t = netdev_priv(dev);
	struct net_device_stats *stats = &t->dev->stats;
	int ret;

	if (!ip6_tnl_xmit_ctl(t))
		goto tx_err;

	switch (skb->protocol) {
	case htons(ETH_P_IP):
		ret = ip6gre_xmit_ipv4(skb, dev);
		break;
	case htons(ETH_P_IPV6):
		ret = ip6gre_xmit_ipv6(skb, dev);
		break;
	default:
		ret = ip6gre_xmit_other(skb, dev);
		break;
	}

	if (ret < 0)
		goto tx_err;

	return NETDEV_TX_OK;

tx_err:
	stats->tx_errors++;
	stats->tx_dropped++;
	kfree_skb(skb);
	return NETDEV_TX_OK;
}

static void ip6gre_tnl_link_config(struct ip6_tnl *t, int set_mtu)
{
	struct net_device *dev = t->dev;
	struct __ip6_tnl_parm *p = &t->parms;
	struct flowi6 *fl6 = &t->fl.u.ip6;
	int addend = sizeof(struct ipv6hdr) + 4;

	if (dev->type != ARPHRD_ETHER) {
		memcpy(dev->dev_addr, &p->laddr, sizeof(struct in6_addr));
		memcpy(dev->broadcast, &p->raddr, sizeof(struct in6_addr));
	}

	/* Set up flowi template */
	fl6->saddr = p->laddr;
	fl6->daddr = p->raddr;
	fl6->flowi6_oif = p->link;
	fl6->flowlabel = 0;

	if (!(p->flags&IP6_TNL_F_USE_ORIG_TCLASS))
		fl6->flowlabel |= IPV6_TCLASS_MASK & p->flowinfo;
	if (!(p->flags&IP6_TNL_F_USE_ORIG_FLOWLABEL))
		fl6->flowlabel |= IPV6_FLOWLABEL_MASK & p->flowinfo;

	p->flags &= ~(IP6_TNL_F_CAP_XMIT|IP6_TNL_F_CAP_RCV|IP6_TNL_F_CAP_PER_PACKET);
	p->flags |= ip6_tnl_get_cap(t, &p->laddr, &p->raddr);

	if (p->flags&IP6_TNL_F_CAP_XMIT &&
			p->flags&IP6_TNL_F_CAP_RCV && dev->type != ARPHRD_ETHER)
		dev->flags |= IFF_POINTOPOINT;
	else
		dev->flags &= ~IFF_POINTOPOINT;

	/* Precalculate GRE options length */
	if (t->parms.o_flags&(GRE_CSUM|GRE_KEY|GRE_SEQ)) {
		if (t->parms.o_flags&GRE_CSUM)
			addend += 4;
		if (t->parms.o_flags&GRE_KEY)
			addend += 4;
		if (t->parms.o_flags&GRE_SEQ)
			addend += 4;
	}

	if (p->flags & IP6_TNL_F_CAP_XMIT) {
		int strict = (ipv6_addr_type(&p->raddr) &
			      (IPV6_ADDR_MULTICAST|IPV6_ADDR_LINKLOCAL));

		struct rt6_info *rt = rt6_lookup(dev_net(dev),
						 &p->raddr, &p->laddr,
						 p->link, strict);

		if (rt == NULL)
			return;

		if (rt->dst.dev) {
			dev->hard_header_len = rt->dst.dev->hard_header_len + addend;

			if (set_mtu) {
				dev->mtu = rt->dst.dev->mtu - addend;
				if (!(t->parms.flags & IP6_TNL_F_IGN_ENCAP_LIMIT))
					dev->mtu -= 8;

				if (dev->mtu < IPV6_MIN_MTU)
					dev->mtu = IPV6_MIN_MTU;
			}
		}
		ip6_rt_put(rt);
	}

	t->hlen = addend;
}

static int ip6gre_tnl_change(struct ip6_tnl *t,
	const struct __ip6_tnl_parm *p, int set_mtu)
{
	t->parms.laddr = p->laddr;
	t->parms.raddr = p->raddr;
	t->parms.flags = p->flags;
	t->parms.hop_limit = p->hop_limit;
	t->parms.encap_limit = p->encap_limit;
	t->parms.flowinfo = p->flowinfo;
	t->parms.link = p->link;
	t->parms.proto = p->proto;
	t->parms.i_key = p->i_key;
	t->parms.o_key = p->o_key;
	t->parms.i_flags = p->i_flags;
	t->parms.o_flags = p->o_flags;
	ip6_tnl_dst_reset(t);
	ip6gre_tnl_link_config(t, set_mtu);
	return 0;
}

static void ip6gre_tnl_parm_from_user(struct __ip6_tnl_parm *p,
	const struct ip6_tnl_parm2 *u)
{
	p->laddr = u->laddr;
	p->raddr = u->raddr;
	p->flags = u->flags;
	p->hop_limit = u->hop_limit;
	p->encap_limit = u->encap_limit;
	p->flowinfo = u->flowinfo;
	p->link = u->link;
	p->i_key = u->i_key;
	p->o_key = u->o_key;
	p->i_flags = u->i_flags;
	p->o_flags = u->o_flags;
	memcpy(p->name, u->name, sizeof(u->name));
}

static void ip6gre_tnl_parm_to_user(struct ip6_tnl_parm2 *u,
	const struct __ip6_tnl_parm *p)
{
	u->proto = IPPROTO_GRE;
	u->laddr = p->laddr;
	u->raddr = p->raddr;
	u->flags = p->flags;
	u->hop_limit = p->hop_limit;
	u->encap_limit = p->encap_limit;
	u->flowinfo = p->flowinfo;
	u->link = p->link;
	u->i_key = p->i_key;
	u->o_key = p->o_key;
	u->i_flags = p->i_flags;
	u->o_flags = p->o_flags;
	memcpy(u->name, p->name, sizeof(u->name));
}

static int ip6gre_tunnel_ioctl(struct net_device *dev,
	struct ifreq *ifr, int cmd)
{
	int err = 0;
	struct ip6_tnl_parm2 p;
	struct __ip6_tnl_parm p1;
	struct ip6_tnl *t;
	struct net *net = dev_net(dev);
	struct ip6gre_net *ign = net_generic(net, ip6gre_net_id);

	switch (cmd) {
	case SIOCGETTUNNEL:
		t = NULL;
		if (dev == ign->fb_tunnel_dev) {
			if (copy_from_user(&p, ifr->ifr_ifru.ifru_data, sizeof(p))) {
				err = -EFAULT;
				break;
			}
			ip6gre_tnl_parm_from_user(&p1, &p);
			t = ip6gre_tunnel_locate(net, &p1, 0);
		}
		if (t == NULL)
			t = netdev_priv(dev);
		memset(&p, 0, sizeof(p));
		ip6gre_tnl_parm_to_user(&p, &t->parms);
		if (copy_to_user(ifr->ifr_ifru.ifru_data, &p, sizeof(p)))
			err = -EFAULT;
		break;

	case SIOCADDTUNNEL:
	case SIOCCHGTUNNEL:
		err = -EPERM;
		if (!ns_capable(net->user_ns, CAP_NET_ADMIN))
			goto done;

		err = -EFAULT;
		if (copy_from_user(&p, ifr->ifr_ifru.ifru_data, sizeof(p)))
			goto done;

		err = -EINVAL;
		if ((p.i_flags|p.o_flags)&(GRE_VERSION|GRE_ROUTING))
			goto done;

		if (!(p.i_flags&GRE_KEY))
			p.i_key = 0;
		if (!(p.o_flags&GRE_KEY))
			p.o_key = 0;

		ip6gre_tnl_parm_from_user(&p1, &p);
		t = ip6gre_tunnel_locate(net, &p1, cmd == SIOCADDTUNNEL);

		if (dev != ign->fb_tunnel_dev && cmd == SIOCCHGTUNNEL) {
			if (t != NULL) {
				if (t->dev != dev) {
					err = -EEXIST;
					break;
				}
			} else {
				t = netdev_priv(dev);

				ip6gre_tunnel_unlink(ign, t);
				synchronize_net();
				ip6gre_tnl_change(t, &p1, 1);
				ip6gre_tunnel_link(ign, t);
				netdev_state_change(dev);
			}
		}

		if (t) {
			err = 0;

			memset(&p, 0, sizeof(p));
			ip6gre_tnl_parm_to_user(&p, &t->parms);
			if (copy_to_user(ifr->ifr_ifru.ifru_data, &p, sizeof(p)))
				err = -EFAULT;
		} else
			err = (cmd == SIOCADDTUNNEL ? -ENOBUFS : -ENOENT);
		break;

	case SIOCDELTUNNEL:
		err = -EPERM;
		if (!ns_capable(net->user_ns, CAP_NET_ADMIN))
			goto done;

		if (dev == ign->fb_tunnel_dev) {
			err = -EFAULT;
			if (copy_from_user(&p, ifr->ifr_ifru.ifru_data, sizeof(p)))
				goto done;
			err = -ENOENT;
			ip6gre_tnl_parm_from_user(&p1, &p);
			t = ip6gre_tunnel_locate(net, &p1, 0);
			if (t == NULL)
				goto done;
			err = -EPERM;
			if (t == netdev_priv(ign->fb_tunnel_dev))
				goto done;
			dev = t->dev;
		}
		unregister_netdevice(dev);
		err = 0;
		break;

	default:
		err = -EINVAL;
	}

done:
	return err;
}

static int ip6gre_tunnel_change_mtu(struct net_device *dev, int new_mtu)
{
	struct ip6_tnl *tunnel = netdev_priv(dev);
	if (new_mtu < 68 ||
	    new_mtu > 0xFFF8 - dev->hard_header_len - tunnel->hlen)
		return -EINVAL;
	dev->mtu = new_mtu;
	return 0;
}

static int ip6gre_header(struct sk_buff *skb, struct net_device *dev,
			unsigned short type,
			const void *daddr, const void *saddr, unsigned int len)
{
	struct ip6_tnl *t = netdev_priv(dev);
	struct ipv6hdr *ipv6h = (struct ipv6hdr *)skb_push(skb, t->hlen);
	__be16 *p = (__be16 *)(ipv6h+1);

	ip6_flow_hdr(ipv6h, 0, t->fl.u.ip6.flowlabel);
	ipv6h->hop_limit = t->parms.hop_limit;
	ipv6h->nexthdr = NEXTHDR_GRE;
	ipv6h->saddr = t->parms.laddr;
	ipv6h->daddr = t->parms.raddr;

	p[0]		= t->parms.o_flags;
	p[1]		= htons(type);

	/*
	 *	Set the source hardware address.
	 */

	if (saddr)
		memcpy(&ipv6h->saddr, saddr, sizeof(struct in6_addr));
	if (daddr)
		memcpy(&ipv6h->daddr, daddr, sizeof(struct in6_addr));
	if (!ipv6_addr_any(&ipv6h->daddr))
		return t->hlen;

	return -t->hlen;
}

static const struct header_ops ip6gre_header_ops = {
	.create	= ip6gre_header,
};

static const struct net_device_ops ip6gre_netdev_ops = {
	.ndo_init		= ip6gre_tunnel_init,
	.ndo_uninit		= ip6gre_tunnel_uninit,
	.ndo_start_xmit		= ip6gre_tunnel_xmit,
	.ndo_do_ioctl		= ip6gre_tunnel_ioctl,
	.ndo_change_mtu		= ip6gre_tunnel_change_mtu,
	.ndo_get_stats64	= ip_tunnel_get_stats64,
};

static void ip6gre_dev_free(struct net_device *dev)
{
	free_percpu(dev->tstats);
	free_netdev(dev);
}

static void ip6gre_tunnel_setup(struct net_device *dev)
{
	struct ip6_tnl *t;

	dev->netdev_ops = &ip6gre_netdev_ops;
	dev->destructor = ip6gre_dev_free;

	dev->type = ARPHRD_IP6GRE;
	dev->hard_header_len = LL_MAX_HEADER + sizeof(struct ipv6hdr) + 4;
	dev->mtu = ETH_DATA_LEN - sizeof(struct ipv6hdr) - 4;
	t = netdev_priv(dev);
	if (!(t->parms.flags & IP6_TNL_F_IGN_ENCAP_LIMIT))
		dev->mtu -= 8;
	dev->flags |= IFF_NOARP;
	dev->iflink = 0;
	dev->addr_len = sizeof(struct in6_addr);
	dev->features |= NETIF_F_NETNS_LOCAL;
	dev->priv_flags &= ~IFF_XMIT_DST_RELEASE;
}

static int ip6gre_tunnel_init(struct net_device *dev)
{
	struct ip6_tnl *tunnel;

	tunnel = netdev_priv(dev);

	tunnel->dev = dev;
	strcpy(tunnel->parms.name, dev->name);

	memcpy(dev->dev_addr, &tunnel->parms.laddr, sizeof(struct in6_addr));
	memcpy(dev->broadcast, &tunnel->parms.raddr, sizeof(struct in6_addr));

	if (ipv6_addr_any(&tunnel->parms.raddr))
		dev->header_ops = &ip6gre_header_ops;

	dev->tstats = alloc_percpu(struct pcpu_tstats);
	if (!dev->tstats)
		return -ENOMEM;

	dev->iflink = tunnel->parms.link;

	return 0;
}

static void ip6gre_fb_tunnel_init(struct net_device *dev)
{
	struct ip6_tnl *tunnel = netdev_priv(dev);

	tunnel->dev = dev;
	strcpy(tunnel->parms.name, dev->name);

	tunnel->hlen		= sizeof(struct ipv6hdr) + 4;

	dev_hold(dev);
}

static struct inet6_protocol ip6gre_protocol __read_mostly = {
	.handler     = ip6gre_rcv,
	.err_handler = ip6gre_err,
	.flags       = INET6_PROTO_NOPOLICY|INET6_PROTO_FINAL,
};

static void ip6gre_destroy_tunnels(struct ip6gre_net *ign,
	struct list_head *head)
{
	int prio;

	for (prio = 0; prio < 4; prio++) {
		int h;
		for (h = 0; h < HASH_SIZE; h++) {
			struct ip6_tnl *t;

			t = rtnl_dereference(ign->tunnels[prio][h]);

			while (t != NULL) {
				unregister_netdevice_queue(t->dev, head);
				t = rtnl_dereference(t->next);
			}
		}
	}
}

static int __net_init ip6gre_init_net(struct net *net)
{
	struct ip6gre_net *ign = net_generic(net, ip6gre_net_id);
	int err;

	ign->fb_tunnel_dev = alloc_netdev(sizeof(struct ip6_tnl), "ip6gre0",
					   ip6gre_tunnel_setup);
	if (!ign->fb_tunnel_dev) {
		err = -ENOMEM;
		goto err_alloc_dev;
	}
	dev_net_set(ign->fb_tunnel_dev, net);

	ip6gre_fb_tunnel_init(ign->fb_tunnel_dev);
	ign->fb_tunnel_dev->rtnl_link_ops = &ip6gre_link_ops;

	err = register_netdev(ign->fb_tunnel_dev);
	if (err)
		goto err_reg_dev;

	rcu_assign_pointer(ign->tunnels_wc[0],
			   netdev_priv(ign->fb_tunnel_dev));
	return 0;

err_reg_dev:
	ip6gre_dev_free(ign->fb_tunnel_dev);
err_alloc_dev:
	return err;
}

static void __net_exit ip6gre_exit_net(struct net *net)
{
	struct ip6gre_net *ign;
	LIST_HEAD(list);

	ign = net_generic(net, ip6gre_net_id);
	rtnl_lock();
	ip6gre_destroy_tunnels(ign, &list);
	unregister_netdevice_many(&list);
	rtnl_unlock();
}

static struct pernet_operations ip6gre_net_ops = {
	.init = ip6gre_init_net,
	.exit = ip6gre_exit_net,
	.id   = &ip6gre_net_id,
	.size = sizeof(struct ip6gre_net),
};

static int ip6gre_tunnel_validate(struct nlattr *tb[], struct nlattr *data[])
{
	__be16 flags;

	if (!data)
		return 0;

	flags = 0;
	if (data[IFLA_GRE_IFLAGS])
		flags |= nla_get_be16(data[IFLA_GRE_IFLAGS]);
	if (data[IFLA_GRE_OFLAGS])
		flags |= nla_get_be16(data[IFLA_GRE_OFLAGS]);
	if (flags & (GRE_VERSION|GRE_ROUTING))
		return -EINVAL;

	return 0;
}

static int ip6gre_tap_validate(struct nlattr *tb[], struct nlattr *data[])
{
	struct in6_addr daddr;

	if (tb[IFLA_ADDRESS]) {
		if (nla_len(tb[IFLA_ADDRESS]) != ETH_ALEN)
			return -EINVAL;
		if (!is_valid_ether_addr(nla_data(tb[IFLA_ADDRESS])))
			return -EADDRNOTAVAIL;
	}

	if (!data)
		goto out;

	if (data[IFLA_GRE_REMOTE]) {
		nla_memcpy(&daddr, data[IFLA_GRE_REMOTE], sizeof(struct in6_addr));
		if (ipv6_addr_any(&daddr))
			return -EINVAL;
	}

out:
	return ip6gre_tunnel_validate(tb, data);
}


static void ip6gre_netlink_parms(struct nlattr *data[],
				struct __ip6_tnl_parm *parms)
{
	memset(parms, 0, sizeof(*parms));

	if (!data)
		return;

	if (data[IFLA_GRE_LINK])
		parms->link = nla_get_u32(data[IFLA_GRE_LINK]);

	if (data[IFLA_GRE_IFLAGS])
		parms->i_flags = nla_get_be16(data[IFLA_GRE_IFLAGS]);

	if (data[IFLA_GRE_OFLAGS])
		parms->o_flags = nla_get_be16(data[IFLA_GRE_OFLAGS]);

	if (data[IFLA_GRE_IKEY])
		parms->i_key = nla_get_be32(data[IFLA_GRE_IKEY]);

	if (data[IFLA_GRE_OKEY])
		parms->o_key = nla_get_be32(data[IFLA_GRE_OKEY]);

	if (data[IFLA_GRE_LOCAL])
		nla_memcpy(&parms->laddr, data[IFLA_GRE_LOCAL], sizeof(struct in6_addr));

	if (data[IFLA_GRE_REMOTE])
		nla_memcpy(&parms->raddr, data[IFLA_GRE_REMOTE], sizeof(struct in6_addr));

	if (data[IFLA_GRE_TTL])
		parms->hop_limit = nla_get_u8(data[IFLA_GRE_TTL]);

	if (data[IFLA_GRE_ENCAP_LIMIT])
		parms->encap_limit = nla_get_u8(data[IFLA_GRE_ENCAP_LIMIT]);

	if (data[IFLA_GRE_FLOWINFO])
		parms->flowinfo = nla_get_u32(data[IFLA_GRE_FLOWINFO]);

	if (data[IFLA_GRE_FLAGS])
		parms->flags = nla_get_u32(data[IFLA_GRE_FLAGS]);
}

static int ip6gre_tap_init(struct net_device *dev)
{
	struct ip6_tnl *tunnel;

	tunnel = netdev_priv(dev);

	tunnel->dev = dev;
	strcpy(tunnel->parms.name, dev->name);

	ip6gre_tnl_link_config(tunnel, 1);

	dev->tstats = alloc_percpu(struct pcpu_tstats);
	if (!dev->tstats)
		return -ENOMEM;

	dev->iflink = tunnel->parms.link;

	return 0;
}

static const struct net_device_ops ip6gre_tap_netdev_ops = {
	.ndo_init = ip6gre_tap_init,
	.ndo_uninit = ip6gre_tunnel_uninit,
	.ndo_start_xmit = ip6gre_tunnel_xmit,
	.ndo_set_mac_address = eth_mac_addr,
	.ndo_validate_addr = eth_validate_addr,
	.ndo_change_mtu = ip6gre_tunnel_change_mtu,
	.ndo_get_stats64 = ip_tunnel_get_stats64,
};

static void ip6gre_tap_setup(struct net_device *dev)
{

	ether_setup(dev);

	dev->netdev_ops = &ip6gre_tap_netdev_ops;
	dev->destructor = ip6gre_dev_free;

	dev->iflink = 0;
	dev->features |= NETIF_F_NETNS_LOCAL;
}

static int ip6gre_newlink(struct net *src_net, struct net_device *dev,
	struct nlattr *tb[], struct nlattr *data[])
{
	struct ip6_tnl *nt;
	struct net *net = dev_net(dev);
	struct ip6gre_net *ign = net_generic(net, ip6gre_net_id);
	int err;

	nt = netdev_priv(dev);
	ip6gre_netlink_parms(data, &nt->parms);

	if (ip6gre_tunnel_find(net, &nt->parms, dev->type))
		return -EEXIST;

	if (dev->type == ARPHRD_ETHER && !tb[IFLA_ADDRESS])
		eth_hw_addr_random(dev);

	nt->dev = dev;
	ip6gre_tnl_link_config(nt, !tb[IFLA_MTU]);

	/* Can use a lockless transmit, unless we generate output sequences */
	if (!(nt->parms.o_flags & GRE_SEQ))
		dev->features |= NETIF_F_LLTX;

	err = register_netdevice(dev);
	if (err)
		goto out;

	dev_hold(dev);
	ip6gre_tunnel_link(ign, nt);

out:
	return err;
}

static int ip6gre_changelink(struct net_device *dev, struct nlattr *tb[],
			    struct nlattr *data[])
{
	struct ip6_tnl *t, *nt;
	struct net *net = dev_net(dev);
	struct ip6gre_net *ign = net_generic(net, ip6gre_net_id);
	struct __ip6_tnl_parm p;

	if (dev == ign->fb_tunnel_dev)
		return -EINVAL;

	nt = netdev_priv(dev);
	ip6gre_netlink_parms(data, &p);

	t = ip6gre_tunnel_locate(net, &p, 0);

	if (t) {
		if (t->dev != dev)
			return -EEXIST;
	} else {
		t = nt;
	}

	ip6gre_tunnel_unlink(ign, t);
	ip6gre_tnl_change(t, &p, !tb[IFLA_MTU]);
	ip6gre_tunnel_link(ign, t);
	return 0;
}

static void ip6gre_dellink(struct net_device *dev, struct list_head *head)
{
	struct net *net = dev_net(dev);
	struct ip6gre_net *ign = net_generic(net, ip6gre_net_id);

	if (dev != ign->fb_tunnel_dev)
		unregister_netdevice_queue(dev, head);
}

static size_t ip6gre_get_size(const struct net_device *dev)
{
	return
		/* IFLA_GRE_LINK */
		nla_total_size(4) +
		/* IFLA_GRE_IFLAGS */
		nla_total_size(2) +
		/* IFLA_GRE_OFLAGS */
		nla_total_size(2) +
		/* IFLA_GRE_IKEY */
		nla_total_size(4) +
		/* IFLA_GRE_OKEY */
		nla_total_size(4) +
		/* IFLA_GRE_LOCAL */
		nla_total_size(sizeof(struct in6_addr)) +
		/* IFLA_GRE_REMOTE */
		nla_total_size(sizeof(struct in6_addr)) +
		/* IFLA_GRE_TTL */
		nla_total_size(1) +
		/* IFLA_GRE_TOS */
		nla_total_size(1) +
		/* IFLA_GRE_ENCAP_LIMIT */
		nla_total_size(1) +
		/* IFLA_GRE_FLOWINFO */
		nla_total_size(4) +
		/* IFLA_GRE_FLAGS */
		nla_total_size(4) +
		0;
}

static int ip6gre_fill_info(struct sk_buff *skb, const struct net_device *dev)
{
	struct ip6_tnl *t = netdev_priv(dev);
	struct __ip6_tnl_parm *p = &t->parms;

	if (nla_put_u32(skb, IFLA_GRE_LINK, p->link) ||
	    nla_put_be16(skb, IFLA_GRE_IFLAGS, p->i_flags) ||
	    nla_put_be16(skb, IFLA_GRE_OFLAGS, p->o_flags) ||
	    nla_put_be32(skb, IFLA_GRE_IKEY, p->i_key) ||
	    nla_put_be32(skb, IFLA_GRE_OKEY, p->o_key) ||
	    nla_put(skb, IFLA_GRE_LOCAL, sizeof(struct in6_addr), &p->laddr) ||
	    nla_put(skb, IFLA_GRE_REMOTE, sizeof(struct in6_addr), &p->raddr) ||
	    nla_put_u8(skb, IFLA_GRE_TTL, p->hop_limit) ||
	    /*nla_put_u8(skb, IFLA_GRE_TOS, t->priority) ||*/
	    nla_put_u8(skb, IFLA_GRE_ENCAP_LIMIT, p->encap_limit) ||
	    nla_put_be32(skb, IFLA_GRE_FLOWINFO, p->flowinfo) ||
	    nla_put_u32(skb, IFLA_GRE_FLAGS, p->flags))
		goto nla_put_failure;
	return 0;

nla_put_failure:
	return -EMSGSIZE;
}

static const struct nla_policy ip6gre_policy[IFLA_GRE_MAX + 1] = {
	[IFLA_GRE_LINK]        = { .type = NLA_U32 },
	[IFLA_GRE_IFLAGS]      = { .type = NLA_U16 },
	[IFLA_GRE_OFLAGS]      = { .type = NLA_U16 },
	[IFLA_GRE_IKEY]        = { .type = NLA_U32 },
	[IFLA_GRE_OKEY]        = { .type = NLA_U32 },
	[IFLA_GRE_LOCAL]       = { .len = FIELD_SIZEOF(struct ipv6hdr, saddr) },
	[IFLA_GRE_REMOTE]      = { .len = FIELD_SIZEOF(struct ipv6hdr, daddr) },
	[IFLA_GRE_TTL]         = { .type = NLA_U8 },
	[IFLA_GRE_ENCAP_LIMIT] = { .type = NLA_U8 },
	[IFLA_GRE_FLOWINFO]    = { .type = NLA_U32 },
	[IFLA_GRE_FLAGS]       = { .type = NLA_U32 },
};

static struct rtnl_link_ops ip6gre_link_ops __read_mostly = {
	.kind		= "ip6gre",
	.maxtype	= IFLA_GRE_MAX,
	.policy		= ip6gre_policy,
	.priv_size	= sizeof(struct ip6_tnl),
	.setup		= ip6gre_tunnel_setup,
	.validate	= ip6gre_tunnel_validate,
	.newlink	= ip6gre_newlink,
	.changelink	= ip6gre_changelink,
	.dellink	= ip6gre_dellink,
	.get_size	= ip6gre_get_size,
	.fill_info	= ip6gre_fill_info,
};

static struct rtnl_link_ops ip6gre_tap_ops __read_mostly = {
	.kind		= "ip6gretap",
	.maxtype	= IFLA_GRE_MAX,
	.policy		= ip6gre_policy,
	.priv_size	= sizeof(struct ip6_tnl),
	.setup		= ip6gre_tap_setup,
	.validate	= ip6gre_tap_validate,
	.newlink	= ip6gre_newlink,
	.changelink	= ip6gre_changelink,
	.get_size	= ip6gre_get_size,
	.fill_info	= ip6gre_fill_info,
};

/*
 *	And now the modules code and kernel interface.
 */

static int __init ip6gre_init(void)
{
	int err;

	pr_info("GRE over IPv6 tunneling driver\n");

	err = register_pernet_device(&ip6gre_net_ops);
	if (err < 0)
		return err;

	err = inet6_add_protocol(&ip6gre_protocol, IPPROTO_GRE);
	if (err < 0) {
		pr_info("%s: can't add protocol\n", __func__);
		goto add_proto_failed;
	}

	err = rtnl_link_register(&ip6gre_link_ops);
	if (err < 0)
		goto rtnl_link_failed;

	err = rtnl_link_register(&ip6gre_tap_ops);
	if (err < 0)
		goto tap_ops_failed;

out:
	return err;

tap_ops_failed:
	rtnl_link_unregister(&ip6gre_link_ops);
rtnl_link_failed:
	inet6_del_protocol(&ip6gre_protocol, IPPROTO_GRE);
add_proto_failed:
	unregister_pernet_device(&ip6gre_net_ops);
	goto out;
}

static void __exit ip6gre_fini(void)
{
	rtnl_link_unregister(&ip6gre_tap_ops);
	rtnl_link_unregister(&ip6gre_link_ops);
	inet6_del_protocol(&ip6gre_protocol, IPPROTO_GRE);
	unregister_pernet_device(&ip6gre_net_ops);
}

module_init(ip6gre_init);
module_exit(ip6gre_fini);
MODULE_LICENSE("GPL");
MODULE_AUTHOR("D. Kozlov (xeb@mail.ru)");
MODULE_DESCRIPTION("GRE over IPv6 tunneling device");
MODULE_ALIAS_RTNL_LINK("ip6gre");
MODULE_ALIAS_NETDEV("ip6gre0");<|MERGE_RESOLUTION|>--- conflicted
+++ resolved
@@ -366,11 +366,7 @@
 
 
 static void ip6gre_err(struct sk_buff *skb, struct inet6_skb_parm *opt,
-<<<<<<< HEAD
 					  u8 type, u8 code, int offset, __be32 info)
-=======
-		       u8 type, u8 code, int offset, __be32 info)
->>>>>>> a07ea939
 {
 	const struct gre_base_hdr *greh;
 	const struct ipv6hdr *ipv6h;
@@ -400,11 +396,7 @@
 	key = key_off ? *(__be32 *)(skb->data + key_off) : 0;
 
 	t = ip6gre_tunnel_lookup(skb->dev, &ipv6h->daddr, &ipv6h->saddr,
-<<<<<<< HEAD
 				key, greh->protocol);
-=======
-				 key, greh->protocol);
->>>>>>> a07ea939
 	if (t == NULL)
 		return;
 
