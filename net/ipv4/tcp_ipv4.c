--- conflicted
+++ resolved
@@ -789,13 +789,9 @@
 
 	net = dev_net(skb_dst(skb)->dev);
 	arg.tos = ip_hdr(skb)->tos;
-<<<<<<< HEAD
-    arg.uid = sock_net_uid(net, sk && sk_fullsock(sk) ? sk : NULL);
-	ip_send_unicast_reply(net, skb, ip_hdr(skb)->saddr,
-=======
+	arg.uid = sock_net_uid(net, sk && sk_fullsock(sk) ? sk : NULL);
 	ip_send_unicast_reply(*this_cpu_ptr(net->ipv4.tcp_sk),
 			      skb, ip_hdr(skb)->saddr,
->>>>>>> c9cc129b
 			      ip_hdr(skb)->daddr, &arg, arg.iov[0].iov_len);
 
 	TCP_INC_STATS_BH(net, TCP_MIB_OUTSEGS);
@@ -904,13 +900,9 @@
 	if (oif)
 		arg.bound_dev_if = oif;
 	arg.tos = tos;
-<<<<<<< HEAD
-    arg.uid = sock_net_uid(net, sk_fullsock(sk) ? sk : NULL);
-	ip_send_unicast_reply(net, skb, ip_hdr(skb)->saddr,
-=======
+	arg.uid = sock_net_uid(net, sk_fullsock(sk) ? sk : NULL);
 	ip_send_unicast_reply(*this_cpu_ptr(net->ipv4.tcp_sk),
 			      skb, ip_hdr(skb)->saddr,
->>>>>>> c9cc129b
 			      ip_hdr(skb)->daddr, &arg, arg.iov[0].iov_len);
 
 	TCP_INC_STATS_BH(net, TCP_MIB_OUTSEGS);
