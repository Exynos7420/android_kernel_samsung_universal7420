--- conflicted
+++ resolved
@@ -151,15 +151,9 @@
 {
 	struct inet_sock *isk = inet_sk(sk);
 
-<<<<<<< HEAD
-	pr_debug("ping_unhash(isk=%p,isk->num=%u)\n", isk, isk->inet_num);
-	write_lock_bh(&ping_table.lock);
-	if (sk_hashed(sk)) {		
-=======
 	pr_debug("ping_v4_unhash(isk=%p,isk->num=%u)\n", isk, isk->inet_num);
 	write_lock_bh(&ping_table.lock);
 	if (sk_hashed(sk)) {
->>>>>>> a07ea939
 		hlist_nulls_del(&sk->sk_nulls_node);
 		sk_nulls_node_init(&sk->sk_nulls_node);
 		sock_put(sk);
