/*
 * INET		An implementation of the TCP/IP protocol suite for the LINUX
 *		operating system.  INET is implemented using the  BSD Socket
 *		interface as the means of communication with the user level.
 *
 *		PACKET - implements raw packet sockets.
 *
 * Authors:	Ross Biro
 *		Fred N. van Kempen, <waltje@uWalt.NL.Mugnet.ORG>
 *		Alan Cox, <gw4pts@gw4pts.ampr.org>
 *
 * Fixes:
 *		Alan Cox	:	verify_area() now used correctly
 *		Alan Cox	:	new skbuff lists, look ma no backlogs!
 *		Alan Cox	:	tidied skbuff lists.
 *		Alan Cox	:	Now uses generic datagram routines I
 *					added. Also fixed the peek/read crash
 *					from all old Linux datagram code.
 *		Alan Cox	:	Uses the improved datagram code.
 *		Alan Cox	:	Added NULL's for socket options.
 *		Alan Cox	:	Re-commented the code.
 *		Alan Cox	:	Use new kernel side addressing
 *		Rob Janssen	:	Correct MTU usage.
 *		Dave Platt	:	Counter leaks caused by incorrect
 *					interrupt locking and some slightly
 *					dubious gcc output. Can you read
 *					compiler: it said _VOLATILE_
 *	Richard Kooijman	:	Timestamp fixes.
 *		Alan Cox	:	New buffers. Use sk->mac.raw.
 *		Alan Cox	:	sendmsg/recvmsg support.
 *		Alan Cox	:	Protocol setting support
 *	Alexey Kuznetsov	:	Untied from IPv4 stack.
 *	Cyrus Durgin		:	Fixed kerneld for kmod.
 *	Michal Ostrowski        :       Module initialization cleanup.
 *         Ulises Alonso        :       Frame number limit removal and
 *                                      packet_set_ring memory leak.
 *		Eric Biederman	:	Allow for > 8 byte hardware addresses.
 *					The convention is that longer addresses
 *					will simply extend the hardware address
 *					byte arrays at the end of sockaddr_ll
 *					and packet_mreq.
 *		Johann Baudy	:	Added TX RING.
 *		Chetan Loke	:	Implemented TPACKET_V3 block abstraction
 *					layer.
 *					Copyright (C) 2011, <lokec@ccs.neu.edu>
 *
 *
 *		This program is free software; you can redistribute it and/or
 *		modify it under the terms of the GNU General Public License
 *		as published by the Free Software Foundation; either version
 *		2 of the License, or (at your option) any later version.
 *
 */

#include <linux/types.h>
#include <linux/mm.h>
#include <linux/capability.h>
#include <linux/fcntl.h>
#include <linux/socket.h>
#include <linux/in.h>
#include <linux/inet.h>
#include <linux/netdevice.h>
#include <linux/if_packet.h>
#include <linux/wireless.h>
#include <linux/kernel.h>
#include <linux/kmod.h>
#include <linux/slab.h>
#include <linux/vmalloc.h>
#include <net/net_namespace.h>
#include <net/ip.h>
#include <net/protocol.h>
#include <linux/skbuff.h>
#include <net/sock.h>
#include <linux/errno.h>
#include <linux/timer.h>
#include <asm/uaccess.h>
#include <asm/ioctls.h>
#include <asm/page.h>
#include <asm/cacheflush.h>
#include <asm/io.h>
#include <linux/proc_fs.h>
#include <linux/seq_file.h>
#include <linux/poll.h>
#include <linux/module.h>
#include <linux/init.h>
#include <linux/mutex.h>
#include <linux/if_vlan.h>
#include <linux/virtio_net.h>
#include <linux/errqueue.h>
#include <linux/net_tstamp.h>

#ifdef CONFIG_INET
#include <net/inet_common.h>
#endif

#include "internal.h"

/*
   Assumptions:
   - if device has no dev->hard_header routine, it adds and removes ll header
     inside itself. In this case ll header is invisible outside of device,
     but higher levels still should reserve dev->hard_header_len.
     Some devices are enough clever to reallocate skb, when header
     will not fit to reserved space (tunnel), another ones are silly
     (PPP).
   - packet socket receives packets with pulled ll header,
     so that SOCK_RAW should push it back.

On receive:
-----------

Incoming, dev->hard_header!=NULL
   mac_header -> ll header
   data       -> data

Outgoing, dev->hard_header!=NULL
   mac_header -> ll header
   data       -> ll header

Incoming, dev->hard_header==NULL
   mac_header -> UNKNOWN position. It is very likely, that it points to ll
		 header.  PPP makes it, that is wrong, because introduce
		 assymetry between rx and tx paths.
   data       -> data

Outgoing, dev->hard_header==NULL
   mac_header -> data. ll header is still not built!
   data       -> data

Resume
  If dev->hard_header==NULL we are unlikely to restore sensible ll header.


On transmit:
------------

dev->hard_header != NULL
   mac_header -> ll header
   data       -> ll header

dev->hard_header == NULL (ll header is added by device, we cannot control it)
   mac_header -> data
   data       -> data

   We should set nh.raw on output to correct posistion,
   packet classifier depends on it.
 */

/* Private packet socket structures. */

/* identical to struct packet_mreq except it has
 * a longer address field.
 */
struct packet_mreq_max {
	int		mr_ifindex;
	unsigned short	mr_type;
	unsigned short	mr_alen;
	unsigned char	mr_address[MAX_ADDR_LEN];
};

union tpacket_uhdr {
	struct tpacket_hdr  *h1;
	struct tpacket2_hdr *h2;
	struct tpacket3_hdr *h3;
	void *raw;
};

static int packet_set_ring(struct sock *sk, union tpacket_req_u *req_u,
		int closing, int tx_ring);

#define V3_ALIGNMENT	(8)

#define BLK_HDR_LEN	(ALIGN(sizeof(struct tpacket_block_desc), V3_ALIGNMENT))

#define BLK_PLUS_PRIV(sz_of_priv) \
	(BLK_HDR_LEN + ALIGN((sz_of_priv), V3_ALIGNMENT))

#define PGV_FROM_VMALLOC 1

#define BLOCK_STATUS(x)	((x)->hdr.bh1.block_status)
#define BLOCK_NUM_PKTS(x)	((x)->hdr.bh1.num_pkts)
#define BLOCK_O2FP(x)		((x)->hdr.bh1.offset_to_first_pkt)
#define BLOCK_LEN(x)		((x)->hdr.bh1.blk_len)
#define BLOCK_SNUM(x)		((x)->hdr.bh1.seq_num)
#define BLOCK_O2PRIV(x)	((x)->offset_to_priv)
#define BLOCK_PRIV(x)		((void *)((char *)(x) + BLOCK_O2PRIV(x)))

struct packet_sock;
static int tpacket_snd(struct packet_sock *po, struct msghdr *msg);
static int tpacket_rcv(struct sk_buff *skb, struct net_device *dev,
		       struct packet_type *pt, struct net_device *orig_dev);

static void *packet_previous_frame(struct packet_sock *po,
		struct packet_ring_buffer *rb,
		int status);
static void packet_increment_head(struct packet_ring_buffer *buff);
static int prb_curr_blk_in_use(struct tpacket_kbdq_core *,
			struct tpacket_block_desc *);
static void *prb_dispatch_next_block(struct tpacket_kbdq_core *,
			struct packet_sock *);
static void prb_retire_current_block(struct tpacket_kbdq_core *,
		struct packet_sock *, unsigned int status);
static int prb_queue_frozen(struct tpacket_kbdq_core *);
static void prb_open_block(struct tpacket_kbdq_core *,
		struct tpacket_block_desc *);
static void prb_retire_rx_blk_timer_expired(unsigned long);
static void _prb_refresh_rx_retire_blk_timer(struct tpacket_kbdq_core *);
static void prb_init_blk_timer(struct packet_sock *,
		struct tpacket_kbdq_core *,
		void (*func) (unsigned long));
static void prb_fill_rxhash(struct tpacket_kbdq_core *, struct tpacket3_hdr *);
static void prb_clear_rxhash(struct tpacket_kbdq_core *,
		struct tpacket3_hdr *);
static void prb_fill_vlan_info(struct tpacket_kbdq_core *,
		struct tpacket3_hdr *);
static void packet_flush_mclist(struct sock *sk);

struct packet_skb_cb {
	unsigned int origlen;
	union {
		struct sockaddr_pkt pkt;
		struct sockaddr_ll ll;
	} sa;
};

#define PACKET_SKB_CB(__skb)	((struct packet_skb_cb *)((__skb)->cb))

#define GET_PBDQC_FROM_RB(x)	((struct tpacket_kbdq_core *)(&(x)->prb_bdqc))
#define GET_PBLOCK_DESC(x, bid)	\
	((struct tpacket_block_desc *)((x)->pkbdq[(bid)].buffer))
#define GET_CURR_PBLOCK_DESC_FROM_CORE(x)	\
	((struct tpacket_block_desc *)((x)->pkbdq[(x)->kactive_blk_num].buffer))
#define GET_NEXT_PRB_BLK_NUM(x) \
	(((x)->kactive_blk_num < ((x)->knum_blocks-1)) ? \
	((x)->kactive_blk_num+1) : 0)

static void __fanout_unlink(struct sock *sk, struct packet_sock *po);
static void __fanout_link(struct sock *sk, struct packet_sock *po);

static struct net_device *packet_cached_dev_get(struct packet_sock *po)
{
	struct net_device *dev;

	rcu_read_lock();
	dev = rcu_dereference(po->cached_dev);
	if (likely(dev))
		dev_hold(dev);
	rcu_read_unlock();

	return dev;
}

static void packet_cached_dev_assign(struct packet_sock *po,
				     struct net_device *dev)
{
	rcu_assign_pointer(po->cached_dev, dev);
}

static void packet_cached_dev_reset(struct packet_sock *po)
{
	RCU_INIT_POINTER(po->cached_dev, NULL);
}

/* register_prot_hook must be invoked with the po->bind_lock held,
 * or from a context in which asynchronous accesses to the packet
 * socket is not possible (packet_create()).
 */
static void register_prot_hook(struct sock *sk)
{
	struct packet_sock *po = pkt_sk(sk);

	if (!po->running) {
		if (po->fanout)
			__fanout_link(sk, po);
		else
			dev_add_pack(&po->prot_hook);

		sock_hold(sk);
		po->running = 1;
	}
}

/* {,__}unregister_prot_hook() must be invoked with the po->bind_lock
 * held.   If the sync parameter is true, we will temporarily drop
 * the po->bind_lock and do a synchronize_net to make sure no
 * asynchronous packet processing paths still refer to the elements
 * of po->prot_hook.  If the sync parameter is false, it is the
 * callers responsibility to take care of this.
 */
static void __unregister_prot_hook(struct sock *sk, bool sync)
{
	struct packet_sock *po = pkt_sk(sk);

	po->running = 0;

	if (po->fanout)
		__fanout_unlink(sk, po);
	else
		__dev_remove_pack(&po->prot_hook);

	__sock_put(sk);

	if (sync) {
		spin_unlock(&po->bind_lock);
		synchronize_net();
		spin_lock(&po->bind_lock);
	}
}

static void unregister_prot_hook(struct sock *sk, bool sync)
{
	struct packet_sock *po = pkt_sk(sk);

	if (po->running)
		__unregister_prot_hook(sk, sync);
}

static inline __pure struct page *pgv_to_page(void *addr)
{
	if (is_vmalloc_addr(addr))
		return vmalloc_to_page(addr);
	return virt_to_page(addr);
}

static void __packet_set_status(struct packet_sock *po, void *frame, int status)
{
	union tpacket_uhdr h;

	h.raw = frame;
	switch (po->tp_version) {
	case TPACKET_V1:
		h.h1->tp_status = status;
		flush_dcache_page(pgv_to_page(&h.h1->tp_status));
		break;
	case TPACKET_V2:
		h.h2->tp_status = status;
		flush_dcache_page(pgv_to_page(&h.h2->tp_status));
		break;
	case TPACKET_V3:
	default:
		WARN(1, "TPACKET version not supported.\n");
		BUG();
	}

	smp_wmb();
}

static int __packet_get_status(struct packet_sock *po, void *frame)
{
	union tpacket_uhdr h;

	smp_rmb();

	h.raw = frame;
	switch (po->tp_version) {
	case TPACKET_V1:
		flush_dcache_page(pgv_to_page(&h.h1->tp_status));
		return h.h1->tp_status;
	case TPACKET_V2:
		flush_dcache_page(pgv_to_page(&h.h2->tp_status));
		return h.h2->tp_status;
	case TPACKET_V3:
	default:
		WARN(1, "TPACKET version not supported.\n");
		BUG();
		return 0;
	}
}

static __u32 tpacket_get_timestamp(struct sk_buff *skb, struct timespec *ts,
				   unsigned int flags)
{
	struct skb_shared_hwtstamps *shhwtstamps = skb_hwtstamps(skb);

	if (shhwtstamps) {
		if ((flags & SOF_TIMESTAMPING_SYS_HARDWARE) &&
		    ktime_to_timespec_cond(shhwtstamps->syststamp, ts))
			return TP_STATUS_TS_SYS_HARDWARE;
		if ((flags & SOF_TIMESTAMPING_RAW_HARDWARE) &&
		    ktime_to_timespec_cond(shhwtstamps->hwtstamp, ts))
			return TP_STATUS_TS_RAW_HARDWARE;
	}

	if (ktime_to_timespec_cond(skb->tstamp, ts))
		return TP_STATUS_TS_SOFTWARE;

	return 0;
}

static __u32 __packet_set_timestamp(struct packet_sock *po, void *frame,
				    struct sk_buff *skb)
{
	union tpacket_uhdr h;
	struct timespec ts;
	__u32 ts_status;

	if (!(ts_status = tpacket_get_timestamp(skb, &ts, po->tp_tstamp)))
		return 0;

	h.raw = frame;
	switch (po->tp_version) {
	case TPACKET_V1:
		h.h1->tp_sec = ts.tv_sec;
		h.h1->tp_usec = ts.tv_nsec / NSEC_PER_USEC;
		break;
	case TPACKET_V2:
		h.h2->tp_sec = ts.tv_sec;
		h.h2->tp_nsec = ts.tv_nsec;
		break;
	case TPACKET_V3:
	default:
		WARN(1, "TPACKET version not supported.\n");
		BUG();
	}

	/* one flush is safe, as both fields always lie on the same cacheline */
	flush_dcache_page(pgv_to_page(&h.h1->tp_sec));
	smp_wmb();

	return ts_status;
}

static void *packet_lookup_frame(struct packet_sock *po,
		struct packet_ring_buffer *rb,
		unsigned int position,
		int status)
{
	unsigned int pg_vec_pos, frame_offset;
	union tpacket_uhdr h;

	pg_vec_pos = position / rb->frames_per_block;
	frame_offset = position % rb->frames_per_block;

	h.raw = rb->pg_vec[pg_vec_pos].buffer +
		(frame_offset * rb->frame_size);

	if (status != __packet_get_status(po, h.raw))
		return NULL;

	return h.raw;
}

static void *packet_current_frame(struct packet_sock *po,
		struct packet_ring_buffer *rb,
		int status)
{
	return packet_lookup_frame(po, rb, rb->head, status);
}

static void prb_del_retire_blk_timer(struct tpacket_kbdq_core *pkc)
{
	del_timer_sync(&pkc->retire_blk_timer);
}

static void prb_shutdown_retire_blk_timer(struct packet_sock *po,
		int tx_ring,
		struct sk_buff_head *rb_queue)
{
	struct tpacket_kbdq_core *pkc;

	pkc = tx_ring ? &po->tx_ring.prb_bdqc : &po->rx_ring.prb_bdqc;

	spin_lock_bh(&rb_queue->lock);
	pkc->delete_blk_timer = 1;
	spin_unlock_bh(&rb_queue->lock);

	prb_del_retire_blk_timer(pkc);
}

static void prb_init_blk_timer(struct packet_sock *po,
		struct tpacket_kbdq_core *pkc,
		void (*func) (unsigned long))
{
	init_timer(&pkc->retire_blk_timer);
	pkc->retire_blk_timer.data = (long)po;
	pkc->retire_blk_timer.function = func;
	pkc->retire_blk_timer.expires = jiffies;
}

static void prb_setup_retire_blk_timer(struct packet_sock *po, int tx_ring)
{
	struct tpacket_kbdq_core *pkc;

	if (tx_ring)
		BUG();

	pkc = tx_ring ? &po->tx_ring.prb_bdqc : &po->rx_ring.prb_bdqc;
	prb_init_blk_timer(po, pkc, prb_retire_rx_blk_timer_expired);
}

static int prb_calc_retire_blk_tmo(struct packet_sock *po,
				int blk_size_in_bytes)
{
	struct net_device *dev;
	unsigned int mbits = 0, msec = 0, div = 0, tmo = 0;
	struct ethtool_cmd ecmd;
	int err;
	u32 speed;

	rtnl_lock();
	dev = __dev_get_by_index(sock_net(&po->sk), po->ifindex);
	if (unlikely(!dev)) {
		rtnl_unlock();
		return DEFAULT_PRB_RETIRE_TOV;
	}
	err = __ethtool_get_settings(dev, &ecmd);
	speed = ethtool_cmd_speed(&ecmd);
	rtnl_unlock();
	if (!err) {
		/*
		 * If the link speed is so slow you don't really
		 * need to worry about perf anyways
		 */
		if (speed < SPEED_1000 || speed == SPEED_UNKNOWN) {
			return DEFAULT_PRB_RETIRE_TOV;
		} else {
			msec = 1;
			div = speed / 1000;
		}
	}

	mbits = (blk_size_in_bytes * 8) / (1024 * 1024);

	if (div)
		mbits /= div;

	tmo = mbits * msec;

	if (div)
		return tmo+1;
	return tmo;
}

static void prb_init_ft_ops(struct tpacket_kbdq_core *p1,
			union tpacket_req_u *req_u)
{
	p1->feature_req_word = req_u->req3.tp_feature_req_word;
}

static void init_prb_bdqc(struct packet_sock *po,
			struct packet_ring_buffer *rb,
			struct pgv *pg_vec,
			union tpacket_req_u *req_u, int tx_ring)
{
	struct tpacket_kbdq_core *p1 = &rb->prb_bdqc;
	struct tpacket_block_desc *pbd;

	memset(p1, 0x0, sizeof(*p1));

	p1->knxt_seq_num = 1;
	p1->pkbdq = pg_vec;
	pbd = (struct tpacket_block_desc *)pg_vec[0].buffer;
	p1->pkblk_start	= pg_vec[0].buffer;
	p1->kblk_size = req_u->req3.tp_block_size;
	p1->knum_blocks	= req_u->req3.tp_block_nr;
	p1->hdrlen = po->tp_hdrlen;
	p1->version = po->tp_version;
	p1->last_kactive_blk_num = 0;
	po->stats.stats3.tp_freeze_q_cnt = 0;
	if (req_u->req3.tp_retire_blk_tov)
		p1->retire_blk_tov = req_u->req3.tp_retire_blk_tov;
	else
		p1->retire_blk_tov = prb_calc_retire_blk_tmo(po,
						req_u->req3.tp_block_size);
	p1->tov_in_jiffies = msecs_to_jiffies(p1->retire_blk_tov);
	p1->blk_sizeof_priv = req_u->req3.tp_sizeof_priv;

	p1->max_frame_len = p1->kblk_size - BLK_PLUS_PRIV(p1->blk_sizeof_priv);
	prb_init_ft_ops(p1, req_u);
	prb_setup_retire_blk_timer(po, tx_ring);
	prb_open_block(p1, pbd);
}

/*  Do NOT update the last_blk_num first.
 *  Assumes sk_buff_head lock is held.
 */
static void _prb_refresh_rx_retire_blk_timer(struct tpacket_kbdq_core *pkc)
{
	mod_timer(&pkc->retire_blk_timer,
			jiffies + pkc->tov_in_jiffies);
	pkc->last_kactive_blk_num = pkc->kactive_blk_num;
}

/*
 * Timer logic:
 * 1) We refresh the timer only when we open a block.
 *    By doing this we don't waste cycles refreshing the timer
 *	  on packet-by-packet basis.
 *
 * With a 1MB block-size, on a 1Gbps line, it will take
 * i) ~8 ms to fill a block + ii) memcpy etc.
 * In this cut we are not accounting for the memcpy time.
 *
 * So, if the user sets the 'tmo' to 10ms then the timer
 * will never fire while the block is still getting filled
 * (which is what we want). However, the user could choose
 * to close a block early and that's fine.
 *
 * But when the timer does fire, we check whether or not to refresh it.
 * Since the tmo granularity is in msecs, it is not too expensive
 * to refresh the timer, lets say every '8' msecs.
 * Either the user can set the 'tmo' or we can derive it based on
 * a) line-speed and b) block-size.
 * prb_calc_retire_blk_tmo() calculates the tmo.
 *
 */
static void prb_retire_rx_blk_timer_expired(unsigned long data)
{
	struct packet_sock *po = (struct packet_sock *)data;
	struct tpacket_kbdq_core *pkc = &po->rx_ring.prb_bdqc;
	unsigned int frozen;
	struct tpacket_block_desc *pbd;

	spin_lock(&po->sk.sk_receive_queue.lock);

	frozen = prb_queue_frozen(pkc);
	pbd = GET_CURR_PBLOCK_DESC_FROM_CORE(pkc);

	if (unlikely(pkc->delete_blk_timer))
		goto out;

	/* We only need to plug the race when the block is partially filled.
	 * tpacket_rcv:
	 *		lock(); increment BLOCK_NUM_PKTS; unlock()
	 *		copy_bits() is in progress ...
	 *		timer fires on other cpu:
	 *		we can't retire the current block because copy_bits
	 *		is in progress.
	 *
	 */
	if (BLOCK_NUM_PKTS(pbd)) {
		while (atomic_read(&pkc->blk_fill_in_prog)) {
			/* Waiting for skb_copy_bits to finish... */
			cpu_relax();
		}
	}

	if (pkc->last_kactive_blk_num == pkc->kactive_blk_num) {
		if (!frozen) {
			prb_retire_current_block(pkc, po, TP_STATUS_BLK_TMO);
			if (!prb_dispatch_next_block(pkc, po))
				goto refresh_timer;
			else
				goto out;
		} else {
			/* Case 1. Queue was frozen because user-space was
			 *	   lagging behind.
			 */
			if (prb_curr_blk_in_use(pkc, pbd)) {
				/*
				 * Ok, user-space is still behind.
				 * So just refresh the timer.
				 */
				goto refresh_timer;
			} else {
			       /* Case 2. queue was frozen,user-space caught up,
				* now the link went idle && the timer fired.
				* We don't have a block to close.So we open this
				* block and restart the timer.
				* opening a block thaws the queue,restarts timer
				* Thawing/timer-refresh is a side effect.
				*/
				prb_open_block(pkc, pbd);
				goto out;
			}
		}
	}

refresh_timer:
	_prb_refresh_rx_retire_blk_timer(pkc);

out:
	spin_unlock(&po->sk.sk_receive_queue.lock);
}

static void prb_flush_block(struct tpacket_kbdq_core *pkc1,
		struct tpacket_block_desc *pbd1, __u32 status)
{
	/* Flush everything minus the block header */

#if ARCH_IMPLEMENTS_FLUSH_DCACHE_PAGE == 1
	u8 *start, *end;

	start = (u8 *)pbd1;

	/* Skip the block header(we know header WILL fit in 4K) */
	start += PAGE_SIZE;

	end = (u8 *)PAGE_ALIGN((unsigned long)pkc1->pkblk_end);
	for (; start < end; start += PAGE_SIZE)
		flush_dcache_page(pgv_to_page(start));

	smp_wmb();
#endif

	/* Now update the block status. */

	BLOCK_STATUS(pbd1) = status;

	/* Flush the block header */

#if ARCH_IMPLEMENTS_FLUSH_DCACHE_PAGE == 1
	start = (u8 *)pbd1;
	flush_dcache_page(pgv_to_page(start));

	smp_wmb();
#endif
}

/*
 * Side effect:
 *
 * 1) flush the block
 * 2) Increment active_blk_num
 *
 * Note:We DONT refresh the timer on purpose.
 *	Because almost always the next block will be opened.
 */
static void prb_close_block(struct tpacket_kbdq_core *pkc1,
		struct tpacket_block_desc *pbd1,
		struct packet_sock *po, unsigned int stat)
{
	__u32 status = TP_STATUS_USER | stat;

	struct tpacket3_hdr *last_pkt;
	struct tpacket_hdr_v1 *h1 = &pbd1->hdr.bh1;

	if (po->stats.stats3.tp_drops)
		status |= TP_STATUS_LOSING;

	last_pkt = (struct tpacket3_hdr *)pkc1->prev;
	last_pkt->tp_next_offset = 0;

	/* Get the ts of the last pkt */
	if (BLOCK_NUM_PKTS(pbd1)) {
		h1->ts_last_pkt.ts_sec = last_pkt->tp_sec;
		h1->ts_last_pkt.ts_nsec	= last_pkt->tp_nsec;
	} else {
		/* Ok, we tmo'd - so get the current time */
		struct timespec ts;
		getnstimeofday(&ts);
		h1->ts_last_pkt.ts_sec = ts.tv_sec;
		h1->ts_last_pkt.ts_nsec	= ts.tv_nsec;
	}

	smp_wmb();

	/* Flush the block */
	prb_flush_block(pkc1, pbd1, status);

	pkc1->kactive_blk_num = GET_NEXT_PRB_BLK_NUM(pkc1);
}

static void prb_thaw_queue(struct tpacket_kbdq_core *pkc)
{
	pkc->reset_pending_on_curr_blk = 0;
}

/*
 * Side effect of opening a block:
 *
 * 1) prb_queue is thawed.
 * 2) retire_blk_timer is refreshed.
 *
 */
static void prb_open_block(struct tpacket_kbdq_core *pkc1,
	struct tpacket_block_desc *pbd1)
{
	struct timespec ts;
	struct tpacket_hdr_v1 *h1 = &pbd1->hdr.bh1;

	smp_rmb();

	/* We could have just memset this but we will lose the
	 * flexibility of making the priv area sticky
	 */

	BLOCK_SNUM(pbd1) = pkc1->knxt_seq_num++;
	BLOCK_NUM_PKTS(pbd1) = 0;
	BLOCK_LEN(pbd1) = BLK_PLUS_PRIV(pkc1->blk_sizeof_priv);

	getnstimeofday(&ts);

	h1->ts_first_pkt.ts_sec = ts.tv_sec;
	h1->ts_first_pkt.ts_nsec = ts.tv_nsec;

	pkc1->pkblk_start = (char *)pbd1;
	pkc1->nxt_offset = pkc1->pkblk_start + BLK_PLUS_PRIV(pkc1->blk_sizeof_priv);

	BLOCK_O2FP(pbd1) = (__u32)BLK_PLUS_PRIV(pkc1->blk_sizeof_priv);
	BLOCK_O2PRIV(pbd1) = BLK_HDR_LEN;

	pbd1->version = pkc1->version;
	pkc1->prev = pkc1->nxt_offset;
	pkc1->pkblk_end = pkc1->pkblk_start + pkc1->kblk_size;

	prb_thaw_queue(pkc1);
	_prb_refresh_rx_retire_blk_timer(pkc1);

	smp_wmb();
}

/*
 * Queue freeze logic:
 * 1) Assume tp_block_nr = 8 blocks.
 * 2) At time 't0', user opens Rx ring.
 * 3) Some time past 't0', kernel starts filling blocks starting from 0 .. 7
 * 4) user-space is either sleeping or processing block '0'.
 * 5) tpacket_rcv is currently filling block '7', since there is no space left,
 *    it will close block-7,loop around and try to fill block '0'.
 *    call-flow:
 *    __packet_lookup_frame_in_block
 *      prb_retire_current_block()
 *      prb_dispatch_next_block()
 *        |->(BLOCK_STATUS == USER) evaluates to true
 *    5.1) Since block-0 is currently in-use, we just freeze the queue.
 * 6) Now there are two cases:
 *    6.1) Link goes idle right after the queue is frozen.
 *         But remember, the last open_block() refreshed the timer.
 *         When this timer expires,it will refresh itself so that we can
 *         re-open block-0 in near future.
 *    6.2) Link is busy and keeps on receiving packets. This is a simple
 *         case and __packet_lookup_frame_in_block will check if block-0
 *         is free and can now be re-used.
 */
static void prb_freeze_queue(struct tpacket_kbdq_core *pkc,
				  struct packet_sock *po)
{
	pkc->reset_pending_on_curr_blk = 1;
	po->stats.stats3.tp_freeze_q_cnt++;
}

#define TOTAL_PKT_LEN_INCL_ALIGN(length) (ALIGN((length), V3_ALIGNMENT))

/*
 * If the next block is free then we will dispatch it
 * and return a good offset.
 * Else, we will freeze the queue.
 * So, caller must check the return value.
 */
static void *prb_dispatch_next_block(struct tpacket_kbdq_core *pkc,
		struct packet_sock *po)
{
	struct tpacket_block_desc *pbd;

	smp_rmb();

	/* 1. Get current block num */
	pbd = GET_CURR_PBLOCK_DESC_FROM_CORE(pkc);

	/* 2. If this block is currently in_use then freeze the queue */
	if (TP_STATUS_USER & BLOCK_STATUS(pbd)) {
		prb_freeze_queue(pkc, po);
		return NULL;
	}

	/*
	 * 3.
	 * open this block and return the offset where the first packet
	 * needs to get stored.
	 */
	prb_open_block(pkc, pbd);
	return (void *)pkc->nxt_offset;
}

static void prb_retire_current_block(struct tpacket_kbdq_core *pkc,
		struct packet_sock *po, unsigned int status)
{
	struct tpacket_block_desc *pbd = GET_CURR_PBLOCK_DESC_FROM_CORE(pkc);

	/* retire/close the current block */
	if (likely(TP_STATUS_KERNEL == BLOCK_STATUS(pbd))) {
		/*
		 * Plug the case where copy_bits() is in progress on
		 * cpu-0 and tpacket_rcv() got invoked on cpu-1, didn't
		 * have space to copy the pkt in the current block and
		 * called prb_retire_current_block()
		 *
		 * We don't need to worry about the TMO case because
		 * the timer-handler already handled this case.
		 */
		if (!(status & TP_STATUS_BLK_TMO)) {
			while (atomic_read(&pkc->blk_fill_in_prog)) {
				/* Waiting for skb_copy_bits to finish... */
				cpu_relax();
			}
		}
		prb_close_block(pkc, pbd, po, status);
		return;
	}
}

static int prb_curr_blk_in_use(struct tpacket_kbdq_core *pkc,
				      struct tpacket_block_desc *pbd)
{
	return TP_STATUS_USER & BLOCK_STATUS(pbd);
}

static int prb_queue_frozen(struct tpacket_kbdq_core *pkc)
{
	return pkc->reset_pending_on_curr_blk;
}

static void prb_clear_blk_fill_status(struct packet_ring_buffer *rb)
{
	struct tpacket_kbdq_core *pkc  = GET_PBDQC_FROM_RB(rb);
	atomic_dec(&pkc->blk_fill_in_prog);
}

static void prb_fill_rxhash(struct tpacket_kbdq_core *pkc,
			struct tpacket3_hdr *ppd)
{
	ppd->hv1.tp_rxhash = skb_get_rxhash(pkc->skb);
}

static void prb_clear_rxhash(struct tpacket_kbdq_core *pkc,
			struct tpacket3_hdr *ppd)
{
	ppd->hv1.tp_rxhash = 0;
}

static void prb_fill_vlan_info(struct tpacket_kbdq_core *pkc,
			struct tpacket3_hdr *ppd)
{
	if (vlan_tx_tag_present(pkc->skb)) {
		ppd->hv1.tp_vlan_tci = vlan_tx_tag_get(pkc->skb);
		ppd->tp_status = TP_STATUS_VLAN_VALID;
	} else {
		ppd->hv1.tp_vlan_tci = 0;
		ppd->tp_status = TP_STATUS_AVAILABLE;
	}
}

static void prb_run_all_ft_ops(struct tpacket_kbdq_core *pkc,
			struct tpacket3_hdr *ppd)
{
	prb_fill_vlan_info(pkc, ppd);

	if (pkc->feature_req_word & TP_FT_REQ_FILL_RXHASH)
		prb_fill_rxhash(pkc, ppd);
	else
		prb_clear_rxhash(pkc, ppd);
}

static void prb_fill_curr_block(char *curr,
				struct tpacket_kbdq_core *pkc,
				struct tpacket_block_desc *pbd,
				unsigned int len)
{
	struct tpacket3_hdr *ppd;

	ppd  = (struct tpacket3_hdr *)curr;
	ppd->tp_next_offset = TOTAL_PKT_LEN_INCL_ALIGN(len);
	pkc->prev = curr;
	pkc->nxt_offset += TOTAL_PKT_LEN_INCL_ALIGN(len);
	BLOCK_LEN(pbd) += TOTAL_PKT_LEN_INCL_ALIGN(len);
	BLOCK_NUM_PKTS(pbd) += 1;
	atomic_inc(&pkc->blk_fill_in_prog);
	prb_run_all_ft_ops(pkc, ppd);
}

/* Assumes caller has the sk->rx_queue.lock */
static void *__packet_lookup_frame_in_block(struct packet_sock *po,
					    struct sk_buff *skb,
						int status,
					    unsigned int len
					    )
{
	struct tpacket_kbdq_core *pkc;
	struct tpacket_block_desc *pbd;
	char *curr, *end;

	pkc = GET_PBDQC_FROM_RB(&po->rx_ring);
	pbd = GET_CURR_PBLOCK_DESC_FROM_CORE(pkc);

	/* Queue is frozen when user space is lagging behind */
	if (prb_queue_frozen(pkc)) {
		/*
		 * Check if that last block which caused the queue to freeze,
		 * is still in_use by user-space.
		 */
		if (prb_curr_blk_in_use(pkc, pbd)) {
			/* Can't record this packet */
			return NULL;
		} else {
			/*
			 * Ok, the block was released by user-space.
			 * Now let's open that block.
			 * opening a block also thaws the queue.
			 * Thawing is a side effect.
			 */
			prb_open_block(pkc, pbd);
		}
	}

	smp_mb();
	curr = pkc->nxt_offset;
	pkc->skb = skb;
	end = (char *)pbd + pkc->kblk_size;

	/* first try the current block */
	if (curr+TOTAL_PKT_LEN_INCL_ALIGN(len) < end) {
		prb_fill_curr_block(curr, pkc, pbd, len);
		return (void *)curr;
	}

	/* Ok, close the current block */
	prb_retire_current_block(pkc, po, 0);

	/* Now, try to dispatch the next block */
	curr = (char *)prb_dispatch_next_block(pkc, po);
	if (curr) {
		pbd = GET_CURR_PBLOCK_DESC_FROM_CORE(pkc);
		prb_fill_curr_block(curr, pkc, pbd, len);
		return (void *)curr;
	}

	/*
	 * No free blocks are available.user_space hasn't caught up yet.
	 * Queue was just frozen and now this packet will get dropped.
	 */
	return NULL;
}

static void *packet_current_rx_frame(struct packet_sock *po,
					    struct sk_buff *skb,
					    int status, unsigned int len)
{
	char *curr = NULL;
	switch (po->tp_version) {
	case TPACKET_V1:
	case TPACKET_V2:
		curr = packet_lookup_frame(po, &po->rx_ring,
					po->rx_ring.head, status);
		return curr;
	case TPACKET_V3:
		return __packet_lookup_frame_in_block(po, skb, status, len);
	default:
		WARN(1, "TPACKET version not supported\n");
		BUG();
		return NULL;
	}
}

static void *prb_lookup_block(struct packet_sock *po,
				     struct packet_ring_buffer *rb,
				     unsigned int idx,
				     int status)
{
	struct tpacket_kbdq_core *pkc  = GET_PBDQC_FROM_RB(rb);
	struct tpacket_block_desc *pbd = GET_PBLOCK_DESC(pkc, idx);

	if (status != BLOCK_STATUS(pbd))
		return NULL;
	return pbd;
}

static int prb_previous_blk_num(struct packet_ring_buffer *rb)
{
	unsigned int prev;
	if (rb->prb_bdqc.kactive_blk_num)
		prev = rb->prb_bdqc.kactive_blk_num-1;
	else
		prev = rb->prb_bdqc.knum_blocks-1;
	return prev;
}

/* Assumes caller has held the rx_queue.lock */
static void *__prb_previous_block(struct packet_sock *po,
					 struct packet_ring_buffer *rb,
					 int status)
{
	unsigned int previous = prb_previous_blk_num(rb);
	return prb_lookup_block(po, rb, previous, status);
}

static void *packet_previous_rx_frame(struct packet_sock *po,
					     struct packet_ring_buffer *rb,
					     int status)
{
	if (po->tp_version <= TPACKET_V2)
		return packet_previous_frame(po, rb, status);

	return __prb_previous_block(po, rb, status);
}

static void packet_increment_rx_head(struct packet_sock *po,
					    struct packet_ring_buffer *rb)
{
	switch (po->tp_version) {
	case TPACKET_V1:
	case TPACKET_V2:
		return packet_increment_head(rb);
	case TPACKET_V3:
	default:
		WARN(1, "TPACKET version not supported.\n");
		BUG();
		return;
	}
}

static void *packet_previous_frame(struct packet_sock *po,
		struct packet_ring_buffer *rb,
		int status)
{
	unsigned int previous = rb->head ? rb->head - 1 : rb->frame_max;
	return packet_lookup_frame(po, rb, previous, status);
}

static void packet_increment_head(struct packet_ring_buffer *buff)
{
	buff->head = buff->head != buff->frame_max ? buff->head+1 : 0;
}

static bool packet_rcv_has_room(struct packet_sock *po, struct sk_buff *skb)
{
	struct sock *sk = &po->sk;
	bool has_room;

	if (po->prot_hook.func != tpacket_rcv)
		return (atomic_read(&sk->sk_rmem_alloc) + skb->truesize)
			<= sk->sk_rcvbuf;

	spin_lock(&sk->sk_receive_queue.lock);
	if (po->tp_version == TPACKET_V3)
		has_room = prb_lookup_block(po, &po->rx_ring,
					    po->rx_ring.prb_bdqc.kactive_blk_num,
					    TP_STATUS_KERNEL);
	else
		has_room = packet_lookup_frame(po, &po->rx_ring,
					       po->rx_ring.head,
					       TP_STATUS_KERNEL);
	spin_unlock(&sk->sk_receive_queue.lock);

	return has_room;
}

static void packet_sock_destruct(struct sock *sk)
{
	skb_queue_purge(&sk->sk_error_queue);

	WARN_ON(atomic_read(&sk->sk_rmem_alloc));
	WARN_ON(atomic_read(&sk->sk_wmem_alloc));

	if (!sock_flag(sk, SOCK_DEAD)) {
		pr_err("Attempt to release alive packet socket: %p\n", sk);
		return;
	}

	sk_refcnt_debug_dec(sk);
}

static unsigned int fanout_demux_hash(struct packet_fanout *f,
				      struct sk_buff *skb,
				      unsigned int num)
{
	return (((u64)skb->rxhash) * num) >> 32;
}

static unsigned int fanout_demux_lb(struct packet_fanout *f,
				    struct sk_buff *skb,
				    unsigned int num)
{
	unsigned int val = atomic_inc_return(&f->rr_cur);

	return val % num;
}

static unsigned int fanout_demux_cpu(struct packet_fanout *f,
				     struct sk_buff *skb,
				     unsigned int num)
{
	return smp_processor_id() % num;
}

static unsigned int fanout_demux_rollover(struct packet_fanout *f,
					  struct sk_buff *skb,
					  unsigned int idx, unsigned int skip,
					  unsigned int num)
{
	unsigned int i, j;

	i = j = min_t(int, f->next[idx], num - 1);
	do {
		if (i != skip && packet_rcv_has_room(pkt_sk(f->arr[i]), skb)) {
			if (i != j)
				f->next[idx] = i;
			return i;
		}
		if (++i == num)
			i = 0;
	} while (i != j);

	return idx;
}

static bool fanout_has_flag(struct packet_fanout *f, u16 flag)
{
	return f->flags & (flag >> 8);
}

static int packet_rcv_fanout(struct sk_buff *skb, struct net_device *dev,
			     struct packet_type *pt, struct net_device *orig_dev)
{
	struct packet_fanout *f = pt->af_packet_priv;
	unsigned int num = ACCESS_ONCE(f->num_members);
	struct packet_sock *po;
	unsigned int idx;

	if (!net_eq(dev_net(dev), read_pnet(&f->net)) ||
	    !num) {
		kfree_skb(skb);
		return 0;
	}

	switch (f->type) {
	case PACKET_FANOUT_HASH:
	default:
		if (fanout_has_flag(f, PACKET_FANOUT_FLAG_DEFRAG)) {
			skb = ip_check_defrag(skb, IP_DEFRAG_AF_PACKET);
			if (!skb)
				return 0;
		}
		skb_get_rxhash(skb);
		idx = fanout_demux_hash(f, skb, num);
		break;
	case PACKET_FANOUT_LB:
		idx = fanout_demux_lb(f, skb, num);
		break;
	case PACKET_FANOUT_CPU:
		idx = fanout_demux_cpu(f, skb, num);
		break;
	case PACKET_FANOUT_ROLLOVER:
		idx = fanout_demux_rollover(f, skb, 0, (unsigned int) -1, num);
		break;
	}

	po = pkt_sk(f->arr[idx]);
	if (fanout_has_flag(f, PACKET_FANOUT_FLAG_ROLLOVER) &&
	    unlikely(!packet_rcv_has_room(po, skb))) {
		idx = fanout_demux_rollover(f, skb, idx, idx, num);
		po = pkt_sk(f->arr[idx]);
	}

	return po->prot_hook.func(skb, dev, &po->prot_hook, orig_dev);
}

DEFINE_MUTEX(fanout_mutex);
EXPORT_SYMBOL_GPL(fanout_mutex);
static LIST_HEAD(fanout_list);

static void __fanout_link(struct sock *sk, struct packet_sock *po)
{
	struct packet_fanout *f = po->fanout;

	spin_lock(&f->lock);
	f->arr[f->num_members] = sk;
	smp_wmb();
	f->num_members++;
	if (f->num_members == 1)
		dev_add_pack(&f->prot_hook);
	spin_unlock(&f->lock);
}

static void __fanout_unlink(struct sock *sk, struct packet_sock *po)
{
	struct packet_fanout *f = po->fanout;
	int i;

	spin_lock(&f->lock);
	for (i = 0; i < f->num_members; i++) {
		if (f->arr[i] == sk)
			break;
	}
	BUG_ON(i >= f->num_members);
	f->arr[i] = f->arr[f->num_members - 1];
	f->num_members--;
	if (f->num_members == 0)
		__dev_remove_pack(&f->prot_hook);
	spin_unlock(&f->lock);
}

static bool match_fanout_group(struct packet_type *ptype, struct sock * sk)
{
	if (ptype->af_packet_priv == (void*)((struct packet_sock *)sk)->fanout)
		return true;

	return false;
}

static int fanout_add(struct sock *sk, u16 id, u16 type_flags)
{
	struct packet_sock *po = pkt_sk(sk);
	struct packet_fanout *f, *match;
	u8 type = type_flags & 0xff;
	u8 flags = type_flags >> 8;
	int err;

	switch (type) {
	case PACKET_FANOUT_ROLLOVER:
		if (type_flags & PACKET_FANOUT_FLAG_ROLLOVER)
			return -EINVAL;
	case PACKET_FANOUT_HASH:
	case PACKET_FANOUT_LB:
	case PACKET_FANOUT_CPU:
		break;
	default:
		return -EINVAL;
	}

	mutex_lock(&fanout_mutex);

	err = -EINVAL;
	if (!po->running)
		goto out;

	err = -EALREADY;

	if (po->fanout)
		goto out;

	match = NULL;
	list_for_each_entry(f, &fanout_list, list) {
		if (f->id == id &&
		    read_pnet(&f->net) == sock_net(sk)) {
			match = f;
			break;
		}
	}
	err = -EINVAL;
	if (match && match->flags != flags)
		goto out;
	if (!match) {
		err = -ENOMEM;
		match = kzalloc(sizeof(*match), GFP_KERNEL);
		if (!match)
			goto out;
		write_pnet(&match->net, sock_net(sk));
		match->id = id;
		match->type = type;
		match->flags = flags;
		atomic_set(&match->rr_cur, 0);
		INIT_LIST_HEAD(&match->list);
		spin_lock_init(&match->lock);
		atomic_set(&match->sk_ref, 0);
		match->prot_hook.type = po->prot_hook.type;
		match->prot_hook.dev = po->prot_hook.dev;
		match->prot_hook.func = packet_rcv_fanout;
		match->prot_hook.af_packet_priv = match;
		match->prot_hook.id_match = match_fanout_group;
		list_add(&match->list, &fanout_list);
	}
	err = -EINVAL;

	spin_lock(&po->bind_lock);
	if (po->running &&
		match->type == type &&
	    match->prot_hook.type == po->prot_hook.type &&
	    match->prot_hook.dev == po->prot_hook.dev) {
		err = -ENOSPC;
		if (atomic_read(&match->sk_ref) < PACKET_FANOUT_MAX) {
			__dev_remove_pack(&po->prot_hook);
			po->fanout = match;
			atomic_inc(&match->sk_ref);
			__fanout_link(sk, po);
			err = 0;
		}
	}
	spin_unlock(&po->bind_lock);
	if (err && !atomic_read(&match->sk_ref)) {
		list_del(&match->list);
		kfree(match);
	}
out:
	mutex_unlock(&fanout_mutex);
	return err;
}

/* If pkt_sk(sk)->fanout->sk_ref is zero, this function removes
 * pkt_sk(sk)->fanout from fanout_list and returns pkt_sk(sk)->fanout.
 * It is the responsibility of the caller to call fanout_release_data() and
 * free the returned packet_fanout (after synchronize_net())
 */
static struct packet_fanout *fanout_release(struct sock *sk)
{
	struct packet_sock *po = pkt_sk(sk);
	struct packet_fanout *f;

	mutex_lock(&fanout_mutex);
	f = po->fanout;
	if (f) {
		po->fanout = NULL;

		if (atomic_dec_and_test(&f->sk_ref))
			list_del(&f->list);
		else
			f = NULL;
	}
	mutex_unlock(&fanout_mutex);

	return f;
}

static const struct proto_ops packet_ops;

static const struct proto_ops packet_ops_spkt;

static int packet_rcv_spkt(struct sk_buff *skb, struct net_device *dev,
			   struct packet_type *pt, struct net_device *orig_dev)
{
	struct sock *sk;
	struct sockaddr_pkt *spkt;

	/*
	 *	When we registered the protocol we saved the socket in the data
	 *	field for just this event.
	 */

	sk = pt->af_packet_priv;

	/*
	 *	Yank back the headers [hope the device set this
	 *	right or kerboom...]
	 *
	 *	Incoming packets have ll header pulled,
	 *	push it back.
	 *
	 *	For outgoing ones skb->data == skb_mac_header(skb)
	 *	so that this procedure is noop.
	 */

	if (skb->pkt_type == PACKET_LOOPBACK)
		goto out;

	if (!net_eq(dev_net(dev), sock_net(sk)))
		goto out;

	skb = skb_share_check(skb, GFP_ATOMIC);
	if (skb == NULL)
		goto oom;

	/* drop any routing info */
	skb_dst_drop(skb);

	/* drop conntrack reference */
	nf_reset(skb);

	spkt = &PACKET_SKB_CB(skb)->sa.pkt;

	skb_push(skb, skb->data - skb_mac_header(skb));

	/*
	 *	The SOCK_PACKET socket receives _all_ frames.
	 */

	spkt->spkt_family = dev->type;
	strlcpy(spkt->spkt_device, dev->name, sizeof(spkt->spkt_device));
	spkt->spkt_protocol = skb->protocol;

	/*
	 *	Charge the memory to the socket. This is done specifically
	 *	to prevent sockets using all the memory up.
	 */

	if (sock_queue_rcv_skb(sk, skb) == 0)
		return 0;

out:
	kfree_skb(skb);
oom:
	return 0;
}


/*
 *	Output a raw packet to a device layer. This bypasses all the other
 *	protocol layers and you must therefore supply it with a complete frame
 */

static int packet_sendmsg_spkt(struct kiocb *iocb, struct socket *sock,
			       struct msghdr *msg, size_t len)
{
	struct sock *sk = sock->sk;
	struct sockaddr_pkt *saddr = (struct sockaddr_pkt *)msg->msg_name;
	struct sk_buff *skb = NULL;
	struct net_device *dev;
	__be16 proto = 0;
	int err;
	int extra_len = 0;

	/*
	 *	Get and verify the address.
	 */

	if (saddr) {
		if (msg->msg_namelen < sizeof(struct sockaddr))
			return -EINVAL;
		if (msg->msg_namelen == sizeof(struct sockaddr_pkt))
			proto = saddr->spkt_protocol;
	} else
		return -ENOTCONN;	/* SOCK_PACKET must be sent giving an address */

	/*
	 *	Find the device first to size check it
	 */

	saddr->spkt_device[sizeof(saddr->spkt_device) - 1] = 0;
retry:
	rcu_read_lock();
	dev = dev_get_by_name_rcu(sock_net(sk), saddr->spkt_device);
	err = -ENODEV;
	if (dev == NULL)
		goto out_unlock;

	err = -ENETDOWN;
	if (!(dev->flags & IFF_UP))
		goto out_unlock;

	/*
	 * You may not queue a frame bigger than the mtu. This is the lowest level
	 * raw protocol and you must do your own fragmentation at this level.
	 */

	if (unlikely(sock_flag(sk, SOCK_NOFCS))) {
		if (!netif_supports_nofcs(dev)) {
			err = -EPROTONOSUPPORT;
			goto out_unlock;
		}
		extra_len = 4; /* We're doing our own CRC */
	}

	err = -EMSGSIZE;
	if (len > dev->mtu + dev->hard_header_len + VLAN_HLEN + extra_len)
		goto out_unlock;

	if (!skb) {
		size_t reserved = LL_RESERVED_SPACE(dev);
		int tlen = dev->needed_tailroom;
		unsigned int hhlen = dev->header_ops ? dev->hard_header_len : 0;

		rcu_read_unlock();
		skb = sock_wmalloc(sk, len + reserved + tlen, 0, GFP_KERNEL);
		if (skb == NULL)
			return -ENOBUFS;
		/* FIXME: Save some space for broken drivers that write a hard
		 * header at transmission time by themselves. PPP is the notable
		 * one here. This should really be fixed at the driver level.
		 */
		skb_reserve(skb, reserved);
		skb_reset_network_header(skb);

		/* Try to align data part correctly */
		if (hhlen) {
			skb->data -= hhlen;
			skb->tail -= hhlen;
			if (len < hhlen)
				skb_reset_network_header(skb);
		}
		err = memcpy_fromiovec(skb_put(skb, len), msg->msg_iov, len);
		if (err)
			goto out_free;
		goto retry;
	}

	if (len > (dev->mtu + dev->hard_header_len + extra_len)) {
		/* Earlier code assumed this would be a VLAN pkt,
		 * double-check this now that we have the actual
		 * packet in hand.
		 */
		struct ethhdr *ehdr;
		skb_reset_mac_header(skb);
		ehdr = eth_hdr(skb);
		if (ehdr->h_proto != htons(ETH_P_8021Q)) {
			err = -EMSGSIZE;
			goto out_unlock;
		}
	}

	skb->protocol = proto;
	skb->dev = dev;
	skb->priority = sk->sk_priority;
	skb->mark = sk->sk_mark;

	sock_tx_timestamp(sk, &skb_shinfo(skb)->tx_flags);

	if (unlikely(extra_len == 4))
		skb->no_fcs = 1;

	skb_probe_transport_header(skb, 0);

	dev_queue_xmit(skb);
	rcu_read_unlock();
	return len;

out_unlock:
	rcu_read_unlock();
out_free:
	kfree_skb(skb);
	return err;
}

static unsigned int run_filter(const struct sk_buff *skb,
				      const struct sock *sk,
				      unsigned int res)
{
	struct sk_filter *filter;

	rcu_read_lock();
	filter = rcu_dereference(sk->sk_filter);
	if (filter != NULL)
		res = SK_RUN_FILTER(filter, skb);
	rcu_read_unlock();

	return res;
}

/*
 * This function makes lazy skb cloning in hope that most of packets
 * are discarded by BPF.
 *
 * Note tricky part: we DO mangle shared skb! skb->data, skb->len
 * and skb->cb are mangled. It works because (and until) packets
 * falling here are owned by current CPU. Output packets are cloned
 * by dev_queue_xmit_nit(), input packets are processed by net_bh
 * sequencially, so that if we return skb to original state on exit,
 * we will not harm anyone.
 */

static int packet_rcv(struct sk_buff *skb, struct net_device *dev,
		      struct packet_type *pt, struct net_device *orig_dev)
{
	struct sock *sk;
	struct sockaddr_ll *sll;
	struct packet_sock *po;
	u8 *skb_head = skb->data;
	int skb_len = skb->len;
	unsigned int snaplen, res;

	if (skb->pkt_type == PACKET_LOOPBACK)
		goto drop;

	sk = pt->af_packet_priv;
	po = pkt_sk(sk);

	if (!net_eq(dev_net(dev), sock_net(sk)))
		goto drop;

	skb->dev = dev;

	if (dev->header_ops) {
		/* The device has an explicit notion of ll header,
		 * exported to higher levels.
		 *
		 * Otherwise, the device hides details of its frame
		 * structure, so that corresponding packet head is
		 * never delivered to user.
		 */
		if (sk->sk_type != SOCK_DGRAM)
			skb_push(skb, skb->data - skb_mac_header(skb));
		else if (skb->pkt_type == PACKET_OUTGOING) {
			/* Special case: outgoing packets have ll header at head */
			skb_pull(skb, skb_network_offset(skb));
		}
	}

	snaplen = skb->len;

	res = run_filter(skb, sk, snaplen);
	if (!res)
		goto drop_n_restore;
	if (snaplen > res)
		snaplen = res;

	if (atomic_read(&sk->sk_rmem_alloc) >= sk->sk_rcvbuf)
		goto drop_n_acct;

	if (skb_shared(skb)) {
		struct sk_buff *nskb = skb_clone(skb, GFP_ATOMIC);
		if (nskb == NULL)
			goto drop_n_acct;

		if (skb_head != skb->data) {
			skb->data = skb_head;
			skb->len = skb_len;
		}
		consume_skb(skb);
		skb = nskb;
	}

	BUILD_BUG_ON(sizeof(*PACKET_SKB_CB(skb)) + MAX_ADDR_LEN - 8 >
		     sizeof(skb->cb));

	sll = &PACKET_SKB_CB(skb)->sa.ll;
	sll->sll_family = AF_PACKET;
	sll->sll_hatype = dev->type;
	sll->sll_protocol = skb->protocol;
	sll->sll_pkttype = skb->pkt_type;
	if (unlikely(po->origdev))
		sll->sll_ifindex = orig_dev->ifindex;
	else
		sll->sll_ifindex = dev->ifindex;

	sll->sll_halen = dev_parse_header(skb, sll->sll_addr);

	PACKET_SKB_CB(skb)->origlen = skb->len;

	if (pskb_trim(skb, snaplen))
		goto drop_n_acct;

	skb_set_owner_r(skb, sk);
	skb->dev = NULL;
	skb_dst_drop(skb);

	/* drop conntrack reference */
	nf_reset(skb);

	spin_lock(&sk->sk_receive_queue.lock);
	po->stats.stats1.tp_packets++;
	skb->dropcount = atomic_read(&sk->sk_drops);
	__skb_queue_tail(&sk->sk_receive_queue, skb);
	spin_unlock(&sk->sk_receive_queue.lock);
	sk->sk_data_ready(sk, skb->len);
	return 0;

drop_n_acct:
	spin_lock(&sk->sk_receive_queue.lock);
	po->stats.stats1.tp_drops++;
	atomic_inc(&sk->sk_drops);
	spin_unlock(&sk->sk_receive_queue.lock);

drop_n_restore:
	if (skb_head != skb->data && skb_shared(skb)) {
		skb->data = skb_head;
		skb->len = skb_len;
	}
drop:
	consume_skb(skb);
	return 0;
}

static int tpacket_rcv(struct sk_buff *skb, struct net_device *dev,
		       struct packet_type *pt, struct net_device *orig_dev)
{
	struct sock *sk;
	struct packet_sock *po;
	struct sockaddr_ll *sll;
	union tpacket_uhdr h;
	u8 *skb_head = skb->data;
	int skb_len = skb->len;
	unsigned int snaplen, res;
	unsigned long status = TP_STATUS_USER;
	unsigned short macoff, netoff, hdrlen;
	struct sk_buff *copy_skb = NULL;
	struct timespec ts;
	__u32 ts_status;

	if (skb->pkt_type == PACKET_LOOPBACK)
		goto drop;

	sk = pt->af_packet_priv;
	po = pkt_sk(sk);

	if (!net_eq(dev_net(dev), sock_net(sk)))
		goto drop;

	if (dev->header_ops) {
		if (sk->sk_type != SOCK_DGRAM)
			skb_push(skb, skb->data - skb_mac_header(skb));
		else if (skb->pkt_type == PACKET_OUTGOING) {
			/* Special case: outgoing packets have ll header at head */
			skb_pull(skb, skb_network_offset(skb));
		}
	}

	if (skb->ip_summed == CHECKSUM_PARTIAL)
		status |= TP_STATUS_CSUMNOTREADY;

	snaplen = skb->len;

	res = run_filter(skb, sk, snaplen);
	if (!res)
		goto drop_n_restore;
	if (snaplen > res)
		snaplen = res;

	if (sk->sk_type == SOCK_DGRAM) {
		macoff = netoff = TPACKET_ALIGN(po->tp_hdrlen) + 16 +
				  po->tp_reserve;
	} else {
		unsigned int maclen = skb_network_offset(skb);
		netoff = TPACKET_ALIGN(po->tp_hdrlen +
				       (maclen < 16 ? 16 : maclen)) +
			po->tp_reserve;
		macoff = netoff - maclen;
	}
	if (po->tp_version <= TPACKET_V2) {
		if (macoff + snaplen > po->rx_ring.frame_size) {
			if (po->copy_thresh &&
			    atomic_read(&sk->sk_rmem_alloc) < sk->sk_rcvbuf) {
				if (skb_shared(skb)) {
					copy_skb = skb_clone(skb, GFP_ATOMIC);
				} else {
					copy_skb = skb_get(skb);
					skb_head = skb->data;
				}
				if (copy_skb)
					skb_set_owner_r(copy_skb, sk);
			}
			snaplen = po->rx_ring.frame_size - macoff;
			if ((int)snaplen < 0)
				snaplen = 0;
		}
	} else if (unlikely(macoff + snaplen >
			    GET_PBDQC_FROM_RB(&po->rx_ring)->max_frame_len)) {
		u32 nval;

		nval = GET_PBDQC_FROM_RB(&po->rx_ring)->max_frame_len - macoff;
		pr_err_once("tpacket_rcv: packet too big, clamped from %u to %u. macoff=%u\n",
			    snaplen, nval, macoff);
		snaplen = nval;
		if (unlikely((int)snaplen < 0)) {
			snaplen = 0;
			macoff = GET_PBDQC_FROM_RB(&po->rx_ring)->max_frame_len;
		}
	}
	spin_lock(&sk->sk_receive_queue.lock);
	h.raw = packet_current_rx_frame(po, skb,
					TP_STATUS_KERNEL, (macoff+snaplen));
	if (!h.raw)
		goto ring_is_full;
	if (po->tp_version <= TPACKET_V2) {
		packet_increment_rx_head(po, &po->rx_ring);
	/*
	 * LOSING will be reported till you read the stats,
	 * because it's COR - Clear On Read.
	 * Anyways, moving it for V1/V2 only as V3 doesn't need this
	 * at packet level.
	 */
		if (po->stats.stats1.tp_drops)
			status |= TP_STATUS_LOSING;
	}
	po->stats.stats1.tp_packets++;
	if (copy_skb) {
		status |= TP_STATUS_COPY;
		__skb_queue_tail(&sk->sk_receive_queue, copy_skb);
	}
	spin_unlock(&sk->sk_receive_queue.lock);

	skb_copy_bits(skb, 0, h.raw + macoff, snaplen);

	if (!(ts_status = tpacket_get_timestamp(skb, &ts, po->tp_tstamp)))
		getnstimeofday(&ts);

	status |= ts_status;

	switch (po->tp_version) {
	case TPACKET_V1:
		h.h1->tp_len = skb->len;
		h.h1->tp_snaplen = snaplen;
		h.h1->tp_mac = macoff;
		h.h1->tp_net = netoff;
		h.h1->tp_sec = ts.tv_sec;
		h.h1->tp_usec = ts.tv_nsec / NSEC_PER_USEC;
		hdrlen = sizeof(*h.h1);
		break;
	case TPACKET_V2:
		h.h2->tp_len = skb->len;
		h.h2->tp_snaplen = snaplen;
		h.h2->tp_mac = macoff;
		h.h2->tp_net = netoff;
		h.h2->tp_sec = ts.tv_sec;
		h.h2->tp_nsec = ts.tv_nsec;
		if (vlan_tx_tag_present(skb)) {
			h.h2->tp_vlan_tci = vlan_tx_tag_get(skb);
			status |= TP_STATUS_VLAN_VALID;
		} else {
			h.h2->tp_vlan_tci = 0;
		}
		h.h2->tp_padding = 0;
		hdrlen = sizeof(*h.h2);
		break;
	case TPACKET_V3:
		/* tp_nxt_offset,vlan are already populated above.
		 * So DONT clear those fields here
		 */
		h.h3->tp_status |= status;
		h.h3->tp_len = skb->len;
		h.h3->tp_snaplen = snaplen;
		h.h3->tp_mac = macoff;
		h.h3->tp_net = netoff;
		h.h3->tp_sec  = ts.tv_sec;
		h.h3->tp_nsec = ts.tv_nsec;
		hdrlen = sizeof(*h.h3);
		break;
	default:
		BUG();
	}

	sll = h.raw + TPACKET_ALIGN(hdrlen);
	sll->sll_halen = dev_parse_header(skb, sll->sll_addr);
	sll->sll_family = AF_PACKET;
	sll->sll_hatype = dev->type;
	sll->sll_protocol = skb->protocol;
	sll->sll_pkttype = skb->pkt_type;
	if (unlikely(po->origdev))
		sll->sll_ifindex = orig_dev->ifindex;
	else
		sll->sll_ifindex = dev->ifindex;

	smp_mb();
#if ARCH_IMPLEMENTS_FLUSH_DCACHE_PAGE == 1
	{
		u8 *start, *end;

		if (po->tp_version <= TPACKET_V2) {
			end = (u8 *)PAGE_ALIGN((unsigned long)h.raw
				+ macoff + snaplen);
			for (start = h.raw; start < end; start += PAGE_SIZE)
				flush_dcache_page(pgv_to_page(start));
		}
		smp_wmb();
	}
#endif
	if (po->tp_version <= TPACKET_V2)
		__packet_set_status(po, h.raw, status);
	else
		prb_clear_blk_fill_status(&po->rx_ring);

	sk->sk_data_ready(sk, 0);

drop_n_restore:
	if (skb_head != skb->data && skb_shared(skb)) {
		skb->data = skb_head;
		skb->len = skb_len;
	}
drop:
	kfree_skb(skb);
	return 0;

ring_is_full:
	po->stats.stats1.tp_drops++;
	spin_unlock(&sk->sk_receive_queue.lock);

	sk->sk_data_ready(sk, 0);
	kfree_skb(copy_skb);
	goto drop_n_restore;
}

static void tpacket_destruct_skb(struct sk_buff *skb)
{
	struct packet_sock *po = pkt_sk(skb->sk);
	void *ph;

	if (likely(po->tx_ring.pg_vec)) {
		__u32 ts;

		ph = skb_shinfo(skb)->destructor_arg;
		BUG_ON(atomic_read(&po->tx_ring.pending) == 0);
		atomic_dec(&po->tx_ring.pending);

		ts = __packet_set_timestamp(po, ph, skb);
		__packet_set_status(po, ph, TP_STATUS_AVAILABLE | ts);
	}

	sock_wfree(skb);
}

static int tpacket_fill_skb(struct packet_sock *po, struct sk_buff *skb,
		void *frame, struct net_device *dev, int size_max,
		__be16 proto, unsigned char *addr, int hlen)
{
	union tpacket_uhdr ph;
	int to_write, offset, len, tp_len, nr_frags, len_max;
	struct socket *sock = po->sk.sk_socket;
	struct page *page;
	void *data;
	int err;

	ph.raw = frame;

	skb->protocol = proto;
	skb->dev = dev;
	skb->priority = po->sk.sk_priority;
	skb->mark = po->sk.sk_mark;
	sock_tx_timestamp(&po->sk, &skb_shinfo(skb)->tx_flags);
	skb_shinfo(skb)->destructor_arg = ph.raw;

	switch (po->tp_version) {
	case TPACKET_V2:
		tp_len = ph.h2->tp_len;
		break;
	default:
		tp_len = ph.h1->tp_len;
		break;
	}
	if (unlikely(tp_len > size_max)) {
		pr_err("packet size is too long (%d > %d)\n", tp_len, size_max);
		return -EMSGSIZE;
	}

	skb_reserve(skb, hlen);
	skb_reset_network_header(skb);
	skb_probe_transport_header(skb, 0);

	if (po->tp_tx_has_off) {
		int off_min, off_max, off;
		off_min = po->tp_hdrlen - sizeof(struct sockaddr_ll);
		off_max = po->tx_ring.frame_size - tp_len;
		if (sock->type == SOCK_DGRAM) {
			switch (po->tp_version) {
			case TPACKET_V2:
				off = ph.h2->tp_net;
				break;
			default:
				off = ph.h1->tp_net;
				break;
			}
		} else {
			switch (po->tp_version) {
			case TPACKET_V2:
				off = ph.h2->tp_mac;
				break;
			default:
				off = ph.h1->tp_mac;
				break;
			}
		}
		if (unlikely((off < off_min) || (off_max < off)))
			return -EINVAL;
		data = ph.raw + off;
	} else {
		data = ph.raw + po->tp_hdrlen - sizeof(struct sockaddr_ll);
	}
	to_write = tp_len;

	if (sock->type == SOCK_DGRAM) {
		err = dev_hard_header(skb, dev, ntohs(proto), addr,
				NULL, tp_len);
		if (unlikely(err < 0))
			return -EINVAL;
	} else if (dev->hard_header_len) {
		/* net device doesn't like empty head */
		if (unlikely(tp_len <= dev->hard_header_len)) {
			pr_err("packet size is too short (%d < %d)\n",
			       tp_len, dev->hard_header_len);
			return -EINVAL;
		}

		skb_push(skb, dev->hard_header_len);
		err = skb_store_bits(skb, 0, data,
				dev->hard_header_len);
		if (unlikely(err))
			return err;

		data += dev->hard_header_len;
		to_write -= dev->hard_header_len;
	}

	offset = offset_in_page(data);
	len_max = PAGE_SIZE - offset;
	len = ((to_write > len_max) ? len_max : to_write);

	skb->data_len = to_write;
	skb->len += to_write;
	skb->truesize += to_write;
	atomic_add(to_write, &po->sk.sk_wmem_alloc);

	while (likely(to_write)) {
		nr_frags = skb_shinfo(skb)->nr_frags;

		if (unlikely(nr_frags >= MAX_SKB_FRAGS)) {
			pr_err("Packet exceed the number of skb frags(%lu)\n",
			       MAX_SKB_FRAGS);
			return -EFAULT;
		}

		page = pgv_to_page(data);
		data += len;
		flush_dcache_page(page);
		get_page(page);
		skb_fill_page_desc(skb, nr_frags, page, offset, len);
		to_write -= len;
		offset = 0;
		len_max = PAGE_SIZE;
		len = ((to_write > len_max) ? len_max : to_write);
	}

	return tp_len;
}

static int tpacket_snd(struct packet_sock *po, struct msghdr *msg)
{
	struct sk_buff *skb;
	struct net_device *dev;
	__be16 proto;
	int err, reserve = 0;
	void *ph;
	struct sockaddr_ll *saddr = (struct sockaddr_ll *)msg->msg_name;
	int tp_len, size_max;
	unsigned char *addr;
	int len_sum = 0;
	int status = TP_STATUS_AVAILABLE;
	int hlen, tlen;

	mutex_lock(&po->pg_vec_lock);

	if (likely(saddr == NULL)) {
		dev	= packet_cached_dev_get(po);
		proto	= po->num;
		addr	= NULL;
	} else {
		err = -EINVAL;
		if (msg->msg_namelen < sizeof(struct sockaddr_ll))
			goto out;
		if (msg->msg_namelen < (saddr->sll_halen
					+ offsetof(struct sockaddr_ll,
						sll_addr)))
			goto out;
		proto	= saddr->sll_protocol;
		addr	= saddr->sll_addr;
		dev = dev_get_by_index(sock_net(&po->sk), saddr->sll_ifindex);
	}

	err = -ENXIO;
	if (unlikely(dev == NULL))
		goto out;
	err = -ENETDOWN;
	if (unlikely(!(dev->flags & IFF_UP)))
		goto out_put;

	reserve = dev->hard_header_len;

	size_max = po->tx_ring.frame_size
		- (po->tp_hdrlen - sizeof(struct sockaddr_ll));

	if (size_max > dev->mtu + reserve)
		size_max = dev->mtu + reserve;

	do {
		ph = packet_current_frame(po, &po->tx_ring,
				TP_STATUS_SEND_REQUEST);

		if (unlikely(ph == NULL)) {
			schedule();
			continue;
		}

		status = TP_STATUS_SEND_REQUEST;
		hlen = LL_RESERVED_SPACE(dev);
		tlen = dev->needed_tailroom;
		skb = sock_alloc_send_skb(&po->sk,
				hlen + tlen + sizeof(struct sockaddr_ll),
				0, &err);

		if (unlikely(skb == NULL))
			goto out_status;

		tp_len = tpacket_fill_skb(po, skb, ph, dev, size_max, proto,
				addr, hlen);

		if (unlikely(tp_len < 0)) {
			if (po->tp_loss) {
				__packet_set_status(po, ph,
						TP_STATUS_AVAILABLE);
				packet_increment_head(&po->tx_ring);
				kfree_skb(skb);
				continue;
			} else {
				status = TP_STATUS_WRONG_FORMAT;
				err = tp_len;
				goto out_status;
			}
		}

		skb->destructor = tpacket_destruct_skb;
		__packet_set_status(po, ph, TP_STATUS_SENDING);
		atomic_inc(&po->tx_ring.pending);

		status = TP_STATUS_SEND_REQUEST;
		err = dev_queue_xmit(skb);
		if (unlikely(err > 0)) {
			err = net_xmit_errno(err);
			if (err && __packet_get_status(po, ph) ==
				   TP_STATUS_AVAILABLE) {
				/* skb was destructed already */
				skb = NULL;
				goto out_status;
			}
			/*
			 * skb was dropped but not destructed yet;
			 * let's treat it like congestion or err < 0
			 */
			err = 0;
		}
		packet_increment_head(&po->tx_ring);
		len_sum += tp_len;
	} while (likely((ph != NULL) ||
			((!(msg->msg_flags & MSG_DONTWAIT)) &&
			 (atomic_read(&po->tx_ring.pending))))
		);

	err = len_sum;
	goto out_put;

out_status:
	__packet_set_status(po, ph, status);
	kfree_skb(skb);
out_put:
	dev_put(dev);
out:
	mutex_unlock(&po->pg_vec_lock);
	return err;
}

static struct sk_buff *packet_alloc_skb(struct sock *sk, size_t prepad,
				        size_t reserve, size_t len,
				        size_t linear, int noblock,
				        int *err)
{
	struct sk_buff *skb;

	/* Under a page?  Don't bother with paged skb. */
	if (prepad + len < PAGE_SIZE || !linear)
		linear = len;

	skb = sock_alloc_send_pskb(sk, prepad + linear, len - linear, noblock,
				   err);
	if (!skb)
		return NULL;

	skb_reserve(skb, reserve);
	skb_put(skb, linear);
	skb->data_len = len - linear;
	skb->len += len - linear;

	return skb;
}

static int packet_snd(struct socket *sock,
			  struct msghdr *msg, size_t len)
{
	struct sock *sk = sock->sk;
	struct sockaddr_ll *saddr = (struct sockaddr_ll *)msg->msg_name;
	struct sk_buff *skb;
	struct net_device *dev;
	__be16 proto;
	unsigned char *addr;
	int err, reserve = 0;
	struct virtio_net_hdr vnet_hdr = { 0 };
	int offset = 0;
	int vnet_hdr_len;
	struct packet_sock *po = pkt_sk(sk);
	unsigned short gso_type = 0;
	int hlen, tlen, linear;
	int extra_len = 0;

	/*
	 *	Get and verify the address.
	 */

	if (likely(saddr == NULL)) {
		dev	= packet_cached_dev_get(po);
		proto	= po->num;
		addr	= NULL;
	} else {
		err = -EINVAL;
		if (msg->msg_namelen < sizeof(struct sockaddr_ll))
			goto out;
		if (msg->msg_namelen < (saddr->sll_halen + offsetof(struct sockaddr_ll, sll_addr)))
			goto out;
		proto	= saddr->sll_protocol;
		addr	= saddr->sll_addr;
		dev = dev_get_by_index(sock_net(sk), saddr->sll_ifindex);
	}

	err = -ENXIO;
	if (unlikely(dev == NULL))
		goto out_unlock;
	err = -ENETDOWN;
	if (unlikely(!(dev->flags & IFF_UP)))
		goto out_unlock;

	if (sock->type == SOCK_RAW)
		reserve = dev->hard_header_len;
	if (po->has_vnet_hdr) {
		vnet_hdr_len = sizeof(vnet_hdr);

		err = -EINVAL;
		if (len < vnet_hdr_len)
			goto out_unlock;

		len -= vnet_hdr_len;

		err = memcpy_fromiovec((void *)&vnet_hdr, msg->msg_iov,
				       vnet_hdr_len);
		if (err < 0)
			goto out_unlock;

		if ((vnet_hdr.flags & VIRTIO_NET_HDR_F_NEEDS_CSUM) &&
		    (vnet_hdr.csum_start + vnet_hdr.csum_offset + 2 >
		      vnet_hdr.hdr_len))
			vnet_hdr.hdr_len = vnet_hdr.csum_start +
						 vnet_hdr.csum_offset + 2;

		err = -EINVAL;
		if (vnet_hdr.hdr_len > len)
			goto out_unlock;

		if (vnet_hdr.gso_type != VIRTIO_NET_HDR_GSO_NONE) {
			switch (vnet_hdr.gso_type & ~VIRTIO_NET_HDR_GSO_ECN) {
			case VIRTIO_NET_HDR_GSO_TCPV4:
				gso_type = SKB_GSO_TCPV4;
				break;
			case VIRTIO_NET_HDR_GSO_TCPV6:
				gso_type = SKB_GSO_TCPV6;
				break;
			case VIRTIO_NET_HDR_GSO_UDP:
				gso_type = SKB_GSO_UDP;
				break;
			default:
				goto out_unlock;
			}

			if (vnet_hdr.gso_type & VIRTIO_NET_HDR_GSO_ECN)
				gso_type |= SKB_GSO_TCP_ECN;

			if (vnet_hdr.gso_size == 0)
				goto out_unlock;

		}
	}

	if (unlikely(sock_flag(sk, SOCK_NOFCS))) {
		if (!netif_supports_nofcs(dev)) {
			err = -EPROTONOSUPPORT;
			goto out_unlock;
		}
		extra_len = 4; /* We're doing our own CRC */
	}

	err = -EMSGSIZE;
	if (!gso_type && (len > dev->mtu + reserve + VLAN_HLEN + extra_len))
		goto out_unlock;

	err = -ENOBUFS;
	hlen = LL_RESERVED_SPACE(dev);
	tlen = dev->needed_tailroom;
	linear = vnet_hdr.hdr_len;
	linear = max(linear, min_t(int, len, dev->hard_header_len));
	skb = packet_alloc_skb(sk, hlen + tlen, hlen, len, linear,
			       msg->msg_flags & MSG_DONTWAIT, &err);
	if (skb == NULL)
		goto out_unlock;

	skb_set_network_header(skb, reserve);

	err = -EINVAL;
	if (sock->type == SOCK_DGRAM &&
	    (offset = dev_hard_header(skb, dev, ntohs(proto), addr, NULL, len)) < 0)
		goto out_free;

	/* Returns -EFAULT on error */
	err = skb_copy_datagram_from_iovec(skb, offset, msg->msg_iov, 0, len);
	if (err)
		goto out_free;

	sock_tx_timestamp(sk, &skb_shinfo(skb)->tx_flags);

	if (!gso_type && (len > dev->mtu + reserve + extra_len)) {
		/* Earlier code assumed this would be a VLAN pkt,
		 * double-check this now that we have the actual
		 * packet in hand.
		 */
		struct ethhdr *ehdr;
		skb_reset_mac_header(skb);
		ehdr = eth_hdr(skb);
		if (ehdr->h_proto != htons(ETH_P_8021Q)) {
			err = -EMSGSIZE;
			goto out_free;
		}
	}

	skb->protocol = proto;
	skb->dev = dev;
	skb->priority = sk->sk_priority;
	skb->mark = sk->sk_mark;

	if (po->has_vnet_hdr) {
		if (vnet_hdr.flags & VIRTIO_NET_HDR_F_NEEDS_CSUM) {
			if (!skb_partial_csum_set(skb, vnet_hdr.csum_start,
						  vnet_hdr.csum_offset)) {
				err = -EINVAL;
				goto out_free;
			}
		}

		skb_shinfo(skb)->gso_size = vnet_hdr.gso_size;
		skb_shinfo(skb)->gso_type = gso_type;

		/* Header must be checked, and gso_segs computed. */
		skb_shinfo(skb)->gso_type |= SKB_GSO_DODGY;
		skb_shinfo(skb)->gso_segs = 0;

		len += vnet_hdr_len;
	}

	skb_probe_transport_header(skb, reserve);

	if (unlikely(extra_len == 4))
		skb->no_fcs = 1;

	/*
	 *	Now send it
	 */

	err = dev_queue_xmit(skb);
	if (err > 0 && (err = net_xmit_errno(err)) != 0)
		goto out_unlock;

	dev_put(dev);

	return len;

out_free:
	kfree_skb(skb);
out_unlock:
	if (dev)
		dev_put(dev);
out:
	return err;
}

static int packet_sendmsg(struct kiocb *iocb, struct socket *sock,
		struct msghdr *msg, size_t len)
{
	struct sock *sk = sock->sk;
	struct packet_sock *po = pkt_sk(sk);
	if (po->tx_ring.pg_vec)
		return tpacket_snd(po, msg);
	else
		return packet_snd(sock, msg, len);
}

/*
 *	Close a PACKET socket. This is fairly simple. We immediately go
 *	to 'closed' state and remove our protocol entry in the device list.
 */

static int packet_release(struct socket *sock)
{
	struct sock *sk = sock->sk;
	struct packet_sock *po;
	struct packet_fanout *f;
	struct net *net;
	union tpacket_req_u req_u;

	if (!sk)
		return 0;

	net = sock_net(sk);
	po = pkt_sk(sk);

	mutex_lock(&net->packet.sklist_lock);
	sk_del_node_init_rcu(sk);
	mutex_unlock(&net->packet.sklist_lock);

	preempt_disable();
	sock_prot_inuse_add(net, sk->sk_prot, -1);
	preempt_enable();

	spin_lock(&po->bind_lock);
	unregister_prot_hook(sk, false);
	packet_cached_dev_reset(po);

	if (po->prot_hook.dev) {
		dev_put(po->prot_hook.dev);
		po->prot_hook.dev = NULL;
	}
	spin_unlock(&po->bind_lock);

	packet_flush_mclist(sk);

	if (po->rx_ring.pg_vec) {
		memset(&req_u, 0, sizeof(req_u));
		packet_set_ring(sk, &req_u, 1, 0);
	}

	if (po->tx_ring.pg_vec) {
		memset(&req_u, 0, sizeof(req_u));
		packet_set_ring(sk, &req_u, 1, 1);
	}

	f = fanout_release(sk);

	synchronize_net();

	if (f) {
		kfree(f);
	}
	/*
	 *	Now the socket is dead. No more input will appear.
	 */
	sock_orphan(sk);
	sock->sk = NULL;

	/* Purge queues */

	skb_queue_purge(&sk->sk_receive_queue);
	sk_refcnt_debug_release(sk);

	sock_put(sk);
	return 0;
}

/*
 *	Attach a packet hook.
 */

static int packet_do_bind(struct sock *sk, struct net_device *dev, __be16 protocol)
{
	struct packet_sock *po = pkt_sk(sk);

	if (po->fanout) {
		if (dev)
			dev_put(dev);

		return -EINVAL;
	}

	lock_sock(sk);

	spin_lock(&po->bind_lock);
	unregister_prot_hook(sk, true);

	po->num = protocol;
	po->prot_hook.type = protocol;
	if (po->prot_hook.dev)
		dev_put(po->prot_hook.dev);

	po->prot_hook.dev = dev;
	po->ifindex = dev ? dev->ifindex : 0;

	packet_cached_dev_assign(po, dev);

	if (protocol == 0)
		goto out_unlock;

	if (!dev || (dev->flags & IFF_UP)) {
		register_prot_hook(sk);
	} else {
		sk->sk_err = ENETDOWN;
		if (!sock_flag(sk, SOCK_DEAD))
			sk->sk_error_report(sk);
	}

out_unlock:
	spin_unlock(&po->bind_lock);
	release_sock(sk);
	return 0;
}

/*
 *	Bind a packet socket to a device
 */

static int packet_bind_spkt(struct socket *sock, struct sockaddr *uaddr,
			    int addr_len)
{
	struct sock *sk = sock->sk;
	char name[sizeof(uaddr->sa_data) + 1];
	struct net_device *dev;
	int err = -ENODEV;

	/*
	 *	Check legality
	 */

	if (addr_len != sizeof(struct sockaddr))
		return -EINVAL;
	/* uaddr->sa_data comes from the userspace, it's not guaranteed to be
	 * zero-terminated.
	 */
	memcpy(name, uaddr->sa_data, sizeof(uaddr->sa_data));
	name[sizeof(uaddr->sa_data)] = 0;

	dev = dev_get_by_name(sock_net(sk), name);
	if (dev)
		err = packet_do_bind(sk, dev, pkt_sk(sk)->num);
	return err;
}

static int packet_bind(struct socket *sock, struct sockaddr *uaddr, int addr_len)
{
	struct sockaddr_ll *sll = (struct sockaddr_ll *)uaddr;
	struct sock *sk = sock->sk;
	struct net_device *dev = NULL;
	int err;


	/*
	 *	Check legality
	 */

	if (addr_len < sizeof(struct sockaddr_ll))
		return -EINVAL;
	if (sll->sll_family != AF_PACKET)
		return -EINVAL;

	if (sll->sll_ifindex) {
		err = -ENODEV;
		dev = dev_get_by_index(sock_net(sk), sll->sll_ifindex);
		if (dev == NULL)
			goto out;
	}
	err = packet_do_bind(sk, dev, sll->sll_protocol ? : pkt_sk(sk)->num);

out:
	return err;
}

static struct proto packet_proto = {
	.name	  = "PACKET",
	.owner	  = THIS_MODULE,
	.obj_size = sizeof(struct packet_sock),
};

/*
 *	Create a packet of type SOCK_PACKET.
 */

static int packet_create(struct net *net, struct socket *sock, int protocol,
			 int kern)
{
	struct sock *sk;
	struct packet_sock *po;
	__be16 proto = (__force __be16)protocol; /* weird, but documented */
	int err;

	if (!ns_capable(net->user_ns, CAP_NET_RAW))
		return -EPERM;
	if (sock->type != SOCK_DGRAM && sock->type != SOCK_RAW &&
	    sock->type != SOCK_PACKET)
		return -ESOCKTNOSUPPORT;

	sock->state = SS_UNCONNECTED;

	err = -ENOBUFS;
	sk = sk_alloc(net, PF_PACKET, GFP_KERNEL, &packet_proto);
	if (sk == NULL)
		goto out;

	sock->ops = &packet_ops;
	if (sock->type == SOCK_PACKET)
		sock->ops = &packet_ops_spkt;

	sock_init_data(sock, sk);

	po = pkt_sk(sk);
	sk->sk_family = PF_PACKET;
	po->num = proto;

	packet_cached_dev_reset(po);

	sk->sk_destruct = packet_sock_destruct;
	sk_refcnt_debug_inc(sk);

	/*
	 *	Attach a protocol block
	 */

	spin_lock_init(&po->bind_lock);
	mutex_init(&po->pg_vec_lock);
	po->prot_hook.func = packet_rcv;

	if (sock->type == SOCK_PACKET)
		po->prot_hook.func = packet_rcv_spkt;

	po->prot_hook.af_packet_priv = sk;

	if (proto) {
		po->prot_hook.type = proto;
		register_prot_hook(sk);
	}

	mutex_lock(&net->packet.sklist_lock);
	sk_add_node_rcu(sk, &net->packet.sklist);
	mutex_unlock(&net->packet.sklist_lock);

	preempt_disable();
	sock_prot_inuse_add(net, &packet_proto, 1);
	preempt_enable();

	return 0;
out:
	return err;
}

static int packet_recv_error(struct sock *sk, struct msghdr *msg, int len)
{
	struct sock_exterr_skb *serr;
	struct sk_buff *skb, *skb2;
	int copied, err;

	err = -EAGAIN;
	skb = skb_dequeue(&sk->sk_error_queue);
	if (skb == NULL)
		goto out;

	copied = skb->len;
	if (copied > len) {
		msg->msg_flags |= MSG_TRUNC;
		copied = len;
	}
	err = skb_copy_datagram_iovec(skb, 0, msg->msg_iov, copied);
	if (err)
		goto out_free_skb;

	sock_recv_timestamp(msg, sk, skb);

	serr = SKB_EXT_ERR(skb);
	put_cmsg(msg, SOL_PACKET, PACKET_TX_TIMESTAMP,
		 sizeof(serr->ee), &serr->ee);

	msg->msg_flags |= MSG_ERRQUEUE;
	err = copied;

	/* Reset and regenerate socket error */
	spin_lock_bh(&sk->sk_error_queue.lock);
	sk->sk_err = 0;
	if ((skb2 = skb_peek(&sk->sk_error_queue)) != NULL) {
		sk->sk_err = SKB_EXT_ERR(skb2)->ee.ee_errno;
		spin_unlock_bh(&sk->sk_error_queue.lock);
		sk->sk_error_report(sk);
	} else
		spin_unlock_bh(&sk->sk_error_queue.lock);

out_free_skb:
	kfree_skb(skb);
out:
	return err;
}

/*
 *	Pull a packet from our receive queue and hand it to the user.
 *	If necessary we block.
 */

static int packet_recvmsg(struct kiocb *iocb, struct socket *sock,
			  struct msghdr *msg, size_t len, int flags)
{
	struct sock *sk = sock->sk;
	struct sk_buff *skb;
	int copied, err;
	int vnet_hdr_len = 0;

	err = -EINVAL;
	if (flags & ~(MSG_PEEK|MSG_DONTWAIT|MSG_TRUNC|MSG_CMSG_COMPAT|MSG_ERRQUEUE))
		goto out;

#if 0
	/* What error should we return now? EUNATTACH? */
	if (pkt_sk(sk)->ifindex < 0)
		return -ENODEV;
#endif

	if (flags & MSG_ERRQUEUE) {
		err = packet_recv_error(sk, msg, len);
		goto out;
	}

	/*
	 *	Call the generic datagram receiver. This handles all sorts
	 *	of horrible races and re-entrancy so we can forget about it
	 *	in the protocol layers.
	 *
	 *	Now it will return ENETDOWN, if device have just gone down,
	 *	but then it will block.
	 */

	skb = skb_recv_datagram(sk, flags, flags & MSG_DONTWAIT, &err);

	/*
	 *	An error occurred so return it. Because skb_recv_datagram()
	 *	handles the blocking we don't see and worry about blocking
	 *	retries.
	 */

	if (skb == NULL)
		goto out;

	if (pkt_sk(sk)->has_vnet_hdr) {
		struct virtio_net_hdr vnet_hdr = { 0 };

		err = -EINVAL;
		vnet_hdr_len = sizeof(vnet_hdr);
		if (len < vnet_hdr_len)
			goto out_free;

		len -= vnet_hdr_len;

		if (skb_is_gso(skb)) {
			struct skb_shared_info *sinfo = skb_shinfo(skb);

			/* This is a hint as to how much should be linear. */
			vnet_hdr.hdr_len = skb_headlen(skb);
			vnet_hdr.gso_size = sinfo->gso_size;
			if (sinfo->gso_type & SKB_GSO_TCPV4)
				vnet_hdr.gso_type = VIRTIO_NET_HDR_GSO_TCPV4;
			else if (sinfo->gso_type & SKB_GSO_TCPV6)
				vnet_hdr.gso_type = VIRTIO_NET_HDR_GSO_TCPV6;
			else if (sinfo->gso_type & SKB_GSO_UDP)
				vnet_hdr.gso_type = VIRTIO_NET_HDR_GSO_UDP;
			else if (sinfo->gso_type & SKB_GSO_FCOE)
				goto out_free;
			else
				BUG();
			if (sinfo->gso_type & SKB_GSO_TCP_ECN)
				vnet_hdr.gso_type |= VIRTIO_NET_HDR_GSO_ECN;
		} else
			vnet_hdr.gso_type = VIRTIO_NET_HDR_GSO_NONE;

		if (skb->ip_summed == CHECKSUM_PARTIAL) {
			vnet_hdr.flags = VIRTIO_NET_HDR_F_NEEDS_CSUM;
			vnet_hdr.csum_start = skb_checksum_start_offset(skb);
			vnet_hdr.csum_offset = skb->csum_offset;
		} else if (skb->ip_summed == CHECKSUM_UNNECESSARY) {
			vnet_hdr.flags = VIRTIO_NET_HDR_F_DATA_VALID;
		} /* else everything is zero */

		err = memcpy_toiovec(msg->msg_iov, (void *)&vnet_hdr,
				     vnet_hdr_len);
		if (err < 0)
			goto out_free;
	}

	/* You lose any data beyond the buffer you gave. If it worries
	 * a user program they can ask the device for its MTU
	 * anyway.
	 */
	copied = skb->len;
	if (copied > len) {
		copied = len;
		msg->msg_flags |= MSG_TRUNC;
	}

	err = skb_copy_datagram_iovec(skb, 0, msg->msg_iov, copied);
	if (err)
		goto out_free;

	sock_recv_ts_and_drops(msg, sk, skb);

	if (msg->msg_name) {
		/* If the address length field is there to be filled
		 * in, we fill it in now.
		 */
		if (sock->type == SOCK_PACKET) {
			msg->msg_namelen = sizeof(struct sockaddr_pkt);
		} else {
			struct sockaddr_ll *sll = &PACKET_SKB_CB(skb)->sa.ll;
			msg->msg_namelen = sll->sll_halen +
				offsetof(struct sockaddr_ll, sll_addr);
		}
		memcpy(msg->msg_name, &PACKET_SKB_CB(skb)->sa,
		       msg->msg_namelen);
	}

	if (pkt_sk(sk)->auxdata) {
		struct tpacket_auxdata aux;

		aux.tp_status = TP_STATUS_USER;
		if (skb->ip_summed == CHECKSUM_PARTIAL)
			aux.tp_status |= TP_STATUS_CSUMNOTREADY;
		aux.tp_len = PACKET_SKB_CB(skb)->origlen;
		aux.tp_snaplen = skb->len;
		aux.tp_mac = 0;
		aux.tp_net = skb_network_offset(skb);
		if (vlan_tx_tag_present(skb)) {
			aux.tp_vlan_tci = vlan_tx_tag_get(skb);
			aux.tp_status |= TP_STATUS_VLAN_VALID;
		} else {
			aux.tp_vlan_tci = 0;
		}
		aux.tp_padding = 0;
		put_cmsg(msg, SOL_PACKET, PACKET_AUXDATA, sizeof(aux), &aux);
	}

	/*
	 *	Free or return the buffer as appropriate. Again this
	 *	hides all the races and re-entrancy issues from us.
	 */
	err = vnet_hdr_len + ((flags&MSG_TRUNC) ? skb->len : copied);

out_free:
	skb_free_datagram(sk, skb);
out:
	return err;
}

static int packet_getname_spkt(struct socket *sock, struct sockaddr *uaddr,
			       int *uaddr_len, int peer)
{
	struct net_device *dev;
	struct sock *sk	= sock->sk;

	if (peer)
		return -EOPNOTSUPP;

	uaddr->sa_family = AF_PACKET;
	memset(uaddr->sa_data, 0, sizeof(uaddr->sa_data));
	rcu_read_lock();
	dev = dev_get_by_index_rcu(sock_net(sk), pkt_sk(sk)->ifindex);
	if (dev)
		strlcpy(uaddr->sa_data, dev->name, sizeof(uaddr->sa_data));
	rcu_read_unlock();
	*uaddr_len = sizeof(*uaddr);

	return 0;
}

static int packet_getname(struct socket *sock, struct sockaddr *uaddr,
			  int *uaddr_len, int peer)
{
	struct net_device *dev;
	struct sock *sk = sock->sk;
	struct packet_sock *po = pkt_sk(sk);
	DECLARE_SOCKADDR(struct sockaddr_ll *, sll, uaddr);

	if (peer)
		return -EOPNOTSUPP;

	sll->sll_family = AF_PACKET;
	sll->sll_ifindex = po->ifindex;
	sll->sll_protocol = po->num;
	sll->sll_pkttype = 0;
	rcu_read_lock();
	dev = dev_get_by_index_rcu(sock_net(sk), po->ifindex);
	if (dev) {
		sll->sll_hatype = dev->type;
		sll->sll_halen = dev->addr_len;
		memcpy(sll->sll_addr, dev->dev_addr, dev->addr_len);
	} else {
		sll->sll_hatype = 0;	/* Bad: we have no ARPHRD_UNSPEC */
		sll->sll_halen = 0;
	}
	rcu_read_unlock();
	*uaddr_len = offsetof(struct sockaddr_ll, sll_addr) + sll->sll_halen;

	return 0;
}

static int packet_dev_mc(struct net_device *dev, struct packet_mclist *i,
			 int what)
{
	switch (i->type) {
	case PACKET_MR_MULTICAST:
		if (i->alen != dev->addr_len)
			return -EINVAL;
		if (what > 0)
			return dev_mc_add(dev, i->addr);
		else
			return dev_mc_del(dev, i->addr);
		break;
	case PACKET_MR_PROMISC:
		return dev_set_promiscuity(dev, what);
		break;
	case PACKET_MR_ALLMULTI:
		return dev_set_allmulti(dev, what);
		break;
	case PACKET_MR_UNICAST:
		if (i->alen != dev->addr_len)
			return -EINVAL;
		if (what > 0)
			return dev_uc_add(dev, i->addr);
		else
			return dev_uc_del(dev, i->addr);
		break;
	default:
		break;
	}
	return 0;
}

static void packet_dev_mclist(struct net_device *dev, struct packet_mclist *i, int what)
{
	for ( ; i; i = i->next) {
		if (i->ifindex == dev->ifindex)
			packet_dev_mc(dev, i, what);
	}
}

static int packet_mc_add(struct sock *sk, struct packet_mreq_max *mreq)
{
	struct packet_sock *po = pkt_sk(sk);
	struct packet_mclist *ml, *i;
	struct net_device *dev;
	int err;

	rtnl_lock();

	err = -ENODEV;
	dev = __dev_get_by_index(sock_net(sk), mreq->mr_ifindex);
	if (!dev)
		goto done;

	err = -EINVAL;
	if (mreq->mr_alen > dev->addr_len)
		goto done;

	err = -ENOBUFS;
	i = kmalloc(sizeof(*i), GFP_KERNEL);
	if (i == NULL)
		goto done;

	err = 0;
	for (ml = po->mclist; ml; ml = ml->next) {
		if (ml->ifindex == mreq->mr_ifindex &&
		    ml->type == mreq->mr_type &&
		    ml->alen == mreq->mr_alen &&
		    memcmp(ml->addr, mreq->mr_address, ml->alen) == 0) {
			ml->count++;
			/* Free the new element ... */
			kfree(i);
			goto done;
		}
	}

	i->type = mreq->mr_type;
	i->ifindex = mreq->mr_ifindex;
	i->alen = mreq->mr_alen;
	memcpy(i->addr, mreq->mr_address, i->alen);
	memset(i->addr + i->alen, 0, sizeof(i->addr) - i->alen);
	i->count = 1;
	i->next = po->mclist;
	po->mclist = i;
	err = packet_dev_mc(dev, i, 1);
	if (err) {
		po->mclist = i->next;
		kfree(i);
	}

done:
	rtnl_unlock();
	return err;
}

static int packet_mc_drop(struct sock *sk, struct packet_mreq_max *mreq)
{
	struct packet_mclist *ml, **mlp;

	rtnl_lock();

	for (mlp = &pkt_sk(sk)->mclist; (ml = *mlp) != NULL; mlp = &ml->next) {
		if (ml->ifindex == mreq->mr_ifindex &&
		    ml->type == mreq->mr_type &&
		    ml->alen == mreq->mr_alen &&
		    memcmp(ml->addr, mreq->mr_address, ml->alen) == 0) {
			if (--ml->count == 0) {
				struct net_device *dev;
				*mlp = ml->next;
				dev = __dev_get_by_index(sock_net(sk), ml->ifindex);
				if (dev)
					packet_dev_mc(dev, ml, -1);
				kfree(ml);
			}
			rtnl_unlock();
			return 0;
		}
	}
	rtnl_unlock();
	return -EADDRNOTAVAIL;
}

static void packet_flush_mclist(struct sock *sk)
{
	struct packet_sock *po = pkt_sk(sk);
	struct packet_mclist *ml;

	if (!po->mclist)
		return;

	rtnl_lock();
	while ((ml = po->mclist) != NULL) {
		struct net_device *dev;

		po->mclist = ml->next;
		dev = __dev_get_by_index(sock_net(sk), ml->ifindex);
		if (dev != NULL)
			packet_dev_mc(dev, ml, -1);
		kfree(ml);
	}
	rtnl_unlock();
}

static int
packet_setsockopt(struct socket *sock, int level, int optname, char __user *optval, unsigned int optlen)
{
	struct sock *sk = sock->sk;
	struct packet_sock *po = pkt_sk(sk);
	int ret;

	if (level != SOL_PACKET)
		return -ENOPROTOOPT;

	switch (optname) {
	case PACKET_ADD_MEMBERSHIP:
	case PACKET_DROP_MEMBERSHIP:
	{
		struct packet_mreq_max mreq;
		int len = optlen;
		memset(&mreq, 0, sizeof(mreq));
		if (len < sizeof(struct packet_mreq))
			return -EINVAL;
		if (len > sizeof(mreq))
			len = sizeof(mreq);
		if (copy_from_user(&mreq, optval, len))
			return -EFAULT;
		if (len < (mreq.mr_alen + offsetof(struct packet_mreq, mr_address)))
			return -EINVAL;
		if (optname == PACKET_ADD_MEMBERSHIP)
			ret = packet_mc_add(sk, &mreq);
		else
			ret = packet_mc_drop(sk, &mreq);
		return ret;
	}

	case PACKET_RX_RING:
	case PACKET_TX_RING:
	{
		union tpacket_req_u req_u;
		int len;

		switch (po->tp_version) {
		case TPACKET_V1:
		case TPACKET_V2:
			len = sizeof(req_u.req);
			break;
		case TPACKET_V3:
		default:
			len = sizeof(req_u.req3);
			break;
		}
		if (optlen < len)
			return -EINVAL;
		if (pkt_sk(sk)->has_vnet_hdr)
			return -EINVAL;
		if (copy_from_user(&req_u.req, optval, len))
			return -EFAULT;
		return packet_set_ring(sk, &req_u, 0,
			optname == PACKET_TX_RING);
	}
	case PACKET_COPY_THRESH:
	{
		int val;

		if (optlen != sizeof(val))
			return -EINVAL;
		if (copy_from_user(&val, optval, sizeof(val)))
			return -EFAULT;

		pkt_sk(sk)->copy_thresh = val;
		return 0;
	}
	case PACKET_VERSION:
	{
		int val;

		if (optlen != sizeof(val))
			return -EINVAL;
		if (copy_from_user(&val, optval, sizeof(val)))
			return -EFAULT;
		switch (val) {
		case TPACKET_V1:
		case TPACKET_V2:
		case TPACKET_V3:
			break;
		default:
			return -EINVAL;
		}
		lock_sock(sk);
		if (po->rx_ring.pg_vec || po->tx_ring.pg_vec) {
			ret = -EBUSY;
		} else {
			po->tp_version = val;
			ret = 0;
		}
		release_sock(sk);
		return ret;
	}
	case PACKET_RESERVE:
	{
		unsigned int val;

		if (optlen != sizeof(val))
			return -EINVAL;
		if (copy_from_user(&val, optval, sizeof(val)))
			return -EFAULT;
<<<<<<< HEAD
=======
		if (val > INT_MAX)
			return -EINVAL;
>>>>>>> e7a59c7f
		lock_sock(sk);
		if (po->rx_ring.pg_vec || po->tx_ring.pg_vec) {
			ret = -EBUSY;
		} else {
			po->tp_reserve = val;
			ret = 0;
		}
		release_sock(sk);
		return ret;
	}
	case PACKET_LOSS:
	{
		unsigned int val;

		if (optlen != sizeof(val))
			return -EINVAL;
		if (po->rx_ring.pg_vec || po->tx_ring.pg_vec)
			return -EBUSY;
		if (copy_from_user(&val, optval, sizeof(val)))
			return -EFAULT;
		po->tp_loss = !!val;
		return 0;
	}
	case PACKET_AUXDATA:
	{
		int val;

		if (optlen < sizeof(val))
			return -EINVAL;
		if (copy_from_user(&val, optval, sizeof(val)))
			return -EFAULT;

		po->auxdata = !!val;
		return 0;
	}
	case PACKET_ORIGDEV:
	{
		int val;

		if (optlen < sizeof(val))
			return -EINVAL;
		if (copy_from_user(&val, optval, sizeof(val)))
			return -EFAULT;

		po->origdev = !!val;
		return 0;
	}
	case PACKET_VNET_HDR:
	{
		int val;

		if (sock->type != SOCK_RAW)
			return -EINVAL;
		if (po->rx_ring.pg_vec || po->tx_ring.pg_vec)
			return -EBUSY;
		if (optlen < sizeof(val))
			return -EINVAL;
		if (copy_from_user(&val, optval, sizeof(val)))
			return -EFAULT;

		po->has_vnet_hdr = !!val;
		return 0;
	}
	case PACKET_TIMESTAMP:
	{
		int val;

		if (optlen != sizeof(val))
			return -EINVAL;
		if (copy_from_user(&val, optval, sizeof(val)))
			return -EFAULT;

		po->tp_tstamp = val;
		return 0;
	}
	case PACKET_FANOUT:
	{
		int val;

		if (optlen != sizeof(val))
			return -EINVAL;
		if (copy_from_user(&val, optval, sizeof(val)))
			return -EFAULT;

		return fanout_add(sk, val & 0xffff, val >> 16);
	}
	case PACKET_TX_HAS_OFF:
	{
		unsigned int val;

		if (optlen != sizeof(val))
			return -EINVAL;
		if (po->rx_ring.pg_vec || po->tx_ring.pg_vec)
			return -EBUSY;
		if (copy_from_user(&val, optval, sizeof(val)))
			return -EFAULT;
		po->tp_tx_has_off = !!val;
		return 0;
	}
	default:
		return -ENOPROTOOPT;
	}
}

static int packet_getsockopt(struct socket *sock, int level, int optname,
			     char __user *optval, int __user *optlen)
{
	int len;
	int val, lv = sizeof(val);
	struct sock *sk = sock->sk;
	struct packet_sock *po = pkt_sk(sk);
	void *data = &val;
	union tpacket_stats_u st;

	if (level != SOL_PACKET)
		return -ENOPROTOOPT;

	if (get_user(len, optlen))
		return -EFAULT;

	if (len < 0)
		return -EINVAL;

	switch (optname) {
	case PACKET_STATISTICS:
		spin_lock_bh(&sk->sk_receive_queue.lock);
		memcpy(&st, &po->stats, sizeof(st));
		memset(&po->stats, 0, sizeof(po->stats));
		spin_unlock_bh(&sk->sk_receive_queue.lock);

		if (po->tp_version == TPACKET_V3) {
			lv = sizeof(struct tpacket_stats_v3);
			st.stats3.tp_packets += st.stats3.tp_drops;
			data = &st.stats3;
		} else {
			lv = sizeof(struct tpacket_stats);
			st.stats1.tp_packets += st.stats1.tp_drops;
			data = &st.stats1;
		}

		break;
	case PACKET_AUXDATA:
		val = po->auxdata;
		break;
	case PACKET_ORIGDEV:
		val = po->origdev;
		break;
	case PACKET_VNET_HDR:
		val = po->has_vnet_hdr;
		break;
	case PACKET_VERSION:
		val = po->tp_version;
		break;
	case PACKET_HDRLEN:
		if (len > sizeof(int))
			len = sizeof(int);
		if (len < sizeof(int))
			return -EINVAL;
		if (copy_from_user(&val, optval, len))
			return -EFAULT;
		switch (val) {
		case TPACKET_V1:
			val = sizeof(struct tpacket_hdr);
			break;
		case TPACKET_V2:
			val = sizeof(struct tpacket2_hdr);
			break;
		case TPACKET_V3:
			val = sizeof(struct tpacket3_hdr);
			break;
		default:
			return -EINVAL;
		}
		break;
	case PACKET_RESERVE:
		val = po->tp_reserve;
		break;
	case PACKET_LOSS:
		val = po->tp_loss;
		break;
	case PACKET_TIMESTAMP:
		val = po->tp_tstamp;
		break;
	case PACKET_FANOUT:
		val = (po->fanout ?
		       ((u32)po->fanout->id |
			((u32)po->fanout->type << 16) |
			((u32)po->fanout->flags << 24)) :
		       0);
		break;
	case PACKET_TX_HAS_OFF:
		val = po->tp_tx_has_off;
		break;
	default:
		return -ENOPROTOOPT;
	}

	if (len > lv)
		len = lv;
	if (put_user(len, optlen))
		return -EFAULT;
	if (copy_to_user(optval, data, len))
		return -EFAULT;
	return 0;
}


static int packet_notifier(struct notifier_block *this, unsigned long msg, void *data)
{
	struct sock *sk;
	struct net_device *dev = data;
	struct net *net = dev_net(dev);

	rcu_read_lock();
	sk_for_each_rcu(sk, &net->packet.sklist) {
		struct packet_sock *po = pkt_sk(sk);

		switch (msg) {
		case NETDEV_UNREGISTER:
			if (po->mclist)
				packet_dev_mclist(dev, po->mclist, -1);
			/* fallthrough */

		case NETDEV_DOWN:
			if (dev->ifindex == po->ifindex) {
				spin_lock(&po->bind_lock);
				if (po->running) {
					__unregister_prot_hook(sk, false);
					sk->sk_err = ENETDOWN;
					if (!sock_flag(sk, SOCK_DEAD))
						sk->sk_error_report(sk);
				}
				if (msg == NETDEV_UNREGISTER) {
					packet_cached_dev_reset(po);
					po->ifindex = -1;
					if (po->prot_hook.dev)
						dev_put(po->prot_hook.dev);
					po->prot_hook.dev = NULL;
				}
				spin_unlock(&po->bind_lock);
			}
			break;
		case NETDEV_UP:
			if (dev->ifindex == po->ifindex) {
				spin_lock(&po->bind_lock);
				if (po->num)
					register_prot_hook(sk);
				spin_unlock(&po->bind_lock);
			}
			break;
		}
	}
	rcu_read_unlock();
	return NOTIFY_DONE;
}


static int packet_ioctl(struct socket *sock, unsigned int cmd,
			unsigned long arg)
{
	struct sock *sk = sock->sk;

	switch (cmd) {
	case SIOCOUTQ:
	{
		int amount = sk_wmem_alloc_get(sk);

		return put_user(amount, (int __user *)arg);
	}
	case SIOCINQ:
	{
		struct sk_buff *skb;
		int amount = 0;

		spin_lock_bh(&sk->sk_receive_queue.lock);
		skb = skb_peek(&sk->sk_receive_queue);
		if (skb)
			amount = skb->len;
		spin_unlock_bh(&sk->sk_receive_queue.lock);
		return put_user(amount, (int __user *)arg);
	}
	case SIOCGSTAMP:
		return sock_get_timestamp(sk, (struct timeval __user *)arg);
	case SIOCGSTAMPNS:
		return sock_get_timestampns(sk, (struct timespec __user *)arg);

#ifdef CONFIG_INET
	case SIOCADDRT:
	case SIOCDELRT:
	case SIOCDARP:
	case SIOCGARP:
	case SIOCSARP:
	case SIOCGIFADDR:
	case SIOCSIFADDR:
	case SIOCGIFBRDADDR:
	case SIOCSIFBRDADDR:
	case SIOCGIFNETMASK:
	case SIOCSIFNETMASK:
	case SIOCGIFDSTADDR:
	case SIOCSIFDSTADDR:
	case SIOCSIFFLAGS:
		return inet_dgram_ops.ioctl(sock, cmd, arg);
#endif

	default:
		return -ENOIOCTLCMD;
	}
	return 0;
}

static unsigned int packet_poll(struct file *file, struct socket *sock,
				poll_table *wait)
{
	struct sock *sk = sock->sk;
	struct packet_sock *po = pkt_sk(sk);
	unsigned int mask = datagram_poll(file, sock, wait);

	spin_lock_bh(&sk->sk_receive_queue.lock);
	if (po->rx_ring.pg_vec) {
		if (!packet_previous_rx_frame(po, &po->rx_ring,
			TP_STATUS_KERNEL))
			mask |= POLLIN | POLLRDNORM;
	}
	spin_unlock_bh(&sk->sk_receive_queue.lock);
	spin_lock_bh(&sk->sk_write_queue.lock);
	if (po->tx_ring.pg_vec) {
		if (packet_current_frame(po, &po->tx_ring, TP_STATUS_AVAILABLE))
			mask |= POLLOUT | POLLWRNORM;
	}
	spin_unlock_bh(&sk->sk_write_queue.lock);
	return mask;
}


/* Dirty? Well, I still did not learn better way to account
 * for user mmaps.
 */

static void packet_mm_open(struct vm_area_struct *vma)
{
	struct file *file = vma->vm_file;
	struct socket *sock = file->private_data;
	struct sock *sk = sock->sk;

	if (sk)
		atomic_inc(&pkt_sk(sk)->mapped);
}

static void packet_mm_close(struct vm_area_struct *vma)
{
	struct file *file = vma->vm_file;
	struct socket *sock = file->private_data;
	struct sock *sk = sock->sk;

	if (sk)
		atomic_dec(&pkt_sk(sk)->mapped);
}

static const struct vm_operations_struct packet_mmap_ops = {
	.open	=	packet_mm_open,
	.close	=	packet_mm_close,
};

static void free_pg_vec(struct pgv *pg_vec, unsigned int order,
			unsigned int len)
{
	int i;

	for (i = 0; i < len; i++) {
		if (likely(pg_vec[i].buffer)) {
			if (is_vmalloc_addr(pg_vec[i].buffer))
				vfree(pg_vec[i].buffer);
			else
				free_pages((unsigned long)pg_vec[i].buffer,
					   order);
			pg_vec[i].buffer = NULL;
		}
	}
	kfree(pg_vec);
}

static char *alloc_one_pg_vec_page(unsigned long order)
{
	char *buffer = NULL;
	gfp_t gfp_flags = GFP_KERNEL | __GFP_COMP |
			  __GFP_ZERO | __GFP_NOWARN | __GFP_NORETRY;

	buffer = (char *) __get_free_pages(gfp_flags, order);

	if (buffer)
		return buffer;

	/*
	 * __get_free_pages failed, fall back to vmalloc
	 */
	buffer = vzalloc((1 << order) * PAGE_SIZE);

	if (buffer)
		return buffer;

	/*
	 * vmalloc failed, lets dig into swap here
	 */
	gfp_flags &= ~__GFP_NORETRY;
	buffer = (char *)__get_free_pages(gfp_flags, order);
	if (buffer)
		return buffer;

	/*
	 * complete and utter failure
	 */
	return NULL;
}

static struct pgv *alloc_pg_vec(struct tpacket_req *req, int order)
{
	unsigned int block_nr = req->tp_block_nr;
	struct pgv *pg_vec;
	int i;

	pg_vec = kcalloc(block_nr, sizeof(struct pgv), GFP_KERNEL);
	if (unlikely(!pg_vec))
		goto out;

	for (i = 0; i < block_nr; i++) {
		pg_vec[i].buffer = alloc_one_pg_vec_page(order);
		if (unlikely(!pg_vec[i].buffer))
			goto out_free_pgvec;
	}

out:
	return pg_vec;

out_free_pgvec:
	free_pg_vec(pg_vec, order, block_nr);
	pg_vec = NULL;
	goto out;
}

static int packet_set_ring(struct sock *sk, union tpacket_req_u *req_u,
		int closing, int tx_ring)
{
	struct pgv *pg_vec = NULL;
	struct packet_sock *po = pkt_sk(sk);
	int was_running, order = 0;
	struct packet_ring_buffer *rb;
	struct sk_buff_head *rb_queue;
	__be16 num;
	int err = -EINVAL;
	/* Added to avoid minimal code churn */
	struct tpacket_req *req = &req_u->req;

	lock_sock(sk);
	/* Opening a Tx-ring is NOT supported in TPACKET_V3 */
	if (!closing && tx_ring && (po->tp_version > TPACKET_V2)) {
		WARN(1, "Tx-ring is not supported.\n");
		goto out;
	}

	rb = tx_ring ? &po->tx_ring : &po->rx_ring;
	rb_queue = tx_ring ? &sk->sk_write_queue : &sk->sk_receive_queue;

	err = -EBUSY;
	if (!closing) {
		if (atomic_read(&po->mapped))
			goto out;
		if (atomic_read(&rb->pending))
			goto out;
	}

	if (req->tp_block_nr) {
		/* Sanity tests and some calculations */
		err = -EBUSY;
		if (unlikely(rb->pg_vec))
			goto out;

		switch (po->tp_version) {
		case TPACKET_V1:
			po->tp_hdrlen = TPACKET_HDRLEN;
			break;
		case TPACKET_V2:
			po->tp_hdrlen = TPACKET2_HDRLEN;
			break;
		case TPACKET_V3:
			po->tp_hdrlen = TPACKET3_HDRLEN;
			break;
		}

		err = -EINVAL;
		if (unlikely((int)req->tp_block_size <= 0))
			goto out;
		if (unlikely(req->tp_block_size & (PAGE_SIZE - 1)))
			goto out;
		if (po->tp_version >= TPACKET_V3 &&
		    req->tp_block_size <=
		      BLK_PLUS_PRIV((u64)req_u->req3.tp_sizeof_priv))
			goto out;
		if (unlikely(req->tp_frame_size < po->tp_hdrlen +
					po->tp_reserve))
			goto out;
		if (unlikely(req->tp_frame_size & (TPACKET_ALIGNMENT - 1)))
			goto out;

		rb->frames_per_block = req->tp_block_size/req->tp_frame_size;
		if (unlikely(rb->frames_per_block <= 0))
			goto out;
		if (unlikely(req->tp_block_size > UINT_MAX / req->tp_block_nr))
			goto out;
		if (unlikely((rb->frames_per_block * req->tp_block_nr) !=
					req->tp_frame_nr))
			goto out;

		err = -ENOMEM;
		order = get_order(req->tp_block_size);
		pg_vec = alloc_pg_vec(req, order);
		if (unlikely(!pg_vec))
			goto out;
		switch (po->tp_version) {
		case TPACKET_V3:
		/* Transmit path is not supported. We checked
		 * it above but just being paranoid
		 */
			if (!tx_ring)
				init_prb_bdqc(po, rb, pg_vec, req_u, tx_ring);
			break;
		default:
			break;
		}
	}
	/* Done */
	else {
		err = -EINVAL;
		if (unlikely(req->tp_frame_nr))
			goto out;
	}


	/* Detach socket from network */
	spin_lock(&po->bind_lock);
	was_running = po->running;
	num = po->num;
	if (was_running) {
		po->num = 0;
		__unregister_prot_hook(sk, false);
	}
	spin_unlock(&po->bind_lock);

	synchronize_net();

	err = -EBUSY;
	mutex_lock(&po->pg_vec_lock);
	if (closing || atomic_read(&po->mapped) == 0) {
		err = 0;
		spin_lock_bh(&rb_queue->lock);
		swap(rb->pg_vec, pg_vec);
		rb->frame_max = (req->tp_frame_nr - 1);
		rb->head = 0;
		rb->frame_size = req->tp_frame_size;
		spin_unlock_bh(&rb_queue->lock);

		swap(rb->pg_vec_order, order);
		swap(rb->pg_vec_len, req->tp_block_nr);

		rb->pg_vec_pages = req->tp_block_size/PAGE_SIZE;
		po->prot_hook.func = (po->rx_ring.pg_vec) ?
						tpacket_rcv : packet_rcv;
		skb_queue_purge(rb_queue);
		if (atomic_read(&po->mapped))
			pr_err("packet_mmap: vma is busy: %d\n",
			       atomic_read(&po->mapped));
	}
	mutex_unlock(&po->pg_vec_lock);

	spin_lock(&po->bind_lock);
	if (was_running) {
		po->num = num;
		register_prot_hook(sk);
	}
	spin_unlock(&po->bind_lock);
	if (closing && (po->tp_version > TPACKET_V2)) {
		/* Because we don't support block-based V3 on tx-ring */
		if (!tx_ring)
			prb_shutdown_retire_blk_timer(po, tx_ring, rb_queue);
	}

	if (pg_vec)
		free_pg_vec(pg_vec, order, req->tp_block_nr);
out:
	release_sock(sk);
	return err;
}

static int packet_mmap(struct file *file, struct socket *sock,
		struct vm_area_struct *vma)
{
	struct sock *sk = sock->sk;
	struct packet_sock *po = pkt_sk(sk);
	unsigned long size, expected_size;
	struct packet_ring_buffer *rb;
	unsigned long start;
	int err = -EINVAL;
	int i;

	if (vma->vm_pgoff)
		return -EINVAL;

	mutex_lock(&po->pg_vec_lock);

	expected_size = 0;
	for (rb = &po->rx_ring; rb <= &po->tx_ring; rb++) {
		if (rb->pg_vec) {
			expected_size += rb->pg_vec_len
						* rb->pg_vec_pages
						* PAGE_SIZE;
		}
	}

	if (expected_size == 0)
		goto out;

	size = vma->vm_end - vma->vm_start;
	if (size != expected_size)
		goto out;

	start = vma->vm_start;
	for (rb = &po->rx_ring; rb <= &po->tx_ring; rb++) {
		if (rb->pg_vec == NULL)
			continue;

		for (i = 0; i < rb->pg_vec_len; i++) {
			struct page *page;
			void *kaddr = rb->pg_vec[i].buffer;
			int pg_num;

			for (pg_num = 0; pg_num < rb->pg_vec_pages; pg_num++) {
				page = pgv_to_page(kaddr);
				err = vm_insert_page(vma, start, page);
				if (unlikely(err))
					goto out;
				start += PAGE_SIZE;
				kaddr += PAGE_SIZE;
			}
		}
	}

	atomic_inc(&po->mapped);
	vma->vm_ops = &packet_mmap_ops;
	err = 0;

out:
	mutex_unlock(&po->pg_vec_lock);
	return err;
}

static const struct proto_ops packet_ops_spkt = {
	.family =	PF_PACKET,
	.owner =	THIS_MODULE,
	.release =	packet_release,
	.bind =		packet_bind_spkt,
	.connect =	sock_no_connect,
	.socketpair =	sock_no_socketpair,
	.accept =	sock_no_accept,
	.getname =	packet_getname_spkt,
	.poll =		datagram_poll,
	.ioctl =	packet_ioctl,
	.listen =	sock_no_listen,
	.shutdown =	sock_no_shutdown,
	.setsockopt =	sock_no_setsockopt,
	.getsockopt =	sock_no_getsockopt,
	.sendmsg =	packet_sendmsg_spkt,
	.recvmsg =	packet_recvmsg,
	.mmap =		sock_no_mmap,
	.sendpage =	sock_no_sendpage,
};

static const struct proto_ops packet_ops = {
	.family =	PF_PACKET,
	.owner =	THIS_MODULE,
	.release =	packet_release,
	.bind =		packet_bind,
	.connect =	sock_no_connect,
	.socketpair =	sock_no_socketpair,
	.accept =	sock_no_accept,
	.getname =	packet_getname,
	.poll =		packet_poll,
	.ioctl =	packet_ioctl,
	.listen =	sock_no_listen,
	.shutdown =	sock_no_shutdown,
	.setsockopt =	packet_setsockopt,
	.getsockopt =	packet_getsockopt,
	.sendmsg =	packet_sendmsg,
	.recvmsg =	packet_recvmsg,
	.mmap =		packet_mmap,
	.sendpage =	sock_no_sendpage,
};

static const struct net_proto_family packet_family_ops = {
	.family =	PF_PACKET,
	.create =	packet_create,
	.owner	=	THIS_MODULE,
};

static struct notifier_block packet_netdev_notifier = {
	.notifier_call =	packet_notifier,
};

#ifdef CONFIG_PROC_FS

static void *packet_seq_start(struct seq_file *seq, loff_t *pos)
	__acquires(RCU)
{
	struct net *net = seq_file_net(seq);

	rcu_read_lock();
	return seq_hlist_start_head_rcu(&net->packet.sklist, *pos);
}

static void *packet_seq_next(struct seq_file *seq, void *v, loff_t *pos)
{
	struct net *net = seq_file_net(seq);
	return seq_hlist_next_rcu(v, &net->packet.sklist, pos);
}

static void packet_seq_stop(struct seq_file *seq, void *v)
	__releases(RCU)
{
	rcu_read_unlock();
}

static int packet_seq_show(struct seq_file *seq, void *v)
{
	if (v == SEQ_START_TOKEN)
		seq_puts(seq, "sk       RefCnt Type Proto  Iface R Rmem   User   Inode\n");
	else {
		struct sock *s = sk_entry(v);
		const struct packet_sock *po = pkt_sk(s);

		seq_printf(seq,
			   "%pK %-6d %-4d %04x   %-5d %1d %-6u %-6u %-6lu\n",
			   s,
			   atomic_read(&s->sk_refcnt),
			   s->sk_type,
			   ntohs(po->num),
			   po->ifindex,
			   po->running,
			   atomic_read(&s->sk_rmem_alloc),
			   from_kuid_munged(seq_user_ns(seq), sock_i_uid(s)),
			   sock_i_ino(s));
	}

	return 0;
}

static const struct seq_operations packet_seq_ops = {
	.start	= packet_seq_start,
	.next	= packet_seq_next,
	.stop	= packet_seq_stop,
	.show	= packet_seq_show,
};

static int packet_seq_open(struct inode *inode, struct file *file)
{
	return seq_open_net(inode, file, &packet_seq_ops,
			    sizeof(struct seq_net_private));
}

static const struct file_operations packet_seq_fops = {
	.owner		= THIS_MODULE,
	.open		= packet_seq_open,
	.read		= seq_read,
	.llseek		= seq_lseek,
	.release	= seq_release_net,
};

#endif

static int __net_init packet_net_init(struct net *net)
{
	mutex_init(&net->packet.sklist_lock);
	INIT_HLIST_HEAD(&net->packet.sklist);

	if (!proc_create("packet", 0, net->proc_net, &packet_seq_fops))
		return -ENOMEM;

	return 0;
}

static void __net_exit packet_net_exit(struct net *net)
{
	remove_proc_entry("packet", net->proc_net);
}

static struct pernet_operations packet_net_ops = {
	.init = packet_net_init,
	.exit = packet_net_exit,
};


static void __exit packet_exit(void)
{
	unregister_netdevice_notifier(&packet_netdev_notifier);
	unregister_pernet_subsys(&packet_net_ops);
	sock_unregister(PF_PACKET);
	proto_unregister(&packet_proto);
}

static int __init packet_init(void)
{
	int rc = proto_register(&packet_proto, 0);

	if (rc != 0)
		goto out;

	sock_register(&packet_family_ops);
	register_pernet_subsys(&packet_net_ops);
	register_netdevice_notifier(&packet_netdev_notifier);
out:
	return rc;
}

module_init(packet_init);
module_exit(packet_exit);
MODULE_LICENSE("GPL");
MODULE_ALIAS_NETPROTO(PF_PACKET);<|MERGE_RESOLUTION|>--- conflicted
+++ resolved
@@ -3194,11 +3194,8 @@
 			return -EINVAL;
 		if (copy_from_user(&val, optval, sizeof(val)))
 			return -EFAULT;
-<<<<<<< HEAD
-=======
 		if (val > INT_MAX)
 			return -EINVAL;
->>>>>>> e7a59c7f
 		lock_sock(sk);
 		if (po->rx_ring.pg_vec || po->tx_ring.pg_vec) {
 			ret = -EBUSY;
