--- conflicted
+++ resolved
@@ -1308,8 +1308,6 @@
 		return -EINVAL;
 	}
 
-<<<<<<< HEAD
-=======
 	mutex_lock(&fanout_mutex);
 
 	err = -EINVAL;
@@ -1317,7 +1315,7 @@
 		goto out;
 
 	err = -EALREADY;
->>>>>>> a07ea939
+
 	if (po->fanout)
 		goto out;
 
