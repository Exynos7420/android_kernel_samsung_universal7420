/*
 * NET4:	Implementation of BSD Unix domain sockets.
 *
 * Authors:	Alan Cox, <alan@lxorguk.ukuu.org.uk>
 *
 *		This program is free software; you can redistribute it and/or
 *		modify it under the terms of the GNU General Public License
 *		as published by the Free Software Foundation; either version
 *		2 of the License, or (at your option) any later version.
 *
 * Fixes:
 *		Linus Torvalds	:	Assorted bug cures.
 *		Niibe Yutaka	:	async I/O support.
 *		Carsten Paeth	:	PF_UNIX check, address fixes.
 *		Alan Cox	:	Limit size of allocated blocks.
 *		Alan Cox	:	Fixed the stupid socketpair bug.
 *		Alan Cox	:	BSD compatibility fine tuning.
 *		Alan Cox	:	Fixed a bug in connect when interrupted.
 *		Alan Cox	:	Sorted out a proper draft version of
 *					file descriptor passing hacked up from
 *					Mike Shaver's work.
 *		Marty Leisner	:	Fixes to fd passing
 *		Nick Nevin	:	recvmsg bugfix.
 *		Alan Cox	:	Started proper garbage collector
 *		Heiko EiBfeldt	:	Missing verify_area check
 *		Alan Cox	:	Started POSIXisms
 *		Andreas Schwab	:	Replace inode by dentry for proper
 *					reference counting
 *		Kirk Petersen	:	Made this a module
 *	    Christoph Rohland	:	Elegant non-blocking accept/connect algorithm.
 *					Lots of bug fixes.
 *	     Alexey Kuznetosv	:	Repaired (I hope) bugs introduces
 *					by above two patches.
 *	     Andrea Arcangeli	:	If possible we block in connect(2)
 *					if the max backlog of the listen socket
 *					is been reached. This won't break
 *					old apps and it will avoid huge amount
 *					of socks hashed (this for unix_gc()
 *					performances reasons).
 *					Security fix that limits the max
 *					number of socks to 2*max_files and
 *					the number of skb queueable in the
 *					dgram receiver.
 *		Artur Skawina   :	Hash function optimizations
 *	     Alexey Kuznetsov   :	Full scale SMP. Lot of bugs are introduced 8)
 *	      Malcolm Beattie   :	Set peercred for socketpair
 *	     Michal Ostrowski   :       Module initialization cleanup.
 *	     Arnaldo C. Melo	:	Remove MOD_{INC,DEC}_USE_COUNT,
 *	     				the core infrastructure is doing that
 *	     				for all net proto families now (2.5.69+)
 *
 *
 * Known differences from reference BSD that was tested:
 *
 *	[TO FIX]
 *	ECONNREFUSED is not returned from one end of a connected() socket to the
 *		other the moment one end closes.
 *	fstat() doesn't return st_dev=0, and give the blksize as high water mark
 *		and a fake inode identifier (nor the BSD first socket fstat twice bug).
 *	[NOT TO FIX]
 *	accept() returns a path name even if the connecting socket has closed
 *		in the meantime (BSD loses the path and gives up).
 *	accept() returns 0 length path for an unbound connector. BSD returns 16
 *		and a null first byte in the path (but not for gethost/peername - BSD bug ??)
 *	socketpair(...SOCK_RAW..) doesn't panic the kernel.
 *	BSD af_unix apparently has connect forgetting to block properly.
 *		(need to check this with the POSIX spec in detail)
 *
 * Differences from 2.0.0-11-... (ANK)
 *	Bug fixes and improvements.
 *		- client shutdown killed server socket.
 *		- removed all useless cli/sti pairs.
 *
 *	Semantic changes/extensions.
 *		- generic control message passing.
 *		- SCM_CREDENTIALS control message.
 *		- "Abstract" (not FS based) socket bindings.
 *		  Abstract names are sequences of bytes (not zero terminated)
 *		  started by 0, so that this name space does not intersect
 *		  with BSD names.
 */

#include <linux/module.h>
#include <linux/kernel.h>
#include <linux/signal.h>
#include <linux/sched.h>
#include <linux/errno.h>
#include <linux/string.h>
#include <linux/stat.h>
#include <linux/dcache.h>
#include <linux/namei.h>
#include <linux/socket.h>
#include <linux/un.h>
#include <linux/fcntl.h>
#include <linux/termios.h>
#include <linux/sockios.h>
#include <linux/net.h>
#include <linux/in.h>
#include <linux/fs.h>
#include <linux/slab.h>
#include <asm/uaccess.h>
#include <linux/skbuff.h>
#include <linux/netdevice.h>
#include <net/net_namespace.h>
#include <net/sock.h>
#include <net/tcp_states.h>
#include <net/af_unix.h>
#include <linux/proc_fs.h>
#include <linux/seq_file.h>
#include <net/scm.h>
#include <linux/init.h>
#include <linux/poll.h>
#include <linux/rtnetlink.h>
#include <linux/mount.h>
#include <net/checksum.h>
#include <linux/security.h>
#include <linux/freezer.h>

struct hlist_head unix_socket_table[2 * UNIX_HASH_SIZE];
EXPORT_SYMBOL_GPL(unix_socket_table);
DEFINE_SPINLOCK(unix_table_lock);
EXPORT_SYMBOL_GPL(unix_table_lock);
static atomic_long_t unix_nr_socks;


static struct hlist_head *unix_sockets_unbound(void *addr)
{
	unsigned long hash = (unsigned long)addr;

	hash ^= hash >> 16;
	hash ^= hash >> 8;
	hash %= UNIX_HASH_SIZE;
	return &unix_socket_table[UNIX_HASH_SIZE + hash];
}

#define UNIX_ABSTRACT(sk)	(unix_sk(sk)->addr->hash < UNIX_HASH_SIZE)

#ifdef CONFIG_SECURITY_NETWORK
static void unix_get_secdata(struct scm_cookie *scm, struct sk_buff *skb)
{
	memcpy(UNIXSID(skb), &scm->secid, sizeof(u32));
}

static inline void unix_set_secdata(struct scm_cookie *scm, struct sk_buff *skb)
{
	scm->secid = *UNIXSID(skb);
}
#else
static inline void unix_get_secdata(struct scm_cookie *scm, struct sk_buff *skb)
{ }

static inline void unix_set_secdata(struct scm_cookie *scm, struct sk_buff *skb)
{ }
#endif /* CONFIG_SECURITY_NETWORK */

/*
 *  SMP locking strategy:
 *    hash table is protected with spinlock unix_table_lock
 *    each socket state is protected by separate spin lock.
 */

static inline unsigned int unix_hash_fold(__wsum n)
{
	unsigned int hash = (__force unsigned int)csum_fold(n);

	hash ^= hash>>8;
	return hash&(UNIX_HASH_SIZE-1);
}

#define unix_peer(sk) (unix_sk(sk)->peer)

static inline int unix_our_peer(struct sock *sk, struct sock *osk)
{
	return unix_peer(osk) == sk;
}

static inline int unix_may_send(struct sock *sk, struct sock *osk)
{
	return unix_peer(osk) == NULL || unix_our_peer(sk, osk);
}

static inline int unix_recvq_full(struct sock const *sk)
{
	return skb_queue_len(&sk->sk_receive_queue) > sk->sk_max_ack_backlog;
}

struct sock *unix_peer_get(struct sock *s)
{
	struct sock *peer;

	unix_state_lock(s);
	peer = unix_peer(s);
	if (peer)
		sock_hold(peer);
	unix_state_unlock(s);
	return peer;
}
EXPORT_SYMBOL_GPL(unix_peer_get);

static inline void unix_release_addr(struct unix_address *addr)
{
	if (atomic_dec_and_test(&addr->refcnt))
		kfree(addr);
}

/*
 *	Check unix socket name:
 *		- should be not zero length.
 *	        - if started by not zero, should be NULL terminated (FS object)
 *		- if started by zero, it is abstract name.
 */

static int unix_mkname(struct sockaddr_un *sunaddr, int len, unsigned int *hashp)
{
	if (len <= sizeof(short) || len > sizeof(*sunaddr))
		return -EINVAL;
	if (!sunaddr || sunaddr->sun_family != AF_UNIX)
		return -EINVAL;
	if (sunaddr->sun_path[0]) {
		/*
		 * This may look like an off by one error but it is a bit more
		 * subtle. 108 is the longest valid AF_UNIX path for a binding.
		 * sun_path[108] doesn't as such exist.  However in kernel space
		 * we are guaranteed that it is a valid memory location in our
		 * kernel address buffer.
		 */
		((char *)sunaddr)[len] = 0;
		len = strlen(sunaddr->sun_path)+1+sizeof(short);
		return len;
	}

	*hashp = unix_hash_fold(csum_partial(sunaddr, len, 0));
	return len;
}

static void __unix_remove_socket(struct sock *sk)
{
	sk_del_node_init(sk);
}

static void __unix_insert_socket(struct hlist_head *list, struct sock *sk)
{
	WARN_ON(!sk_unhashed(sk));
	sk_add_node(sk, list);
}

static inline void unix_remove_socket(struct sock *sk)
{
	spin_lock(&unix_table_lock);
	__unix_remove_socket(sk);
	spin_unlock(&unix_table_lock);
}

static inline void unix_insert_socket(struct hlist_head *list, struct sock *sk)
{
	spin_lock(&unix_table_lock);
	__unix_insert_socket(list, sk);
	spin_unlock(&unix_table_lock);
}

static struct sock *__unix_find_socket_byname(struct net *net,
					      struct sockaddr_un *sunname,
					      int len, int type, unsigned int hash)
{
	struct sock *s;

	sk_for_each(s, &unix_socket_table[hash ^ type]) {
		struct unix_sock *u = unix_sk(s);

		if (!net_eq(sock_net(s), net))
			continue;

		if (u->addr->len == len &&
		    !memcmp(u->addr->name, sunname, len))
			goto found;
	}
	s = NULL;
found:
	return s;
}

static inline struct sock *unix_find_socket_byname(struct net *net,
						   struct sockaddr_un *sunname,
						   int len, int type,
						   unsigned int hash)
{
	struct sock *s;

	spin_lock(&unix_table_lock);
	s = __unix_find_socket_byname(net, sunname, len, type, hash);
	if (s)
		sock_hold(s);
	spin_unlock(&unix_table_lock);
	return s;
}

static struct sock *unix_find_socket_byinode(struct inode *i)
{
	struct sock *s;

	spin_lock(&unix_table_lock);
	sk_for_each(s,
		    &unix_socket_table[i->i_ino & (UNIX_HASH_SIZE - 1)]) {
		struct dentry *dentry = unix_sk(s)->path.dentry;

		if (dentry && dentry->d_inode == i) {
			sock_hold(s);
			goto found;
		}
	}
	s = NULL;
found:
	spin_unlock(&unix_table_lock);
	return s;
}

/* Support code for asymmetrically connected dgram sockets
 *
 * If a datagram socket is connected to a socket not itself connected
 * to the first socket (eg, /dev/log), clients may only enqueue more
 * messages if the present receive queue of the server socket is not
 * "too large". This means there's a second writeability condition
 * poll and sendmsg need to test. The dgram recv code will do a wake
 * up on the peer_wait wait queue of a socket upon reception of a
 * datagram which needs to be propagated to sleeping would-be writers
 * since these might not have sent anything so far. This can't be
 * accomplished via poll_wait because the lifetime of the server
 * socket might be less than that of its clients if these break their
 * association with it or if the server socket is closed while clients
 * are still connected to it and there's no way to inform "a polling
 * implementation" that it should let go of a certain wait queue
 *
 * In order to propagate a wake up, a wait_queue_t of the client
 * socket is enqueued on the peer_wait queue of the server socket
 * whose wake function does a wake_up on the ordinary client socket
 * wait queue. This connection is established whenever a write (or
 * poll for write) hit the flow control condition and broken when the
 * association to the server socket is dissolved or after a wake up
 * was relayed.
 */

static int unix_dgram_peer_wake_relay(wait_queue_t *q, unsigned mode, int flags,
				      void *key)
{
	struct unix_sock *u;
	wait_queue_head_t *u_sleep;

	u = container_of(q, struct unix_sock, peer_wake);

	__remove_wait_queue(&unix_sk(u->peer_wake.private)->peer_wait,
			    q);
	u->peer_wake.private = NULL;

	/* relaying can only happen while the wq still exists */
	u_sleep = sk_sleep(&u->sk);
	if (u_sleep)
		wake_up_interruptible_poll(u_sleep, key);

	return 0;
}

static int unix_dgram_peer_wake_connect(struct sock *sk, struct sock *other)
{
	struct unix_sock *u, *u_other;
	int rc;

	u = unix_sk(sk);
	u_other = unix_sk(other);
	rc = 0;
	spin_lock(&u_other->peer_wait.lock);

	if (!u->peer_wake.private) {
		u->peer_wake.private = other;
		__add_wait_queue(&u_other->peer_wait, &u->peer_wake);

		rc = 1;
	}

	spin_unlock(&u_other->peer_wait.lock);
	return rc;
}

static void unix_dgram_peer_wake_disconnect(struct sock *sk,
					    struct sock *other)
{
	struct unix_sock *u, *u_other;

	u = unix_sk(sk);
	u_other = unix_sk(other);
	spin_lock(&u_other->peer_wait.lock);

	if (u->peer_wake.private == other) {
		__remove_wait_queue(&u_other->peer_wait, &u->peer_wake);
		u->peer_wake.private = NULL;
	}

	spin_unlock(&u_other->peer_wait.lock);
}

static void unix_dgram_peer_wake_disconnect_wakeup(struct sock *sk,
						   struct sock *other)
{
	unix_dgram_peer_wake_disconnect(sk, other);
	wake_up_interruptible_poll(sk_sleep(sk),
				   POLLOUT |
				   POLLWRNORM |
				   POLLWRBAND);
}

/* preconditions:
 *	- unix_peer(sk) == other
 *	- association is stable
 */
static int unix_dgram_peer_wake_me(struct sock *sk, struct sock *other)
{
	int connected;

	connected = unix_dgram_peer_wake_connect(sk, other);

	if (unix_recvq_full(other))
		return 1;

	if (connected)
		unix_dgram_peer_wake_disconnect(sk, other);

	return 0;
}

static inline int unix_writable(struct sock *sk)
{
	return (atomic_read(&sk->sk_wmem_alloc) << 2) <= sk->sk_sndbuf;
}

static void unix_write_space(struct sock *sk)
{
	struct socket_wq *wq;

	rcu_read_lock();
	if (unix_writable(sk)) {
		wq = rcu_dereference(sk->sk_wq);
		if (wq_has_sleeper(wq))
			wake_up_interruptible_sync_poll(&wq->wait,
				POLLOUT | POLLWRNORM | POLLWRBAND);
		sk_wake_async(sk, SOCK_WAKE_SPACE, POLL_OUT);
	}
	rcu_read_unlock();
}

/* When dgram socket disconnects (or changes its peer), we clear its receive
 * queue of packets arrived from previous peer. First, it allows to do
 * flow control based only on wmem_alloc; second, sk connected to peer
 * may receive messages only from that peer. */
static void unix_dgram_disconnected(struct sock *sk, struct sock *other)
{
	if (!skb_queue_empty(&sk->sk_receive_queue)) {
		skb_queue_purge(&sk->sk_receive_queue);
		wake_up_interruptible_all(&unix_sk(sk)->peer_wait);

		/* If one link of bidirectional dgram pipe is disconnected,
		 * we signal error. Messages are lost. Do not make this,
		 * when peer was not connected to us.
		 */
		if (!sock_flag(other, SOCK_DEAD) && unix_peer(other) == sk) {
			other->sk_err = ECONNRESET;
			other->sk_error_report(other);
		}
	}
}

static void unix_sock_destructor(struct sock *sk)
{
	struct unix_sock *u = unix_sk(sk);

	skb_queue_purge(&sk->sk_receive_queue);

	WARN_ON(atomic_read(&sk->sk_wmem_alloc));
	WARN_ON(!sk_unhashed(sk));
	WARN_ON(sk->sk_socket);
	if (!sock_flag(sk, SOCK_DEAD)) {
		printk(KERN_INFO "Attempt to release alive unix socket: %p\n", sk);
		return;
	}

	if (u->addr)
		unix_release_addr(u->addr);

	atomic_long_dec(&unix_nr_socks);
	local_bh_disable();
	sock_prot_inuse_add(sock_net(sk), sk->sk_prot, -1);
	local_bh_enable();
#ifdef UNIX_REFCNT_DEBUG
	printk(KERN_DEBUG "UNIX %p is destroyed, %ld are still alive.\n", sk,
		atomic_long_read(&unix_nr_socks));
#endif
}

static void unix_release_sock(struct sock *sk, int embrion)
{
	struct unix_sock *u = unix_sk(sk);
	struct path path;
	struct sock *skpair;
	struct sk_buff *skb;
	int state;

	unix_remove_socket(sk);

	/* Clear state */
	unix_state_lock(sk);
	sock_orphan(sk);
	sk->sk_shutdown = SHUTDOWN_MASK;
	path	     = u->path;
	u->path.dentry = NULL;
	u->path.mnt = NULL;
	state = sk->sk_state;
	sk->sk_state = TCP_CLOSE;
	unix_state_unlock(sk);

	wake_up_interruptible_all(&u->peer_wait);

	skpair = unix_peer(sk);

	if (skpair != NULL) {
		if (sk->sk_type == SOCK_STREAM || sk->sk_type == SOCK_SEQPACKET) {
			unix_state_lock(skpair);
			/* No more writes */
			skpair->sk_shutdown = SHUTDOWN_MASK;
			if (!skb_queue_empty(&sk->sk_receive_queue) || embrion)
				skpair->sk_err = ECONNRESET;
			unix_state_unlock(skpair);
			skpair->sk_state_change(skpair);
			sk_wake_async(skpair, SOCK_WAKE_WAITD, POLL_HUP);
		}

		unix_dgram_peer_wake_disconnect(sk, skpair);
		sock_put(skpair); /* It may now die */
		unix_peer(sk) = NULL;
	}

	/* Try to flush out this socket. Throw out buffers at least */

	while ((skb = skb_dequeue(&sk->sk_receive_queue)) != NULL) {
		if (state == TCP_LISTEN)
			unix_release_sock(skb->sk, 1);
		/* passed fds are erased in the kfree_skb hook	      */
		kfree_skb(skb);
	}

	if (path.dentry)
		path_put(&path);

	sock_put(sk);

	/* ---- Socket is dead now and most probably destroyed ---- */

	/*
	 * Fixme: BSD difference: In BSD all sockets connected to us get
	 *	  ECONNRESET and we die on the spot. In Linux we behave
	 *	  like files and pipes do and wait for the last
	 *	  dereference.
	 *
	 * Can't we simply set sock->err?
	 *
	 *	  What the above comment does talk about? --ANK(980817)
	 */

	if (unix_tot_inflight)
		unix_gc();		/* Garbage collect fds */
}

static void init_peercred(struct sock *sk)
{
	put_pid(sk->sk_peer_pid);
	if (sk->sk_peer_cred)
		put_cred(sk->sk_peer_cred);
	sk->sk_peer_pid  = get_pid(task_tgid(current));
	sk->sk_peer_cred = get_current_cred();
}

static void copy_peercred(struct sock *sk, struct sock *peersk)
{
	put_pid(sk->sk_peer_pid);
	if (sk->sk_peer_cred)
		put_cred(sk->sk_peer_cred);
	sk->sk_peer_pid  = get_pid(peersk->sk_peer_pid);
	sk->sk_peer_cred = get_cred(peersk->sk_peer_cred);
}

static int unix_listen(struct socket *sock, int backlog)
{
	int err;
	struct sock *sk = sock->sk;
	struct unix_sock *u = unix_sk(sk);
	struct pid *old_pid = NULL;

	err = -EOPNOTSUPP;
	if (sock->type != SOCK_STREAM && sock->type != SOCK_SEQPACKET)
		goto out;	/* Only stream/seqpacket sockets accept */
	err = -EINVAL;
	if (!u->addr)
		goto out;	/* No listens on an unbound socket */
	unix_state_lock(sk);
	if (sk->sk_state != TCP_CLOSE && sk->sk_state != TCP_LISTEN)
		goto out_unlock;
	if (backlog > sk->sk_max_ack_backlog)
		wake_up_interruptible_all(&u->peer_wait);
	sk->sk_max_ack_backlog	= backlog;
	sk->sk_state		= TCP_LISTEN;
	/* set credentials so connect can copy them */
	init_peercred(sk);
	err = 0;

out_unlock:
	unix_state_unlock(sk);
	put_pid(old_pid);
out:
	return err;
}

static int unix_release(struct socket *);
static int unix_bind(struct socket *, struct sockaddr *, int);
static int unix_stream_connect(struct socket *, struct sockaddr *,
			       int addr_len, int flags);
static int unix_socketpair(struct socket *, struct socket *);
static int unix_accept(struct socket *, struct socket *, int);
static int unix_getname(struct socket *, struct sockaddr *, int *, int);
static unsigned int unix_poll(struct file *, struct socket *, poll_table *);
static unsigned int unix_dgram_poll(struct file *, struct socket *,
				    poll_table *);
static int unix_ioctl(struct socket *, unsigned int, unsigned long);
static int unix_shutdown(struct socket *, int);
static int unix_stream_sendmsg(struct kiocb *, struct socket *,
			       struct msghdr *, size_t);
static int unix_stream_recvmsg(struct kiocb *, struct socket *,
			       struct msghdr *, size_t, int);
static int unix_dgram_sendmsg(struct kiocb *, struct socket *,
			      struct msghdr *, size_t);
static int unix_dgram_recvmsg(struct kiocb *, struct socket *,
			      struct msghdr *, size_t, int);
static int unix_dgram_connect(struct socket *, struct sockaddr *,
			      int, int);
static int unix_seqpacket_sendmsg(struct kiocb *, struct socket *,
				  struct msghdr *, size_t);
static int unix_seqpacket_recvmsg(struct kiocb *, struct socket *,
				  struct msghdr *, size_t, int);

static int unix_set_peek_off(struct sock *sk, int val)
{
	struct unix_sock *u = unix_sk(sk);

	if (mutex_lock_interruptible(&u->readlock))
		return -EINTR;

	sk->sk_peek_off = val;
	mutex_unlock(&u->readlock);

	return 0;
}


static const struct proto_ops unix_stream_ops = {
	.family =	PF_UNIX,
	.owner =	THIS_MODULE,
	.release =	unix_release,
	.bind =		unix_bind,
	.connect =	unix_stream_connect,
	.socketpair =	unix_socketpair,
	.accept =	unix_accept,
	.getname =	unix_getname,
	.poll =		unix_poll,
	.ioctl =	unix_ioctl,
	.listen =	unix_listen,
	.shutdown =	unix_shutdown,
	.setsockopt =	sock_no_setsockopt,
	.getsockopt =	sock_no_getsockopt,
	.sendmsg =	unix_stream_sendmsg,
	.recvmsg =	unix_stream_recvmsg,
	.mmap =		sock_no_mmap,
	.sendpage =	sock_no_sendpage,
	.set_peek_off =	unix_set_peek_off,
};

static const struct proto_ops unix_dgram_ops = {
	.family =	PF_UNIX,
	.owner =	THIS_MODULE,
	.release =	unix_release,
	.bind =		unix_bind,
	.connect =	unix_dgram_connect,
	.socketpair =	unix_socketpair,
	.accept =	sock_no_accept,
	.getname =	unix_getname,
	.poll =		unix_dgram_poll,
	.ioctl =	unix_ioctl,
	.listen =	sock_no_listen,
	.shutdown =	unix_shutdown,
	.setsockopt =	sock_no_setsockopt,
	.getsockopt =	sock_no_getsockopt,
	.sendmsg =	unix_dgram_sendmsg,
	.recvmsg =	unix_dgram_recvmsg,
	.mmap =		sock_no_mmap,
	.sendpage =	sock_no_sendpage,
	.set_peek_off =	unix_set_peek_off,
};

static const struct proto_ops unix_seqpacket_ops = {
	.family =	PF_UNIX,
	.owner =	THIS_MODULE,
	.release =	unix_release,
	.bind =		unix_bind,
	.connect =	unix_stream_connect,
	.socketpair =	unix_socketpair,
	.accept =	unix_accept,
	.getname =	unix_getname,
	.poll =		unix_dgram_poll,
	.ioctl =	unix_ioctl,
	.listen =	unix_listen,
	.shutdown =	unix_shutdown,
	.setsockopt =	sock_no_setsockopt,
	.getsockopt =	sock_no_getsockopt,
	.sendmsg =	unix_seqpacket_sendmsg,
	.recvmsg =	unix_seqpacket_recvmsg,
	.mmap =		sock_no_mmap,
	.sendpage =	sock_no_sendpage,
	.set_peek_off =	unix_set_peek_off,
};

static struct proto unix_proto = {
	.name			= "UNIX",
	.owner			= THIS_MODULE,
	.obj_size		= sizeof(struct unix_sock),
};

/*
 * AF_UNIX sockets do not interact with hardware, hence they
 * dont trigger interrupts - so it's safe for them to have
 * bh-unsafe locking for their sk_receive_queue.lock. Split off
 * this special lock-class by reinitializing the spinlock key:
 */
static struct lock_class_key af_unix_sk_receive_queue_lock_key;

static struct sock *unix_create1(struct net *net, struct socket *sock)
{
	struct sock *sk = NULL;
	struct unix_sock *u;

	atomic_long_inc(&unix_nr_socks);
	if (atomic_long_read(&unix_nr_socks) > 2 * get_max_files())
		goto out;

	sk = sk_alloc(net, PF_UNIX, GFP_KERNEL, &unix_proto);
	if (!sk)
		goto out;

	sock_init_data(sock, sk);
	lockdep_set_class(&sk->sk_receive_queue.lock,
				&af_unix_sk_receive_queue_lock_key);

	sk->sk_write_space	= unix_write_space;
	sk->sk_max_ack_backlog	= net->unx.sysctl_max_dgram_qlen;
	sk->sk_destruct		= unix_sock_destructor;
	u	  = unix_sk(sk);
	u->path.dentry = NULL;
	u->path.mnt = NULL;
	spin_lock_init(&u->lock);
	atomic_long_set(&u->inflight, 0);
	INIT_LIST_HEAD(&u->link);
	mutex_init(&u->readlock); /* single task reading lock */
	init_waitqueue_head(&u->peer_wait);
	init_waitqueue_func_entry(&u->peer_wake, unix_dgram_peer_wake_relay);
	unix_insert_socket(unix_sockets_unbound(sk), sk);
out:
	if (sk == NULL)
		atomic_long_dec(&unix_nr_socks);
	else {
		local_bh_disable();
		sock_prot_inuse_add(sock_net(sk), sk->sk_prot, 1);
		local_bh_enable();
	}
	return sk;
}

static int unix_create(struct net *net, struct socket *sock, int protocol,
		       int kern)
{
	if (protocol && protocol != PF_UNIX)
		return -EPROTONOSUPPORT;

	sock->state = SS_UNCONNECTED;

	switch (sock->type) {
	case SOCK_STREAM:
		sock->ops = &unix_stream_ops;
		break;
		/*
		 *	Believe it or not BSD has AF_UNIX, SOCK_RAW though
		 *	nothing uses it.
		 */
	case SOCK_RAW:
		sock->type = SOCK_DGRAM;
	case SOCK_DGRAM:
		sock->ops = &unix_dgram_ops;
		break;
	case SOCK_SEQPACKET:
		sock->ops = &unix_seqpacket_ops;
		break;
	default:
		return -ESOCKTNOSUPPORT;
	}

	return unix_create1(net, sock) ? 0 : -ENOMEM;
}

static int unix_release(struct socket *sock)
{
	struct sock *sk = sock->sk;

	if (!sk)
		return 0;

	unix_release_sock(sk, 0);
	sock->sk = NULL;

	return 0;
}

static int unix_autobind(struct socket *sock)
{
	struct sock *sk = sock->sk;
	struct net *net = sock_net(sk);
	struct unix_sock *u = unix_sk(sk);
	static u32 ordernum = 1;
	struct unix_address *addr;
	int err;
	unsigned int retries = 0;

	err = mutex_lock_interruptible(&u->readlock);
	if (err)
		return err;

	err = 0;
	if (u->addr)
		goto out;

	err = -ENOMEM;
	addr = kzalloc(sizeof(*addr) + sizeof(short) + 16, GFP_KERNEL);
	if (!addr)
		goto out;

	addr->name->sun_family = AF_UNIX;
	atomic_set(&addr->refcnt, 1);

retry:
	addr->len = sprintf(addr->name->sun_path+1, "%05x", ordernum) + 1 + sizeof(short);
	addr->hash = unix_hash_fold(csum_partial(addr->name, addr->len, 0));

	spin_lock(&unix_table_lock);
	ordernum = (ordernum+1)&0xFFFFF;

	if (__unix_find_socket_byname(net, addr->name, addr->len, sock->type,
				      addr->hash)) {
		spin_unlock(&unix_table_lock);
		/*
		 * __unix_find_socket_byname() may take long time if many names
		 * are already in use.
		 */
		cond_resched();
		/* Give up if all names seems to be in use. */
		if (retries++ == 0xFFFFF) {
			err = -ENOSPC;
			kfree(addr);
			goto out;
		}
		goto retry;
	}
	addr->hash ^= sk->sk_type;

	__unix_remove_socket(sk);
	u->addr = addr;
	__unix_insert_socket(&unix_socket_table[addr->hash], sk);
	spin_unlock(&unix_table_lock);
	err = 0;

out:	mutex_unlock(&u->readlock);
	return err;
}

static struct sock *unix_find_other(struct net *net,
				    struct sockaddr_un *sunname, int len,
				    int type, unsigned int hash, int *error)
{
	struct sock *u;
	struct path path;
	int err = 0;

	if (sunname->sun_path[0]) {
		struct inode *inode;
		err = kern_path(sunname->sun_path, LOOKUP_FOLLOW, &path);
		if (err)
			goto fail;
		inode = path.dentry->d_inode;
		err = inode_permission(inode, MAY_WRITE);
		if (err)
			goto put_fail;

		err = -ECONNREFUSED;
		if (!S_ISSOCK(inode->i_mode))
			goto put_fail;
		u = unix_find_socket_byinode(inode);
		if (!u)
			goto put_fail;

		if (u->sk_type == type)
			touch_atime(&path);

		path_put(&path);

		err = -EPROTOTYPE;
		if (u->sk_type != type) {
			sock_put(u);
			goto fail;
		}
	} else {
		err = -ECONNREFUSED;
		u = unix_find_socket_byname(net, sunname, len, type, hash);
		if (u) {
			struct dentry *dentry;
			dentry = unix_sk(u)->path.dentry;
			if (dentry)
				touch_atime(&unix_sk(u)->path);
		} else
			goto fail;
	}
	return u;

put_fail:
	path_put(&path);
fail:
	*error = err;
	return NULL;
}

static int unix_mknod(const char *sun_path, umode_t mode, struct path *res)
{
	struct dentry *dentry;
	struct path path;
	int err = 0;
	/*
	 * Get the parent directory, calculate the hash for last
	 * component.
	 */
	dentry = kern_path_create(AT_FDCWD, sun_path, &path, 0);
	err = PTR_ERR(dentry);
	if (IS_ERR(dentry))
		return err;

	/*
	 * All right, let's create it.
	 */
	err = security_path_mknod(&path, dentry, mode, 0);
	if (!err) {
		err = vfs_mknod(path.dentry->d_inode, dentry, mode, 0);
		if (!err) {
			res->mnt = mntget(path.mnt);
			res->dentry = dget(dentry);
		}
	}
	done_path_create(&path, dentry);
	return err;
}

static int unix_bind(struct socket *sock, struct sockaddr *uaddr, int addr_len)
{
	struct sock *sk = sock->sk;
	struct net *net = sock_net(sk);
	struct unix_sock *u = unix_sk(sk);
	struct sockaddr_un *sunaddr = (struct sockaddr_un *)uaddr;
	char *sun_path = sunaddr->sun_path;
	int err;
	unsigned int hash;
	struct unix_address *addr;
	struct hlist_head *list;

	err = -EINVAL;
	if (sunaddr->sun_family != AF_UNIX)
		goto out;

	if (addr_len == sizeof(short)) {
		err = unix_autobind(sock);
		goto out;
	}

	err = unix_mkname(sunaddr, addr_len, &hash);
	if (err < 0)
		goto out;
	addr_len = err;

	err = mutex_lock_interruptible(&u->readlock);
	if (err)
		goto out;

	err = -EINVAL;
	if (u->addr)
		goto out_up;

	err = -ENOMEM;
	addr = kmalloc(sizeof(*addr)+addr_len, GFP_KERNEL);
	if (!addr)
		goto out_up;

	memcpy(addr->name, sunaddr, addr_len);
	addr->len = addr_len;
	addr->hash = hash ^ sk->sk_type;
	atomic_set(&addr->refcnt, 1);

	if (sun_path[0]) {
		struct path path;
		umode_t mode = S_IFSOCK |
		       (SOCK_INODE(sock)->i_mode & ~current_umask());
		err = unix_mknod(sun_path, mode, &path);
		if (err) {
			if (err == -EEXIST)
				err = -EADDRINUSE;
			unix_release_addr(addr);
			goto out_up;
		}
		addr->hash = UNIX_HASH_SIZE;
		hash = path.dentry->d_inode->i_ino & (UNIX_HASH_SIZE-1);
		spin_lock(&unix_table_lock);
		u->path = path;
		list = &unix_socket_table[hash];
	} else {
		spin_lock(&unix_table_lock);
		err = -EADDRINUSE;
		if (__unix_find_socket_byname(net, sunaddr, addr_len,
					      sk->sk_type, hash)) {
			unix_release_addr(addr);
			goto out_unlock;
		}

		list = &unix_socket_table[addr->hash];
	}

	err = 0;
	__unix_remove_socket(sk);
	u->addr = addr;
	__unix_insert_socket(list, sk);

out_unlock:
	spin_unlock(&unix_table_lock);
out_up:
	mutex_unlock(&u->readlock);
out:
	return err;
}

static void unix_state_double_lock(struct sock *sk1, struct sock *sk2)
{
	if (unlikely(sk1 == sk2) || !sk2) {
		unix_state_lock(sk1);
		return;
	}
	if (sk1 < sk2) {
		unix_state_lock(sk1);
		unix_state_lock_nested(sk2);
	} else {
		unix_state_lock(sk2);
		unix_state_lock_nested(sk1);
	}
}

static void unix_state_double_unlock(struct sock *sk1, struct sock *sk2)
{
	if (unlikely(sk1 == sk2) || !sk2) {
		unix_state_unlock(sk1);
		return;
	}
	unix_state_unlock(sk1);
	unix_state_unlock(sk2);
}

static int unix_dgram_connect(struct socket *sock, struct sockaddr *addr,
			      int alen, int flags)
{
	struct sock *sk = sock->sk;
	struct net *net = sock_net(sk);
	struct sockaddr_un *sunaddr = (struct sockaddr_un *)addr;
	struct sock *other;
	unsigned int hash;
	int err;

	if (addr->sa_family != AF_UNSPEC) {
		err = unix_mkname(sunaddr, alen, &hash);
		if (err < 0)
			goto out;
		alen = err;

		if (test_bit(SOCK_PASSCRED, &sock->flags) &&
		    !unix_sk(sk)->addr && (err = unix_autobind(sock)) != 0)
			goto out;

restart:
		other = unix_find_other(net, sunaddr, alen, sock->type, hash, &err);
		if (!other)
			goto out;

		unix_state_double_lock(sk, other);

		/* Apparently VFS overslept socket death. Retry. */
		if (sock_flag(other, SOCK_DEAD)) {
			unix_state_double_unlock(sk, other);
			sock_put(other);
			goto restart;
		}

		err = -EPERM;
		if (!unix_may_send(sk, other))
			goto out_unlock;

		err = security_unix_may_send(sk->sk_socket, other->sk_socket);
		if (err)
			goto out_unlock;

	} else {
		/*
		 *	1003.1g breaking connected state with AF_UNSPEC
		 */
		other = NULL;
		unix_state_double_lock(sk, other);
	}

	/*
	 * If it was connected, reconnect.
	 */
	if (unix_peer(sk)) {
		struct sock *old_peer = unix_peer(sk);
		unix_peer(sk) = other;
		unix_dgram_peer_wake_disconnect_wakeup(sk, old_peer);

		unix_state_double_unlock(sk, other);

		if (other != old_peer)
			unix_dgram_disconnected(sk, old_peer);
		sock_put(old_peer);
	} else {
		unix_peer(sk) = other;
		unix_state_double_unlock(sk, other);
	}
	return 0;

out_unlock:
	unix_state_double_unlock(sk, other);
	sock_put(other);
out:
	return err;
}

static long unix_wait_for_peer(struct sock *other, long timeo)
{
	struct unix_sock *u = unix_sk(other);
	int sched;
	DEFINE_WAIT(wait);

	prepare_to_wait_exclusive(&u->peer_wait, &wait, TASK_INTERRUPTIBLE);

	sched = !sock_flag(other, SOCK_DEAD) &&
		!(other->sk_shutdown & RCV_SHUTDOWN) &&
		unix_recvq_full(other);

	unix_state_unlock(other);

	if (sched)
		timeo = schedule_timeout(timeo);

	finish_wait(&u->peer_wait, &wait);
	return timeo;
}

static int unix_stream_connect(struct socket *sock, struct sockaddr *uaddr,
			       int addr_len, int flags)
{
	struct sockaddr_un *sunaddr = (struct sockaddr_un *)uaddr;
	struct sock *sk = sock->sk;
	struct net *net = sock_net(sk);
	struct unix_sock *u = unix_sk(sk), *newu, *otheru;
	struct sock *newsk = NULL;
	struct sock *other = NULL;
	struct sk_buff *skb = NULL;
	unsigned int hash;
	int st;
	int err;
	long timeo;

	err = unix_mkname(sunaddr, addr_len, &hash);
	if (err < 0)
		goto out;
	addr_len = err;

	if (test_bit(SOCK_PASSCRED, &sock->flags) && !u->addr &&
	    (err = unix_autobind(sock)) != 0)
		goto out;

	timeo = sock_sndtimeo(sk, flags & O_NONBLOCK);

	/* First of all allocate resources.
	   If we will make it after state is locked,
	   we will have to recheck all again in any case.
	 */

	err = -ENOMEM;

	/* create new sock for complete connection */
	newsk = unix_create1(sock_net(sk), NULL);
	if (newsk == NULL)
		goto out;

	/* Allocate skb for sending to listening sock */
	skb = sock_wmalloc(newsk, 1, 0, GFP_KERNEL);
	if (skb == NULL)
		goto out;

restart:
	/*  Find listening sock. */
	other = unix_find_other(net, sunaddr, addr_len, sk->sk_type, hash, &err);
	if (!other)
		goto out;

	/* Latch state of peer */
	unix_state_lock(other);

	/* Apparently VFS overslept socket death. Retry. */
	if (sock_flag(other, SOCK_DEAD)) {
		unix_state_unlock(other);
		sock_put(other);
		goto restart;
	}

	err = -ECONNREFUSED;
	if (other->sk_state != TCP_LISTEN)
		goto out_unlock;
	if (other->sk_shutdown & RCV_SHUTDOWN)
		goto out_unlock;

	if (unix_recvq_full(other)) {
		err = -EAGAIN;
		if (!timeo)
			goto out_unlock;

		timeo = unix_wait_for_peer(other, timeo);

		err = sock_intr_errno(timeo);
		if (signal_pending(current))
			goto out;
		sock_put(other);
		goto restart;
	}

	/* Latch our state.

	   It is tricky place. We need to grab our state lock and cannot
	   drop lock on peer. It is dangerous because deadlock is
	   possible. Connect to self case and simultaneous
	   attempt to connect are eliminated by checking socket
	   state. other is TCP_LISTEN, if sk is TCP_LISTEN we
	   check this before attempt to grab lock.

	   Well, and we have to recheck the state after socket locked.
	 */
	st = sk->sk_state;

	switch (st) {
	case TCP_CLOSE:
		/* This is ok... continue with connect */
		break;
	case TCP_ESTABLISHED:
		/* Socket is already connected */
		err = -EISCONN;
		goto out_unlock;
	default:
		err = -EINVAL;
		goto out_unlock;
	}

	unix_state_lock_nested(sk);

	if (sk->sk_state != st) {
		unix_state_unlock(sk);
		unix_state_unlock(other);
		sock_put(other);
		goto restart;
	}

	err = security_unix_stream_connect(sk, other, newsk);
	if (err) {
		unix_state_unlock(sk);
		goto out_unlock;
	}

	/* The way is open! Fastly set all the necessary fields... */

	sock_hold(sk);
	unix_peer(newsk)	= sk;
	newsk->sk_state		= TCP_ESTABLISHED;
	newsk->sk_type		= sk->sk_type;
	init_peercred(newsk);
	newu = unix_sk(newsk);
	RCU_INIT_POINTER(newsk->sk_wq, &newu->peer_wq);
	otheru = unix_sk(other);

	/* copy address information from listening to new sock*/
	if (otheru->addr) {
		atomic_inc(&otheru->addr->refcnt);
		newu->addr = otheru->addr;
	}
	if (otheru->path.dentry) {
		path_get(&otheru->path);
		newu->path = otheru->path;
	}

	/* Set credentials */
	copy_peercred(sk, other);

	sock->state	= SS_CONNECTED;
	sk->sk_state	= TCP_ESTABLISHED;
	sock_hold(newsk);

	smp_mb__after_atomic_inc();	/* sock_hold() does an atomic_inc() */
	unix_peer(sk)	= newsk;

	unix_state_unlock(sk);

	/* take ten and and send info to listening sock */
	spin_lock(&other->sk_receive_queue.lock);
	__skb_queue_tail(&other->sk_receive_queue, skb);
	spin_unlock(&other->sk_receive_queue.lock);
	unix_state_unlock(other);
	other->sk_data_ready(other, 0);
	sock_put(other);
	return 0;

out_unlock:
	if (other)
		unix_state_unlock(other);

out:
	kfree_skb(skb);
	if (newsk)
		unix_release_sock(newsk, 0);
	if (other)
		sock_put(other);
	return err;
}

static int unix_socketpair(struct socket *socka, struct socket *sockb)
{
	struct sock *ska = socka->sk, *skb = sockb->sk;

	/* Join our sockets back to back */
	sock_hold(ska);
	sock_hold(skb);
	unix_peer(ska) = skb;
	unix_peer(skb) = ska;
	init_peercred(ska);
	init_peercred(skb);

	if (ska->sk_type != SOCK_DGRAM) {
		ska->sk_state = TCP_ESTABLISHED;
		skb->sk_state = TCP_ESTABLISHED;
		socka->state  = SS_CONNECTED;
		sockb->state  = SS_CONNECTED;
	}
	return 0;
}

static void unix_sock_inherit_flags(const struct socket *old,
				    struct socket *new)
{
	if (test_bit(SOCK_PASSCRED, &old->flags))
		set_bit(SOCK_PASSCRED, &new->flags);
	if (test_bit(SOCK_PASSSEC, &old->flags))
		set_bit(SOCK_PASSSEC, &new->flags);
}

static int unix_accept(struct socket *sock, struct socket *newsock, int flags)
{
	struct sock *sk = sock->sk;
	struct sock *tsk;
	struct sk_buff *skb;
	int err;

	err = -EOPNOTSUPP;
	if (sock->type != SOCK_STREAM && sock->type != SOCK_SEQPACKET)
		goto out;

	err = -EINVAL;
	if (sk->sk_state != TCP_LISTEN)
		goto out;

	/* If socket state is TCP_LISTEN it cannot change (for now...),
	 * so that no locks are necessary.
	 */

	skb = skb_recv_datagram(sk, 0, flags&O_NONBLOCK, &err);
	if (!skb) {
		/* This means receive shutdown. */
		if (err == 0)
			err = -EINVAL;
		goto out;
	}

	tsk = skb->sk;
	skb_free_datagram(sk, skb);
	wake_up_interruptible(&unix_sk(sk)->peer_wait);

	/* attach accepted sock to socket */
	unix_state_lock(tsk);
	newsock->state = SS_CONNECTED;
	unix_sock_inherit_flags(sock, newsock);
	sock_graft(tsk, newsock);
	unix_state_unlock(tsk);
	return 0;

out:
	return err;
}


static int unix_getname(struct socket *sock, struct sockaddr *uaddr, int *uaddr_len, int peer)
{
	struct sock *sk = sock->sk;
	struct unix_sock *u;
	DECLARE_SOCKADDR(struct sockaddr_un *, sunaddr, uaddr);
	int err = 0;

	if (peer) {
		sk = unix_peer_get(sk);

		err = -ENOTCONN;
		if (!sk)
			goto out;
		err = 0;
	} else {
		sock_hold(sk);
	}

	u = unix_sk(sk);
	unix_state_lock(sk);
	if (!u->addr) {
		sunaddr->sun_family = AF_UNIX;
		sunaddr->sun_path[0] = 0;
		*uaddr_len = sizeof(short);
	} else {
		struct unix_address *addr = u->addr;

		*uaddr_len = addr->len;
		memcpy(sunaddr, addr->name, *uaddr_len);
	}
	unix_state_unlock(sk);
	sock_put(sk);
out:
	return err;
}

static void unix_detach_fds(struct scm_cookie *scm, struct sk_buff *skb)
{
	int i;

	scm->fp = UNIXCB(skb).fp;
	UNIXCB(skb).fp = NULL;

	for (i = scm->fp->count-1; i >= 0; i--)
		unix_notinflight(scm->fp->user, scm->fp->fp[i]);
}

static void unix_destruct_scm(struct sk_buff *skb)
{
	struct scm_cookie scm;
	memset(&scm, 0, sizeof(scm));
	scm.pid  = UNIXCB(skb).pid;
	if (UNIXCB(skb).fp)
		unix_detach_fds(&scm, skb);

	/* Alas, it calls VFS */
	/* So fscking what? fput() had been SMP-safe since the last Summer */
	scm_destroy(&scm);
	sock_wfree(skb);
}

/*
 * The "user->unix_inflight" variable is protected by the garbage
 * collection lock, and we just read it locklessly here. If you go
 * over the limit, there might be a tiny race in actually noticing
 * it across threads. Tough.
 */
static inline bool too_many_unix_fds(struct task_struct *p)
{
	struct user_struct *user = current_user();

	if (unlikely(user->unix_inflight > task_rlimit(p, RLIMIT_NOFILE)))
		return !capable(CAP_SYS_RESOURCE) && !capable(CAP_SYS_ADMIN);
	return false;
}

#define MAX_RECURSION_LEVEL 4

static int unix_attach_fds(struct scm_cookie *scm, struct sk_buff *skb)
{
	int i;
	unsigned char max_level = 0;
	int unix_sock_count = 0;

	if (too_many_unix_fds(current))
		return -ETOOMANYREFS;

	for (i = scm->fp->count - 1; i >= 0; i--) {
		struct sock *sk = unix_get_socket(scm->fp->fp[i]);

		if (sk) {
			unix_sock_count++;
			max_level = max(max_level,
					unix_sk(sk)->recursion_level);
		}
	}
	if (unlikely(max_level > MAX_RECURSION_LEVEL))
		return -ETOOMANYREFS;

	/*
	 * Need to duplicate file references for the sake of garbage
	 * collection.  Otherwise a socket in the fps might become a
	 * candidate for GC while the skb is not yet queued.
	 */
	UNIXCB(skb).fp = scm_fp_dup(scm->fp);
	if (!UNIXCB(skb).fp)
		return -ENOMEM;

	for (i = scm->fp->count - 1; i >= 0; i--)
<<<<<<< HEAD
		unix_inflight(scm->fp->user, scm->fp->fp[i]);
=======
		unix_inflight(scm->fp->fp[i]);
>>>>>>> 90915bdf
	return max_level;
}

static int unix_scm_to_skb(struct scm_cookie *scm, struct sk_buff *skb, bool send_fds)
{
	int err = 0;

	UNIXCB(skb).pid  = get_pid(scm->pid);
	UNIXCB(skb).uid = scm->creds.uid;
	UNIXCB(skb).gid = scm->creds.gid;
	UNIXCB(skb).fp = NULL;
	if (scm->fp && send_fds)
		err = unix_attach_fds(scm, skb);

	skb->destructor = unix_destruct_scm;
	return err;
}

/*
 * Some apps rely on write() giving SCM_CREDENTIALS
 * We include credentials if source or destination socket
 * asserted SOCK_PASSCRED.
 */
static void maybe_add_creds(struct sk_buff *skb, const struct socket *sock,
			    const struct sock *other)
{
	if (UNIXCB(skb).pid)
		return;
	if (test_bit(SOCK_PASSCRED, &sock->flags) ||
	    !other->sk_socket ||
	    test_bit(SOCK_PASSCRED, &other->sk_socket->flags)) {
		UNIXCB(skb).pid  = get_pid(task_tgid(current));
		current_uid_gid(&UNIXCB(skb).uid, &UNIXCB(skb).gid);
	}
}

/*
 *	Send AF_UNIX data.
 */

static int unix_dgram_sendmsg(struct kiocb *kiocb, struct socket *sock,
			      struct msghdr *msg, size_t len)
{
	struct sock_iocb *siocb = kiocb_to_siocb(kiocb);
	struct sock *sk = sock->sk;
	struct net *net = sock_net(sk);
	struct unix_sock *u = unix_sk(sk);
	struct sockaddr_un *sunaddr = msg->msg_name;
	struct sock *other = NULL;
	int namelen = 0; /* fake GCC */
	int err;
	unsigned int hash;
	struct sk_buff *skb;
	long timeo;
	struct scm_cookie tmp_scm;
	int max_level;
	int data_len = 0;
	int sk_locked;

	if (NULL == siocb->scm)
		siocb->scm = &tmp_scm;
	wait_for_unix_gc();
	err = scm_send(sock, msg, siocb->scm, false);
	if (err < 0)
		return err;

	err = -EOPNOTSUPP;
	if (msg->msg_flags&MSG_OOB)
		goto out;

	if (msg->msg_namelen) {
		err = unix_mkname(sunaddr, msg->msg_namelen, &hash);
		if (err < 0)
			goto out;
		namelen = err;
	} else {
		sunaddr = NULL;
		err = -ENOTCONN;
		other = unix_peer_get(sk);
		if (!other)
			goto out;
	}

	if (test_bit(SOCK_PASSCRED, &sock->flags) && !u->addr
	    && (err = unix_autobind(sock)) != 0)
		goto out;

	err = -EMSGSIZE;
	if (len > sk->sk_sndbuf - 32)
		goto out;

	if (len > SKB_MAX_ALLOC)
		data_len = min_t(size_t,
				 len - SKB_MAX_ALLOC,
				 MAX_SKB_FRAGS * PAGE_SIZE);

	skb = sock_alloc_send_pskb(sk, len - data_len, data_len,
				   msg->msg_flags & MSG_DONTWAIT, &err);
	if (skb == NULL)
		goto out;

	err = unix_scm_to_skb(siocb->scm, skb, true);
	if (err < 0)
		goto out_free;
	max_level = err + 1;
	unix_get_secdata(siocb->scm, skb);

	skb_put(skb, len - data_len);
	skb->data_len = data_len;
	skb->len = len;
	err = skb_copy_datagram_from_iovec(skb, 0, msg->msg_iov, 0, len);
	if (err)
		goto out_free;

	timeo = sock_sndtimeo(sk, msg->msg_flags & MSG_DONTWAIT);

restart:
	if (!other) {
		err = -ECONNRESET;
		if (sunaddr == NULL)
			goto out_free;

		other = unix_find_other(net, sunaddr, namelen, sk->sk_type,
					hash, &err);
		if (other == NULL)
			goto out_free;
	}

	if (sk_filter(other, skb) < 0) {
		/* Toss the packet but do not return any error to the sender */
		err = len;
		goto out_free;
	}

	sk_locked = 0;
	unix_state_lock(other);
restart_locked:
	err = -EPERM;
	if (!unix_may_send(sk, other))
		goto out_unlock;

	if (unlikely(sock_flag(other, SOCK_DEAD))) {
		/*
		 *	Check with 1003.1g - what should
		 *	datagram error
		 */
		unix_state_unlock(other);
		sock_put(other);

		if (!sk_locked)
			unix_state_lock(sk);

		err = 0;
		if (unix_peer(sk) == other) {
			unix_peer(sk) = NULL;
			unix_dgram_peer_wake_disconnect_wakeup(sk, other);

			unix_state_unlock(sk);

			unix_dgram_disconnected(sk, other);
			sock_put(other);
			err = -ECONNREFUSED;
		} else {
			unix_state_unlock(sk);
		}

		other = NULL;
		if (err)
			goto out_free;
		goto restart;
	}

	err = -EPIPE;
	if (other->sk_shutdown & RCV_SHUTDOWN)
		goto out_unlock;

	if (sk->sk_type != SOCK_SEQPACKET) {
		err = security_unix_may_send(sk->sk_socket, other->sk_socket);
		if (err)
			goto out_unlock;
	}

	if (unlikely(unix_peer(other) != sk && unix_recvq_full(other))) {
		if (timeo) {
			timeo = unix_wait_for_peer(other, timeo);

			err = sock_intr_errno(timeo);
			if (signal_pending(current))
				goto out_free;

			goto restart;
		}

		if (!sk_locked) {
			unix_state_unlock(other);
			unix_state_double_lock(sk, other);
		}

		if (unix_peer(sk) != other ||
		    unix_dgram_peer_wake_me(sk, other)) {
			err = -EAGAIN;
			sk_locked = 1;
			goto out_unlock;
		}

		if (!sk_locked) {
			sk_locked = 1;
			goto restart_locked;
		}
	}

	if (unlikely(sk_locked))
		unix_state_unlock(sk);

	if (sock_flag(other, SOCK_RCVTSTAMP))
		__net_timestamp(skb);
	maybe_add_creds(skb, sock, other);
	skb_queue_tail(&other->sk_receive_queue, skb);
	if (max_level > unix_sk(other)->recursion_level)
		unix_sk(other)->recursion_level = max_level;
	unix_state_unlock(other);
	other->sk_data_ready(other, len);
	sock_put(other);
	scm_destroy(siocb->scm);
	return len;

out_unlock:
	if (sk_locked)
		unix_state_unlock(sk);
	unix_state_unlock(other);
out_free:
	kfree_skb(skb);
out:
	if (other)
		sock_put(other);
	scm_destroy(siocb->scm);
	return err;
}

/* We use paged skbs for stream sockets, and limit occupancy to 32768
 * bytes, and a minimun of a full page.
 */
#define UNIX_SKB_FRAGS_SZ (PAGE_SIZE << get_order(32768))

static int unix_stream_sendmsg(struct kiocb *kiocb, struct socket *sock,
			       struct msghdr *msg, size_t len)
{
	struct sock_iocb *siocb = kiocb_to_siocb(kiocb);
	struct sock *sk = sock->sk;
	struct sock *other = NULL;
	int err, size;
	struct sk_buff *skb;
	int sent = 0;
	struct scm_cookie tmp_scm;
	bool fds_sent = false;
	int max_level;
	int data_len;

	if (NULL == siocb->scm)
		siocb->scm = &tmp_scm;
	wait_for_unix_gc();
	err = scm_send(sock, msg, siocb->scm, false);
	if (err < 0)
		return err;

	err = -EOPNOTSUPP;
	if (msg->msg_flags&MSG_OOB)
		goto out_err;

	if (msg->msg_namelen) {
		err = sk->sk_state == TCP_ESTABLISHED ? -EISCONN : -EOPNOTSUPP;
		goto out_err;
	} else {
		err = -ENOTCONN;
		other = unix_peer(sk);
		if (!other)
			goto out_err;
	}

	if (sk->sk_shutdown & SEND_SHUTDOWN)
		goto pipe_err;

	while (sent < len) {
		size = len-sent;

		/* Keep two messages in the pipe so it schedules better */
		size = min_t(int, size, (sk->sk_sndbuf >> 1) - 64);

		/* allow fallback to order-0 allocations */
		size = min_t(int, size, SKB_MAX_HEAD(0) + UNIX_SKB_FRAGS_SZ);

		data_len = max_t(int, 0, size - SKB_MAX_HEAD(0));

		skb = sock_alloc_send_pskb(sk, size - data_len, data_len,
			msg->msg_flags & MSG_DONTWAIT, &err);

		if (!skb)
			goto out_err;

		/* Only send the fds in the first buffer */
		err = unix_scm_to_skb(siocb->scm, skb, !fds_sent);
		if (err < 0) {
			kfree_skb(skb);
			goto out_err;
		}
		max_level = err + 1;
		fds_sent = true;

		skb_put(skb, size - data_len);
		skb->data_len = data_len;
		skb->len = size;
		err = skb_copy_datagram_from_iovec(skb, 0, msg->msg_iov,
			sent, size);
		if (err) {
			kfree_skb(skb);
			goto out_err;
		}

		unix_state_lock(other);

		if (sock_flag(other, SOCK_DEAD) ||
		    (other->sk_shutdown & RCV_SHUTDOWN))
			goto pipe_err_free;

		maybe_add_creds(skb, sock, other);
		skb_queue_tail(&other->sk_receive_queue, skb);
		if (max_level > unix_sk(other)->recursion_level)
			unix_sk(other)->recursion_level = max_level;
		unix_state_unlock(other);
		other->sk_data_ready(other, size);
		sent += size;
	}

	scm_destroy(siocb->scm);
	siocb->scm = NULL;

	return sent;

pipe_err_free:
	unix_state_unlock(other);
	kfree_skb(skb);
pipe_err:
	if (sent == 0 && !(msg->msg_flags&MSG_NOSIGNAL))
		send_sig(SIGPIPE, current, 0);
	err = -EPIPE;
out_err:
	scm_destroy(siocb->scm);
	siocb->scm = NULL;
	return sent ? : err;
}

static int unix_seqpacket_sendmsg(struct kiocb *kiocb, struct socket *sock,
				  struct msghdr *msg, size_t len)
{
	int err;
	struct sock *sk = sock->sk;

	err = sock_error(sk);
	if (err)
		return err;

	if (sk->sk_state != TCP_ESTABLISHED)
		return -ENOTCONN;

	if (msg->msg_namelen)
		msg->msg_namelen = 0;

	return unix_dgram_sendmsg(kiocb, sock, msg, len);
}

static int unix_seqpacket_recvmsg(struct kiocb *iocb, struct socket *sock,
			      struct msghdr *msg, size_t size,
			      int flags)
{
	struct sock *sk = sock->sk;

	if (sk->sk_state != TCP_ESTABLISHED)
		return -ENOTCONN;

	return unix_dgram_recvmsg(iocb, sock, msg, size, flags);
}

static void unix_copy_addr(struct msghdr *msg, struct sock *sk)
{
	struct unix_sock *u = unix_sk(sk);

	if (u->addr) {
		msg->msg_namelen = u->addr->len;
		memcpy(msg->msg_name, u->addr->name, u->addr->len);
	}
}

static int unix_dgram_recvmsg(struct kiocb *iocb, struct socket *sock,
			      struct msghdr *msg, size_t size,
			      int flags)
{
	struct sock_iocb *siocb = kiocb_to_siocb(iocb);
	struct scm_cookie tmp_scm;
	struct sock *sk = sock->sk;
	struct unix_sock *u = unix_sk(sk);
	int noblock = flags & MSG_DONTWAIT;
	struct sk_buff *skb;
	int err;
	int peeked, skip;

	err = -EOPNOTSUPP;
	if (flags&MSG_OOB)
		goto out;

	err = mutex_lock_interruptible(&u->readlock);
	if (unlikely(err)) {
		/* recvmsg() in non blocking mode is supposed to return -EAGAIN
		 * sk_rcvtimeo is not honored by mutex_lock_interruptible()
		 */
		err = noblock ? -EAGAIN : -ERESTARTSYS;
		goto out;
	}

	skip = sk_peek_offset(sk, flags);

	skb = __skb_recv_datagram(sk, flags, &peeked, &skip, &err);
	if (!skb) {
		unix_state_lock(sk);
		/* Signal EOF on disconnected non-blocking SEQPACKET socket. */
		if (sk->sk_type == SOCK_SEQPACKET && err == -EAGAIN &&
		    (sk->sk_shutdown & RCV_SHUTDOWN))
			err = 0;
		unix_state_unlock(sk);
		goto out_unlock;
	}

	wake_up_interruptible_sync_poll(&u->peer_wait,
					POLLOUT | POLLWRNORM | POLLWRBAND);

	if (msg->msg_name)
		unix_copy_addr(msg, skb->sk);

	if (size > skb->len - skip)
		size = skb->len - skip;
	else if (size < skb->len - skip)
		msg->msg_flags |= MSG_TRUNC;

	err = skb_copy_datagram_iovec(skb, skip, msg->msg_iov, size);
	if (err)
		goto out_free;

	if (sock_flag(sk, SOCK_RCVTSTAMP))
		__sock_recv_timestamp(msg, sk, skb);

	if (!siocb->scm) {
		siocb->scm = &tmp_scm;
		memset(&tmp_scm, 0, sizeof(tmp_scm));
	}
	scm_set_cred(siocb->scm, UNIXCB(skb).pid, UNIXCB(skb).uid, UNIXCB(skb).gid);
	unix_set_secdata(siocb->scm, skb);

	if (!(flags & MSG_PEEK)) {
		if (UNIXCB(skb).fp)
			unix_detach_fds(siocb->scm, skb);

		sk_peek_offset_bwd(sk, skb->len);
	} else {
		/* It is questionable: on PEEK we could:
		   - do not return fds - good, but too simple 8)
		   - return fds, and do not return them on read (old strategy,
		     apparently wrong)
		   - clone fds (I chose it for now, it is the most universal
		     solution)

		   POSIX 1003.1g does not actually define this clearly
		   at all. POSIX 1003.1g doesn't define a lot of things
		   clearly however!

		*/

		sk_peek_offset_fwd(sk, size);

		if (UNIXCB(skb).fp)
			siocb->scm->fp = scm_fp_dup(UNIXCB(skb).fp);
	}
	err = (flags & MSG_TRUNC) ? skb->len - skip : size;

	scm_recv(sock, msg, siocb->scm, flags);

out_free:
	skb_free_datagram(sk, skb);
out_unlock:
	mutex_unlock(&u->readlock);
out:
	return err;
}

/*
 *	Sleep until more data has arrived. But check for races..
 */
static long unix_stream_data_wait(struct sock *sk, long timeo,
				  struct sk_buff *last)
{
	DEFINE_WAIT(wait);

	unix_state_lock(sk);

	for (;;) {
		prepare_to_wait(sk_sleep(sk), &wait, TASK_INTERRUPTIBLE);

		if (skb_peek_tail(&sk->sk_receive_queue) != last ||
		    sk->sk_err ||
		    (sk->sk_shutdown & RCV_SHUTDOWN) ||
		    signal_pending(current) ||
		    !timeo)
			break;

		set_bit(SOCK_ASYNC_WAITDATA, &sk->sk_socket->flags);
		unix_state_unlock(sk);
		timeo = freezable_schedule_timeout(timeo);
		unix_state_lock(sk);

		if (sock_flag(sk, SOCK_DEAD))
			break;

		clear_bit(SOCK_ASYNC_WAITDATA, &sk->sk_socket->flags);
	}

	finish_wait(sk_sleep(sk), &wait);
	unix_state_unlock(sk);
	return timeo;
}

static unsigned int unix_skb_len(const struct sk_buff *skb)
{
	return skb->len - UNIXCB(skb).consumed;
}

static int unix_stream_recvmsg(struct kiocb *iocb, struct socket *sock,
			       struct msghdr *msg, size_t size,
			       int flags)
{
	struct sock_iocb *siocb = kiocb_to_siocb(iocb);
	struct scm_cookie tmp_scm;
	struct sock *sk = sock->sk;
	struct unix_sock *u = unix_sk(sk);
	struct sockaddr_un *sunaddr = msg->msg_name;
	int copied = 0;
	int noblock = flags & MSG_DONTWAIT;
	int check_creds = 0;
	int target;
	int err = 0;
	long timeo;
	int skip;

	err = -EINVAL;
	if (sk->sk_state != TCP_ESTABLISHED)
		goto out;

	err = -EOPNOTSUPP;
	if (flags&MSG_OOB)
		goto out;

	target = sock_rcvlowat(sk, flags&MSG_WAITALL, size);
	timeo = sock_rcvtimeo(sk, noblock);

	/* Lock the socket to prevent queue disordering
	 * while sleeps in memcpy_tomsg
	 */

	if (!siocb->scm) {
		siocb->scm = &tmp_scm;
		memset(&tmp_scm, 0, sizeof(tmp_scm));
	}

	mutex_lock(&u->readlock);

	do {
		int chunk;
		struct sk_buff *skb, *last;

		unix_state_lock(sk);
		if (sock_flag(sk, SOCK_DEAD)) {
			err = -ECONNRESET;
			goto unlock;
		}
		last = skb = skb_peek(&sk->sk_receive_queue);
again:
		if (skb == NULL) {
			unix_sk(sk)->recursion_level = 0;
			if (copied >= target)
				goto unlock;

			/*
			 *	POSIX 1003.1g mandates this order.
			 */

			err = sock_error(sk);
			if (err)
				goto unlock;
			if (sk->sk_shutdown & RCV_SHUTDOWN)
				goto unlock;

			unix_state_unlock(sk);
			err = -EAGAIN;
			if (!timeo)
				break;
			mutex_unlock(&u->readlock);

			timeo = unix_stream_data_wait(sk, timeo, last);

			if (signal_pending(current)) {
				err = sock_intr_errno(timeo);
				goto out;
			}

			mutex_lock(&u->readlock);
			continue;
 unlock:
			unix_state_unlock(sk);
			break;
		}

		skip = sk_peek_offset(sk, flags);
		while (skip >= unix_skb_len(skb)) {
			skip -= unix_skb_len(skb);
			last = skb;
			skb = skb_peek_next(skb, &sk->sk_receive_queue);
			if (!skb)
				goto again;
		}

		unix_state_unlock(sk);

		if (check_creds) {
			/* Never glue messages from different writers */
			if ((UNIXCB(skb).pid  != siocb->scm->pid) ||
			    !uid_eq(UNIXCB(skb).uid, siocb->scm->creds.uid) ||
			    !gid_eq(UNIXCB(skb).gid, siocb->scm->creds.gid))
				break;
		} else if (test_bit(SOCK_PASSCRED, &sock->flags)) {
			/* Copy credentials */
			scm_set_cred(siocb->scm, UNIXCB(skb).pid, UNIXCB(skb).uid, UNIXCB(skb).gid);
			check_creds = 1;
		}

		/* Copy address just once */
		if (sunaddr) {
			unix_copy_addr(msg, skb->sk);
			sunaddr = NULL;
		}

		chunk = min_t(unsigned int, unix_skb_len(skb) - skip, size);
		if (skb_copy_datagram_iovec(skb, UNIXCB(skb).consumed + skip,
			msg->msg_iov, chunk)) {
			if (copied == 0)
				copied = -EFAULT;
			break;
		}
		copied += chunk;
		size -= chunk;

		/* Mark read part of skb as used */
		if (!(flags & MSG_PEEK)) {
			UNIXCB(skb).consumed += chunk;

			sk_peek_offset_bwd(sk, chunk);

			if (UNIXCB(skb).fp)
				unix_detach_fds(siocb->scm, skb);

			if (unix_skb_len(skb))
				break;

			skb_unlink(skb, &sk->sk_receive_queue);
			consume_skb(skb);

			if (siocb->scm->fp)
				break;
		} else {
			/* It is questionable, see note in unix_dgram_recvmsg.
			 */
			if (UNIXCB(skb).fp)
				siocb->scm->fp = scm_fp_dup(UNIXCB(skb).fp);

			if (skip) {
				sk_peek_offset_fwd(sk, chunk);
				skip -= chunk;
			}

			if (UNIXCB(skb).fp)
				break;

			last = skb;
			unix_state_lock(sk);
			skb = skb_peek_next(skb, &sk->sk_receive_queue);
			if (skb)
				goto again;
			unix_state_unlock(sk);
			break;
		}
	} while (size);

	mutex_unlock(&u->readlock);
	scm_recv(sock, msg, siocb->scm, flags);
out:
	return copied ? : err;
}

static int unix_shutdown(struct socket *sock, int mode)
{
	struct sock *sk = sock->sk;
	struct sock *other;

	if (mode < SHUT_RD || mode > SHUT_RDWR)
		return -EINVAL;
	/* This maps:
	 * SHUT_RD   (0) -> RCV_SHUTDOWN  (1)
	 * SHUT_WR   (1) -> SEND_SHUTDOWN (2)
	 * SHUT_RDWR (2) -> SHUTDOWN_MASK (3)
	 */
	++mode;

	unix_state_lock(sk);
	sk->sk_shutdown |= mode;
	other = unix_peer(sk);
	if (other)
		sock_hold(other);
	unix_state_unlock(sk);
	sk->sk_state_change(sk);

	if (other &&
		(sk->sk_type == SOCK_STREAM || sk->sk_type == SOCK_SEQPACKET)) {

		int peer_mode = 0;

		if (mode&RCV_SHUTDOWN)
			peer_mode |= SEND_SHUTDOWN;
		if (mode&SEND_SHUTDOWN)
			peer_mode |= RCV_SHUTDOWN;
		unix_state_lock(other);
		other->sk_shutdown |= peer_mode;
		unix_state_unlock(other);
		other->sk_state_change(other);
		if (peer_mode == SHUTDOWN_MASK)
			sk_wake_async(other, SOCK_WAKE_WAITD, POLL_HUP);
		else if (peer_mode & RCV_SHUTDOWN)
			sk_wake_async(other, SOCK_WAKE_WAITD, POLL_IN);
	}
	if (other)
		sock_put(other);

	return 0;
}

long unix_inq_len(struct sock *sk)
{
	struct sk_buff *skb;
	long amount = 0;

	if (sk->sk_state == TCP_LISTEN)
		return -EINVAL;

	spin_lock(&sk->sk_receive_queue.lock);
	if (sk->sk_type == SOCK_STREAM ||
	    sk->sk_type == SOCK_SEQPACKET) {
		skb_queue_walk(&sk->sk_receive_queue, skb)
			amount += unix_skb_len(skb);
	} else {
		skb = skb_peek(&sk->sk_receive_queue);
		if (skb)
			amount = skb->len;
	}
	spin_unlock(&sk->sk_receive_queue.lock);

	return amount;
}
EXPORT_SYMBOL_GPL(unix_inq_len);

long unix_outq_len(struct sock *sk)
{
	return sk_wmem_alloc_get(sk);
}
EXPORT_SYMBOL_GPL(unix_outq_len);

static int unix_ioctl(struct socket *sock, unsigned int cmd, unsigned long arg)
{
	struct sock *sk = sock->sk;
	long amount = 0;
	int err;

	switch (cmd) {
	case SIOCOUTQ:
		amount = unix_outq_len(sk);
		err = put_user(amount, (int __user *)arg);
		break;
	case SIOCINQ:
		amount = unix_inq_len(sk);
		if (amount < 0)
			err = amount;
		else
			err = put_user(amount, (int __user *)arg);
		break;
	default:
		err = -ENOIOCTLCMD;
		break;
	}
	return err;
}

static unsigned int unix_poll(struct file *file, struct socket *sock, poll_table *wait)
{
	struct sock *sk = sock->sk;
	unsigned int mask;

	sock_poll_wait(file, sk_sleep(sk), wait);
	mask = 0;

	/* exceptional events? */
	if (sk->sk_err)
		mask |= POLLERR;
	if (sk->sk_shutdown == SHUTDOWN_MASK)
		mask |= POLLHUP;
	if (sk->sk_shutdown & RCV_SHUTDOWN)
		mask |= POLLRDHUP | POLLIN | POLLRDNORM;

	/* readable? */
	if (!skb_queue_empty(&sk->sk_receive_queue))
		mask |= POLLIN | POLLRDNORM;

	/* Connection-based need to check for termination and startup */
	if ((sk->sk_type == SOCK_STREAM || sk->sk_type == SOCK_SEQPACKET) &&
	    sk->sk_state == TCP_CLOSE)
		mask |= POLLHUP;

	/*
	 * we set writable also when the other side has shut down the
	 * connection. This prevents stuck sockets.
	 */
	if (unix_writable(sk))
		mask |= POLLOUT | POLLWRNORM | POLLWRBAND;

	return mask;
}

static unsigned int unix_dgram_poll(struct file *file, struct socket *sock,
				    poll_table *wait)
{
	struct sock *sk = sock->sk, *other;
	unsigned int mask, writable;

	sock_poll_wait(file, sk_sleep(sk), wait);
	mask = 0;

	/* exceptional events? */
	if (sk->sk_err || !skb_queue_empty(&sk->sk_error_queue))
		mask |= POLLERR |
			(sock_flag(sk, SOCK_SELECT_ERR_QUEUE) ? POLLPRI : 0);

	if (sk->sk_shutdown & RCV_SHUTDOWN)
		mask |= POLLRDHUP | POLLIN | POLLRDNORM;
	if (sk->sk_shutdown == SHUTDOWN_MASK)
		mask |= POLLHUP;

	/* readable? */
	if (!skb_queue_empty(&sk->sk_receive_queue))
		mask |= POLLIN | POLLRDNORM;

	/* Connection-based need to check for termination and startup */
	if (sk->sk_type == SOCK_SEQPACKET) {
		if (sk->sk_state == TCP_CLOSE)
			mask |= POLLHUP;
		/* connection hasn't started yet? */
		if (sk->sk_state == TCP_SYN_SENT)
			return mask;
	}

	/* No write status requested, avoid expensive OUT tests. */
	if (!(poll_requested_events(wait) & (POLLWRBAND|POLLWRNORM|POLLOUT)))
		return mask;

	writable = unix_writable(sk);
	if (writable) {
		unix_state_lock(sk);

		other = unix_peer(sk);
		if (other && unix_peer(other) != sk &&
		    unix_recvq_full(other) &&
		    unix_dgram_peer_wake_me(sk, other))
			writable = 0;

		unix_state_unlock(sk);
	}

	if (writable)
		mask |= POLLOUT | POLLWRNORM | POLLWRBAND;
	else
		set_bit(SOCK_ASYNC_NOSPACE, &sk->sk_socket->flags);

	return mask;
}

#ifdef CONFIG_PROC_FS

#define BUCKET_SPACE (BITS_PER_LONG - (UNIX_HASH_BITS + 1) - 1)

#define get_bucket(x) ((x) >> BUCKET_SPACE)
#define get_offset(x) ((x) & ((1L << BUCKET_SPACE) - 1))
#define set_bucket_offset(b, o) ((b) << BUCKET_SPACE | (o))

static struct sock *unix_from_bucket(struct seq_file *seq, loff_t *pos)
{
	unsigned long offset = get_offset(*pos);
	unsigned long bucket = get_bucket(*pos);
	struct sock *sk;
	unsigned long count = 0;

	for (sk = sk_head(&unix_socket_table[bucket]); sk; sk = sk_next(sk)) {
		if (sock_net(sk) != seq_file_net(seq))
			continue;
		if (++count == offset)
			break;
	}

	return sk;
}

static struct sock *unix_next_socket(struct seq_file *seq,
				     struct sock *sk,
				     loff_t *pos)
{
	unsigned long bucket;

	while (sk > (struct sock *)SEQ_START_TOKEN) {
		sk = sk_next(sk);
		if (!sk)
			goto next_bucket;
		if (sock_net(sk) == seq_file_net(seq))
			return sk;
	}

	do {
		sk = unix_from_bucket(seq, pos);
		if (sk)
			return sk;

next_bucket:
		bucket = get_bucket(*pos) + 1;
		*pos = set_bucket_offset(bucket, 1);
	} while (bucket < ARRAY_SIZE(unix_socket_table));

	return NULL;
}

static void *unix_seq_start(struct seq_file *seq, loff_t *pos)
	__acquires(unix_table_lock)
{
	spin_lock(&unix_table_lock);

	if (!*pos)
		return SEQ_START_TOKEN;

	if (get_bucket(*pos) >= ARRAY_SIZE(unix_socket_table))
		return NULL;

	return unix_next_socket(seq, NULL, pos);
}

static void *unix_seq_next(struct seq_file *seq, void *v, loff_t *pos)
{
	++*pos;
	return unix_next_socket(seq, v, pos);
}

static void unix_seq_stop(struct seq_file *seq, void *v)
	__releases(unix_table_lock)
{
	spin_unlock(&unix_table_lock);
}

static int unix_seq_show(struct seq_file *seq, void *v)
{

	if (v == SEQ_START_TOKEN)
		seq_puts(seq, "Num       RefCount Protocol Flags    Type St "
			 "Inode Path\n");
	else {
		struct sock *s = v;
		struct unix_sock *u = unix_sk(s);
		unix_state_lock(s);

		seq_printf(seq, "%pK: %08X %08X %08X %04X %02X %5lu",
			s,
			atomic_read(&s->sk_refcnt),
			0,
			s->sk_state == TCP_LISTEN ? __SO_ACCEPTCON : 0,
			s->sk_type,
			s->sk_socket ?
			(s->sk_state == TCP_ESTABLISHED ? SS_CONNECTED : SS_UNCONNECTED) :
			(s->sk_state == TCP_ESTABLISHED ? SS_CONNECTING : SS_DISCONNECTING),
			sock_i_ino(s));

		if (u->addr) {
			int i, len;
			seq_putc(seq, ' ');

			i = 0;
			len = u->addr->len - sizeof(short);
			if (!UNIX_ABSTRACT(s))
				len--;
			else {
				seq_putc(seq, '@');
				i++;
			}
			for ( ; i < len; i++)
				seq_putc(seq, u->addr->name->sun_path[i]);
		}
		unix_state_unlock(s);
		seq_putc(seq, '\n');
	}

	return 0;
}

static const struct seq_operations unix_seq_ops = {
	.start  = unix_seq_start,
	.next   = unix_seq_next,
	.stop   = unix_seq_stop,
	.show   = unix_seq_show,
};

static int unix_seq_open(struct inode *inode, struct file *file)
{
	return seq_open_net(inode, file, &unix_seq_ops,
			    sizeof(struct seq_net_private));
}

static const struct file_operations unix_seq_fops = {
	.owner		= THIS_MODULE,
	.open		= unix_seq_open,
	.read		= seq_read,
	.llseek		= seq_lseek,
	.release	= seq_release_net,
};

#endif

static const struct net_proto_family unix_family_ops = {
	.family = PF_UNIX,
	.create = unix_create,
	.owner	= THIS_MODULE,
};


static int __net_init unix_net_init(struct net *net)
{
	int error = -ENOMEM;

	net->unx.sysctl_max_dgram_qlen = 10;
	if (unix_sysctl_register(net))
		goto out;

#ifdef CONFIG_PROC_FS
	if (!proc_create("unix", 0, net->proc_net, &unix_seq_fops)) {
		unix_sysctl_unregister(net);
		goto out;
	}
#endif
	error = 0;
out:
	return error;
}

static void __net_exit unix_net_exit(struct net *net)
{
	unix_sysctl_unregister(net);
	remove_proc_entry("unix", net->proc_net);
}

static struct pernet_operations unix_net_ops = {
	.init = unix_net_init,
	.exit = unix_net_exit,
};

static int __init af_unix_init(void)
{
	int rc = -1;

	BUILD_BUG_ON(sizeof(struct unix_skb_parms) > FIELD_SIZEOF(struct sk_buff, cb));

	rc = proto_register(&unix_proto, 1);
	if (rc != 0) {
		printk(KERN_CRIT "%s: Cannot create unix_sock SLAB cache!\n",
		       __func__);
		goto out;
	}

	sock_register(&unix_family_ops);
	register_pernet_subsys(&unix_net_ops);
out:
	return rc;
}

static void __exit af_unix_exit(void)
{
	sock_unregister(PF_UNIX);
	proto_unregister(&unix_proto);
	unregister_pernet_subsys(&unix_net_ops);
}

/* Earlier than device_initcall() so that other drivers invoking
   request_module() don't end up in a loop when modprobe tries
   to use a UNIX socket. But later than subsys_initcall() because
   we depend on stuff initialised there */
fs_initcall(af_unix_init);
module_exit(af_unix_exit);

MODULE_LICENSE("GPL");
MODULE_ALIAS_NETPROTO(PF_UNIX);<|MERGE_RESOLUTION|>--- conflicted
+++ resolved
@@ -1532,11 +1532,7 @@
 		return -ENOMEM;
 
 	for (i = scm->fp->count - 1; i >= 0; i--)
-<<<<<<< HEAD
 		unix_inflight(scm->fp->user, scm->fp->fp[i]);
-=======
-		unix_inflight(scm->fp->fp[i]);
->>>>>>> 90915bdf
 	return max_level;
 }
 
