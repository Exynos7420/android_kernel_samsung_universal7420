/*
 *  Timers abstract layer
 *  Copyright (c) by Jaroslav Kysela <perex@perex.cz>
 *
 *
 *   This program is free software; you can redistribute it and/or modify
 *   it under the terms of the GNU General Public License as published by
 *   the Free Software Foundation; either version 2 of the License, or
 *   (at your option) any later version.
 *
 *   This program is distributed in the hope that it will be useful,
 *   but WITHOUT ANY WARRANTY; without even the implied warranty of
 *   MERCHANTABILITY or FITNESS FOR A PARTICULAR PURPOSE.  See the
 *   GNU General Public License for more details.
 *
 *   You should have received a copy of the GNU General Public License
 *   along with this program; if not, write to the Free Software
 *   Foundation, Inc., 59 Temple Place, Suite 330, Boston, MA  02111-1307 USA
 *
 */

#include <linux/delay.h>
#include <linux/init.h>
#include <linux/slab.h>
#include <linux/time.h>
#include <linux/mutex.h>
#include <linux/device.h>
#include <linux/module.h>
#include <linux/string.h>
#include <sound/core.h>
#include <sound/timer.h>
#include <sound/control.h>
#include <sound/info.h>
#include <sound/minors.h>
#include <sound/initval.h>
#include <linux/kmod.h>

#if defined(CONFIG_SND_HRTIMER) || defined(CONFIG_SND_HRTIMER_MODULE)
#define DEFAULT_TIMER_LIMIT 4
#elif defined(CONFIG_SND_RTCTIMER) || defined(CONFIG_SND_RTCTIMER_MODULE)
#define DEFAULT_TIMER_LIMIT 2
#else
#define DEFAULT_TIMER_LIMIT 1
#endif

static int timer_limit = DEFAULT_TIMER_LIMIT;
static int timer_tstamp_monotonic = 1;
MODULE_AUTHOR("Jaroslav Kysela <perex@perex.cz>, Takashi Iwai <tiwai@suse.de>");
MODULE_DESCRIPTION("ALSA timer interface");
MODULE_LICENSE("GPL");
module_param(timer_limit, int, 0444);
MODULE_PARM_DESC(timer_limit, "Maximum global timers in system.");
module_param(timer_tstamp_monotonic, int, 0444);
MODULE_PARM_DESC(timer_tstamp_monotonic, "Use posix monotonic clock source for timestamps (default).");

MODULE_ALIAS_CHARDEV(CONFIG_SND_MAJOR, SNDRV_MINOR_TIMER);
MODULE_ALIAS("devname:snd/timer");

struct snd_timer_user {
	struct snd_timer_instance *timeri;
	int tread;		/* enhanced read with timestamps and events */
	unsigned long ticks;
	unsigned long overrun;
	int qhead;
	int qtail;
	int qused;
	int queue_size;
	struct snd_timer_read *queue;
	struct snd_timer_tread *tqueue;
	spinlock_t qlock;
	unsigned long last_resolution;
	unsigned int filter;
	struct timespec tstamp;		/* trigger tstamp */
	wait_queue_head_t qchange_sleep;
	struct fasync_struct *fasync;
	struct mutex ioctl_lock;
};

/* list of timers */
static LIST_HEAD(snd_timer_list);

/* list of slave instances */
static LIST_HEAD(snd_timer_slave_list);

/* lock for slave active lists */
static DEFINE_SPINLOCK(slave_active_lock);

static DEFINE_MUTEX(register_mutex);

static int snd_timer_free(struct snd_timer *timer);
static int snd_timer_dev_free(struct snd_device *device);
static int snd_timer_dev_register(struct snd_device *device);
static int snd_timer_dev_disconnect(struct snd_device *device);

static void snd_timer_reschedule(struct snd_timer * timer, unsigned long ticks_left);

/*
 * create a timer instance with the given owner string.
 * when timer is not NULL, increments the module counter
 */
static struct snd_timer_instance *snd_timer_instance_new(char *owner,
							 struct snd_timer *timer)
{
	struct snd_timer_instance *timeri;
	timeri = kzalloc(sizeof(*timeri), GFP_KERNEL);
	if (timeri == NULL)
		return NULL;
	timeri->owner = kstrdup(owner, GFP_KERNEL);
	if (! timeri->owner) {
		kfree(timeri);
		return NULL;
	}
	INIT_LIST_HEAD(&timeri->open_list);
	INIT_LIST_HEAD(&timeri->active_list);
	INIT_LIST_HEAD(&timeri->ack_list);
	INIT_LIST_HEAD(&timeri->slave_list_head);
	INIT_LIST_HEAD(&timeri->slave_active_head);

	timeri->timer = timer;
	if (timer && !try_module_get(timer->module)) {
		kfree(timeri->owner);
		kfree(timeri);
		return NULL;
	}

	return timeri;
}

/*
 * find a timer instance from the given timer id
 */
static struct snd_timer *snd_timer_find(struct snd_timer_id *tid)
{
	struct snd_timer *timer = NULL;

	list_for_each_entry(timer, &snd_timer_list, device_list) {
		if (timer->tmr_class != tid->dev_class)
			continue;
		if ((timer->tmr_class == SNDRV_TIMER_CLASS_CARD ||
		     timer->tmr_class == SNDRV_TIMER_CLASS_PCM) &&
		    (timer->card == NULL ||
		     timer->card->number != tid->card))
			continue;
		if (timer->tmr_device != tid->device)
			continue;
		if (timer->tmr_subdevice != tid->subdevice)
			continue;
		return timer;
	}
	return NULL;
}

#ifdef CONFIG_MODULES

static void snd_timer_request(struct snd_timer_id *tid)
{
	switch (tid->dev_class) {
	case SNDRV_TIMER_CLASS_GLOBAL:
		if (tid->device < timer_limit)
			request_module("snd-timer-%i", tid->device);
		break;
	case SNDRV_TIMER_CLASS_CARD:
	case SNDRV_TIMER_CLASS_PCM:
		if (tid->card < snd_ecards_limit)
			request_module("snd-card-%i", tid->card);
		break;
	default:
		break;
	}
}

#endif

/*
 * look for a master instance matching with the slave id of the given slave.
 * when found, relink the open_link of the slave.
 *
 * call this with register_mutex down.
 */
static void snd_timer_check_slave(struct snd_timer_instance *slave)
{
	struct snd_timer *timer;
	struct snd_timer_instance *master;

	/* FIXME: it's really dumb to look up all entries.. */
	list_for_each_entry(timer, &snd_timer_list, device_list) {
		list_for_each_entry(master, &timer->open_list_head, open_list) {
			if (slave->slave_class == master->slave_class &&
			    slave->slave_id == master->slave_id) {
				list_move_tail(&slave->open_list,
					       &master->slave_list_head);
				spin_lock_irq(&slave_active_lock);
				slave->master = master;
				slave->timer = master->timer;
				spin_unlock_irq(&slave_active_lock);
				return;
			}
		}
	}
}

/*
 * look for slave instances matching with the slave id of the given master.
 * when found, relink the open_link of slaves.
 *
 * call this with register_mutex down.
 */
static void snd_timer_check_master(struct snd_timer_instance *master)
{
	struct snd_timer_instance *slave, *tmp;

	/* check all pending slaves */
	list_for_each_entry_safe(slave, tmp, &snd_timer_slave_list, open_list) {
		if (slave->slave_class == master->slave_class &&
		    slave->slave_id == master->slave_id) {
			list_move_tail(&slave->open_list, &master->slave_list_head);
			spin_lock_irq(&slave_active_lock);
			spin_lock(&master->timer->lock);
			slave->master = master;
			slave->timer = master->timer;
			if (slave->flags & SNDRV_TIMER_IFLG_RUNNING)
				list_add_tail(&slave->active_list,
					      &master->slave_active_head);
			spin_unlock(&master->timer->lock);
			spin_unlock_irq(&slave_active_lock);
		}
	}
}

/*
 * open a timer instance
 * when opening a master, the slave id must be here given.
 */
int snd_timer_open(struct snd_timer_instance **ti,
		   char *owner, struct snd_timer_id *tid,
		   unsigned int slave_id)
{
	struct snd_timer *timer;
	struct snd_timer_instance *timeri = NULL;

	if (tid->dev_class == SNDRV_TIMER_CLASS_SLAVE) {
		/* open a slave instance */
		if (tid->dev_sclass <= SNDRV_TIMER_SCLASS_NONE ||
		    tid->dev_sclass > SNDRV_TIMER_SCLASS_OSS_SEQUENCER) {
			snd_printd("invalid slave class %i\n", tid->dev_sclass);
			return -EINVAL;
		}
		mutex_lock(&register_mutex);
		timeri = snd_timer_instance_new(owner, NULL);
		if (!timeri) {
			mutex_unlock(&register_mutex);
			return -ENOMEM;
		}
		timeri->slave_class = tid->dev_sclass;
		timeri->slave_id = tid->device;
		timeri->flags |= SNDRV_TIMER_IFLG_SLAVE;
		list_add_tail(&timeri->open_list, &snd_timer_slave_list);
		snd_timer_check_slave(timeri);
		mutex_unlock(&register_mutex);
		*ti = timeri;
		return 0;
	}

	/* open a master instance */
	mutex_lock(&register_mutex);
	timer = snd_timer_find(tid);
#ifdef CONFIG_MODULES
	if (!timer) {
		mutex_unlock(&register_mutex);
		snd_timer_request(tid);
		mutex_lock(&register_mutex);
		timer = snd_timer_find(tid);
	}
#endif
	if (!timer) {
		mutex_unlock(&register_mutex);
		return -ENODEV;
	}
	if (!list_empty(&timer->open_list_head)) {
		timeri = list_entry(timer->open_list_head.next,
				    struct snd_timer_instance, open_list);
		if (timeri->flags & SNDRV_TIMER_IFLG_EXCLUSIVE) {
			mutex_unlock(&register_mutex);
			return -EBUSY;
		}
	}
	timeri = snd_timer_instance_new(owner, timer);
	if (!timeri) {
		mutex_unlock(&register_mutex);
		return -ENOMEM;
	}
	timeri->slave_class = tid->dev_sclass;
	timeri->slave_id = slave_id;
	if (list_empty(&timer->open_list_head) && timer->hw.open)
		timer->hw.open(timer);
	list_add_tail(&timeri->open_list, &timer->open_list_head);
	snd_timer_check_master(timeri);
	mutex_unlock(&register_mutex);
	*ti = timeri;
	return 0;
}

<<<<<<< HEAD
=======
static int _snd_timer_stop(struct snd_timer_instance *timeri, int event);

>>>>>>> 90915bdf
/*
 * close a timer instance
 */
int snd_timer_close(struct snd_timer_instance *timeri)
{
	struct snd_timer *timer = NULL;
	struct snd_timer_instance *slave, *tmp;

	if (snd_BUG_ON(!timeri))
		return -ENXIO;

	/* force to stop the timer */
	snd_timer_stop(timeri);

	if (timeri->flags & SNDRV_TIMER_IFLG_SLAVE) {
		/* wait, until the active callback is finished */
		spin_lock_irq(&slave_active_lock);
		while (timeri->flags & SNDRV_TIMER_IFLG_CALLBACK) {
			spin_unlock_irq(&slave_active_lock);
			udelay(10);
			spin_lock_irq(&slave_active_lock);
		}
		spin_unlock_irq(&slave_active_lock);
		mutex_lock(&register_mutex);
		list_del(&timeri->open_list);
		mutex_unlock(&register_mutex);
	} else {
		timer = timeri->timer;
		if (snd_BUG_ON(!timer))
			goto out;
		/* wait, until the active callback is finished */
		spin_lock_irq(&timer->lock);
		while (timeri->flags & SNDRV_TIMER_IFLG_CALLBACK) {
			spin_unlock_irq(&timer->lock);
			udelay(10);
			spin_lock_irq(&timer->lock);
		}
		spin_unlock_irq(&timer->lock);
		mutex_lock(&register_mutex);
		list_del(&timeri->open_list);
		if (list_empty(&timer->open_list_head) &&
		    timer->hw.close)
			timer->hw.close(timer);
		/* remove slave links */
		spin_lock_irq(&slave_active_lock);
		spin_lock(&timer->lock);
		list_for_each_entry_safe(slave, tmp, &timeri->slave_list_head,
					 open_list) {
			list_move_tail(&slave->open_list, &snd_timer_slave_list);
			slave->master = NULL;
			slave->timer = NULL;
			list_del_init(&slave->ack_list);
			list_del_init(&slave->active_list);
		}
		spin_unlock(&timer->lock);
		spin_unlock_irq(&slave_active_lock);
		mutex_unlock(&register_mutex);
	}
 out:
	if (timeri->private_free)
		timeri->private_free(timeri);
	kfree(timeri->owner);
	kfree(timeri);
	if (timer)
		module_put(timer->module);
	return 0;
}

unsigned long snd_timer_resolution(struct snd_timer_instance *timeri)
{
	struct snd_timer * timer;

	if (timeri == NULL)
		return 0;
	if ((timer = timeri->timer) != NULL) {
		if (timer->hw.c_resolution)
			return timer->hw.c_resolution(timer);
		return timer->hw.resolution;
	}
	return 0;
}

static void snd_timer_notify1(struct snd_timer_instance *ti, int event)
{
	struct snd_timer *timer;
	unsigned long resolution = 0;
	struct snd_timer_instance *ts;
	struct timespec tstamp;

	if (timer_tstamp_monotonic)
		do_posix_clock_monotonic_gettime(&tstamp);
	else
		getnstimeofday(&tstamp);
	if (snd_BUG_ON(event < SNDRV_TIMER_EVENT_START ||
		       event > SNDRV_TIMER_EVENT_PAUSE))
		return;
	if (event == SNDRV_TIMER_EVENT_START ||
	    event == SNDRV_TIMER_EVENT_CONTINUE)
		resolution = snd_timer_resolution(ti);
	if (ti->ccallback)
		ti->ccallback(ti, event, &tstamp, resolution);
	if (ti->flags & SNDRV_TIMER_IFLG_SLAVE)
		return;
	timer = ti->timer;
	if (timer == NULL)
		return;
	if (timer->hw.flags & SNDRV_TIMER_HW_SLAVE)
		return;
	list_for_each_entry(ts, &ti->slave_active_head, active_list)
		if (ts->ccallback)
			ts->ccallback(ts, event + 100, &tstamp, resolution);
<<<<<<< HEAD
=======
	spin_unlock_irqrestore(&timer->lock, flags);
>>>>>>> 90915bdf
}

/* start/continue a master timer */
static int snd_timer_start1(struct snd_timer_instance *timeri,
			    bool start, unsigned long ticks)
{
	struct snd_timer *timer;
	int result;
	unsigned long flags;

	timer = timeri->timer;
	if (!timer)
		return -EINVAL;

	spin_lock_irqsave(&timer->lock, flags);
	if (timer->card && timer->card->shutdown) {
		result = -ENODEV;
		goto unlock;
	}
	if (timeri->flags & (SNDRV_TIMER_IFLG_RUNNING |
			     SNDRV_TIMER_IFLG_START)) {
		result = -EBUSY;
		goto unlock;
	}

	if (start)
		timeri->ticks = timeri->cticks = ticks;
	else if (!timeri->cticks)
		timeri->cticks = 1;
	timeri->pticks = 0;

	list_move_tail(&timeri->active_list, &timer->active_list_head);
	if (timer->running) {
		if (timer->hw.flags & SNDRV_TIMER_HW_SLAVE)
			goto __start_now;
		timer->flags |= SNDRV_TIMER_FLG_RESCHED;
		timeri->flags |= SNDRV_TIMER_IFLG_START;
		result = 1; /* delayed start */
	} else {
		if (start)
			timer->sticks = ticks;
		timer->hw.start(timer);
	      __start_now:
		timer->running++;
		timeri->flags |= SNDRV_TIMER_IFLG_RUNNING;
		result = 0;
	}
	snd_timer_notify1(timeri, start ? SNDRV_TIMER_EVENT_START :
			  SNDRV_TIMER_EVENT_CONTINUE);
 unlock:
	spin_unlock_irqrestore(&timer->lock, flags);
	return result;
}

/* start/continue a slave timer */
static int snd_timer_start_slave(struct snd_timer_instance *timeri,
				 bool start)
{
	unsigned long flags;

	spin_lock_irqsave(&slave_active_lock, flags);
	if (timeri->flags & SNDRV_TIMER_IFLG_RUNNING) {
		spin_unlock_irqrestore(&slave_active_lock, flags);
		return -EBUSY;
	}
	timeri->flags |= SNDRV_TIMER_IFLG_RUNNING;
	if (timeri->master && timeri->timer) {
		spin_lock(&timeri->timer->lock);
		list_add_tail(&timeri->active_list,
			      &timeri->master->slave_active_head);
<<<<<<< HEAD
		snd_timer_notify1(timeri, start ? SNDRV_TIMER_EVENT_START :
				  SNDRV_TIMER_EVENT_CONTINUE);
=======
>>>>>>> 90915bdf
		spin_unlock(&timeri->timer->lock);
	}
	spin_unlock_irqrestore(&slave_active_lock, flags);
	return 1; /* delayed start */
}

<<<<<<< HEAD

/* stop/pause a master timer */
static int snd_timer_stop1(struct snd_timer_instance *timeri, bool stop)
=======
/*
 *  start the timer instance
 */
int snd_timer_start(struct snd_timer_instance *timeri, unsigned int ticks)
{
	struct snd_timer *timer;
	int result = -EINVAL;
	unsigned long flags;

	if (timeri == NULL || ticks < 1)
		return -EINVAL;
	if (timeri->flags & SNDRV_TIMER_IFLG_SLAVE) {
		result = snd_timer_start_slave(timeri);
		if (result >= 0)
			snd_timer_notify1(timeri, SNDRV_TIMER_EVENT_START);
		return result;
	}
	timer = timeri->timer;
	if (timer == NULL)
		return -EINVAL;
	spin_lock_irqsave(&timer->lock, flags);
	if (timeri->flags & (SNDRV_TIMER_IFLG_RUNNING |
			     SNDRV_TIMER_IFLG_START)) {
		result = -EBUSY;
		goto unlock;
	}
	timeri->ticks = timeri->cticks = ticks;
	timeri->pticks = 0;
	result = snd_timer_start1(timer, timeri, ticks);
 unlock:
	spin_unlock_irqrestore(&timer->lock, flags);
	if (result >= 0)
		snd_timer_notify1(timeri, SNDRV_TIMER_EVENT_START);
	return result;
}

static int _snd_timer_stop(struct snd_timer_instance *timeri, int event)
>>>>>>> 90915bdf
{
	struct snd_timer *timer;
	int result = 0;
	unsigned long flags;

<<<<<<< HEAD
=======
	if (snd_BUG_ON(!timeri))
		return -ENXIO;

	if (timeri->flags & SNDRV_TIMER_IFLG_SLAVE) {
		spin_lock_irqsave(&slave_active_lock, flags);
		if (!(timeri->flags & SNDRV_TIMER_IFLG_RUNNING)) {
			spin_unlock_irqrestore(&slave_active_lock, flags);
			return -EBUSY;
		}
		if (timeri->timer)
			spin_lock(&timeri->timer->lock);
		timeri->flags &= ~SNDRV_TIMER_IFLG_RUNNING;
		list_del_init(&timeri->ack_list);
		list_del_init(&timeri->active_list);
		if (timeri->timer)
			spin_unlock(&timeri->timer->lock);
		spin_unlock_irqrestore(&slave_active_lock, flags);
		goto __end;
	}
>>>>>>> 90915bdf
	timer = timeri->timer;
	if (!timer)
		return -EINVAL;
	spin_lock_irqsave(&timer->lock, flags);
	if (!(timeri->flags & (SNDRV_TIMER_IFLG_RUNNING |
			       SNDRV_TIMER_IFLG_START))) {
<<<<<<< HEAD
		result = -EBUSY;
		goto unlock;
=======
		spin_unlock_irqrestore(&timer->lock, flags);
		return -EBUSY;
>>>>>>> 90915bdf
	}
	list_del_init(&timeri->ack_list);
	list_del_init(&timeri->active_list);
	if (timer->card && timer->card->shutdown)
		goto unlock;
	if (stop) {
		timeri->cticks = timeri->ticks;
		timeri->pticks = 0;
	}
	if ((timeri->flags & SNDRV_TIMER_IFLG_RUNNING) &&
	    !(--timer->running)) {
		timer->hw.stop(timer);
		if (timer->flags & SNDRV_TIMER_FLG_RESCHED) {
			timer->flags &= ~SNDRV_TIMER_FLG_RESCHED;
			snd_timer_reschedule(timer, 0);
			if (timer->flags & SNDRV_TIMER_FLG_CHANGE) {
				timer->flags &= ~SNDRV_TIMER_FLG_CHANGE;
				timer->hw.start(timer);
			}
		}
	}
	timeri->flags &= ~(SNDRV_TIMER_IFLG_RUNNING | SNDRV_TIMER_IFLG_START);
<<<<<<< HEAD
	snd_timer_notify1(timeri, stop ? SNDRV_TIMER_EVENT_STOP :
			  SNDRV_TIMER_EVENT_CONTINUE);
unlock:
=======
>>>>>>> 90915bdf
	spin_unlock_irqrestore(&timer->lock, flags);
	return result;
}

/* stop/pause a slave timer */
static int snd_timer_stop_slave(struct snd_timer_instance *timeri, bool stop)
{
	unsigned long flags;

	spin_lock_irqsave(&slave_active_lock, flags);
	if (!(timeri->flags & SNDRV_TIMER_IFLG_RUNNING)) {
		spin_unlock_irqrestore(&slave_active_lock, flags);
		return -EBUSY;
	}
	timeri->flags &= ~SNDRV_TIMER_IFLG_RUNNING;
	if (timeri->timer) {
		spin_lock(&timeri->timer->lock);
		list_del_init(&timeri->ack_list);
		list_del_init(&timeri->active_list);
		snd_timer_notify1(timeri, stop ? SNDRV_TIMER_EVENT_STOP :
				  SNDRV_TIMER_EVENT_CONTINUE);
		spin_unlock(&timeri->timer->lock);
	}
	spin_unlock_irqrestore(&slave_active_lock, flags);
	return 0;
}

/*
 *  start the timer instance
 */
int snd_timer_start(struct snd_timer_instance *timeri, unsigned int ticks)
{
	if (timeri == NULL || ticks < 1)
		return -EINVAL;
	if (timeri->flags & SNDRV_TIMER_IFLG_SLAVE)
		return snd_timer_start_slave(timeri, true);
	else
		return snd_timer_start1(timeri, true, ticks);
}

/*
 * stop the timer instance.
 *
 * do not call this from the timer callback!
 */
int snd_timer_stop(struct snd_timer_instance *timeri)
{
<<<<<<< HEAD
	if (timeri->flags & SNDRV_TIMER_IFLG_SLAVE)
		return snd_timer_stop_slave(timeri, true);
	else
		return snd_timer_stop1(timeri, true);
=======
	struct snd_timer *timer;
	unsigned long flags;
	int err;

	err = _snd_timer_stop(timeri, SNDRV_TIMER_EVENT_STOP);
	if (err < 0)
		return err;
	timer = timeri->timer;
	if (!timer)
		return -EINVAL;
	spin_lock_irqsave(&timer->lock, flags);
	timeri->cticks = timeri->ticks;
	timeri->pticks = 0;
	spin_unlock_irqrestore(&timer->lock, flags);
	return 0;
>>>>>>> 90915bdf
}

/*
 * start again..  the tick is kept.
 */
int snd_timer_continue(struct snd_timer_instance *timeri)
{
	if (timeri->flags & SNDRV_TIMER_IFLG_SLAVE)
<<<<<<< HEAD
		return snd_timer_start_slave(timeri, false);
	else
		return snd_timer_start1(timeri, false, 0);
=======
		return snd_timer_start_slave(timeri);
	timer = timeri->timer;
	if (! timer)
		return -EINVAL;
	spin_lock_irqsave(&timer->lock, flags);
	if (timeri->flags & SNDRV_TIMER_IFLG_RUNNING) {
		result = -EBUSY;
		goto unlock;
	}
	if (!timeri->cticks)
		timeri->cticks = 1;
	timeri->pticks = 0;
	result = snd_timer_start1(timer, timeri, timer->sticks);
 unlock:
	spin_unlock_irqrestore(&timer->lock, flags);
	snd_timer_notify1(timeri, SNDRV_TIMER_EVENT_CONTINUE);
	return result;
>>>>>>> 90915bdf
}

/*
 * pause.. remember the ticks left
 */
int snd_timer_pause(struct snd_timer_instance * timeri)
{
<<<<<<< HEAD
	if (timeri->flags & SNDRV_TIMER_IFLG_SLAVE)
		return snd_timer_stop_slave(timeri, false);
	else
		return snd_timer_stop1(timeri, false);
=======
	return _snd_timer_stop(timeri, SNDRV_TIMER_EVENT_PAUSE);
>>>>>>> 90915bdf
}

/*
 * reschedule the timer
 *
 * start pending instances and check the scheduling ticks.
 * when the scheduling ticks is changed set CHANGE flag to reprogram the timer.
 */
static void snd_timer_reschedule(struct snd_timer * timer, unsigned long ticks_left)
{
	struct snd_timer_instance *ti;
	unsigned long ticks = ~0UL;

	list_for_each_entry(ti, &timer->active_list_head, active_list) {
		if (ti->flags & SNDRV_TIMER_IFLG_START) {
			ti->flags &= ~SNDRV_TIMER_IFLG_START;
			ti->flags |= SNDRV_TIMER_IFLG_RUNNING;
			timer->running++;
		}
		if (ti->flags & SNDRV_TIMER_IFLG_RUNNING) {
			if (ticks > ti->cticks)
				ticks = ti->cticks;
		}
	}
	if (ticks == ~0UL) {
		timer->flags &= ~SNDRV_TIMER_FLG_RESCHED;
		return;
	}
	if (ticks > timer->hw.ticks)
		ticks = timer->hw.ticks;
	if (ticks_left != ticks)
		timer->flags |= SNDRV_TIMER_FLG_CHANGE;
	timer->sticks = ticks;
}

/*
 * timer tasklet
 *
 */
static void snd_timer_tasklet(unsigned long arg)
{
	struct snd_timer *timer = (struct snd_timer *) arg;
	struct snd_timer_instance *ti;
	struct list_head *p;
	unsigned long resolution, ticks;
	unsigned long flags;

	spin_lock_irqsave(&timer->lock, flags);
	/* now process all callbacks */
	while (!list_empty(&timer->sack_list_head)) {
		p = timer->sack_list_head.next;		/* get first item */
		ti = list_entry(p, struct snd_timer_instance, ack_list);

		/* remove from ack_list and make empty */
		list_del_init(p);

		ticks = ti->pticks;
		ti->pticks = 0;
		resolution = ti->resolution;

		ti->flags |= SNDRV_TIMER_IFLG_CALLBACK;
		spin_unlock(&timer->lock);
		if (ti->callback)
			ti->callback(ti, resolution, ticks);
		spin_lock(&timer->lock);
		ti->flags &= ~SNDRV_TIMER_IFLG_CALLBACK;
	}
	spin_unlock_irqrestore(&timer->lock, flags);
}

/*
 * timer interrupt
 *
 * ticks_left is usually equal to timer->sticks.
 *
 */
void snd_timer_interrupt(struct snd_timer * timer, unsigned long ticks_left)
{
	struct snd_timer_instance *ti, *ts, *tmp;
	unsigned long resolution, ticks;
	struct list_head *p, *ack_list_head;
	unsigned long flags;
	int use_tasklet = 0;

	if (timer == NULL)
		return;

	spin_lock_irqsave(&timer->lock, flags);

	/* remember the current resolution */
	if (timer->hw.c_resolution)
		resolution = timer->hw.c_resolution(timer);
	else
		resolution = timer->hw.resolution;

	/* loop for all active instances
	 * Here we cannot use list_for_each_entry because the active_list of a
	 * processed instance is relinked to done_list_head before the callback
	 * is called.
	 */
	list_for_each_entry_safe(ti, tmp, &timer->active_list_head,
				 active_list) {
		if (!(ti->flags & SNDRV_TIMER_IFLG_RUNNING))
			continue;
		ti->pticks += ticks_left;
		ti->resolution = resolution;
		if (ti->cticks < ticks_left)
			ti->cticks = 0;
		else
			ti->cticks -= ticks_left;
		if (ti->cticks) /* not expired */
			continue;
		if (ti->flags & SNDRV_TIMER_IFLG_AUTO) {
			ti->cticks = ti->ticks;
		} else {
			ti->flags &= ~SNDRV_TIMER_IFLG_RUNNING;
<<<<<<< HEAD
			if (--timer->running)
				list_del_init(&ti->active_list);
=======
			--timer->running;
			list_del_init(&ti->active_list);
>>>>>>> 90915bdf
		}
		if ((timer->hw.flags & SNDRV_TIMER_HW_TASKLET) ||
		    (ti->flags & SNDRV_TIMER_IFLG_FAST))
			ack_list_head = &timer->ack_list_head;
		else
			ack_list_head = &timer->sack_list_head;
		if (list_empty(&ti->ack_list))
			list_add_tail(&ti->ack_list, ack_list_head);
		list_for_each_entry(ts, &ti->slave_active_head, active_list) {
			ts->pticks = ti->pticks;
			ts->resolution = resolution;
			if (list_empty(&ts->ack_list))
				list_add_tail(&ts->ack_list, ack_list_head);
		}
	}
	if (timer->flags & SNDRV_TIMER_FLG_RESCHED)
		snd_timer_reschedule(timer, timer->sticks);
	if (timer->running) {
		if (timer->hw.flags & SNDRV_TIMER_HW_STOP) {
			timer->hw.stop(timer);
			timer->flags |= SNDRV_TIMER_FLG_CHANGE;
		}
		if (!(timer->hw.flags & SNDRV_TIMER_HW_AUTO) ||
		    (timer->flags & SNDRV_TIMER_FLG_CHANGE)) {
			/* restart timer */
			timer->flags &= ~SNDRV_TIMER_FLG_CHANGE;
			timer->hw.start(timer);
		}
	} else {
		timer->hw.stop(timer);
	}

	/* now process all fast callbacks */
	while (!list_empty(&timer->ack_list_head)) {
		p = timer->ack_list_head.next;		/* get first item */
		ti = list_entry(p, struct snd_timer_instance, ack_list);

		/* remove from ack_list and make empty */
		list_del_init(p);

		ticks = ti->pticks;
		ti->pticks = 0;

		ti->flags |= SNDRV_TIMER_IFLG_CALLBACK;
		spin_unlock(&timer->lock);
		if (ti->callback)
			ti->callback(ti, resolution, ticks);
		spin_lock(&timer->lock);
		ti->flags &= ~SNDRV_TIMER_IFLG_CALLBACK;
	}

	/* do we have any slow callbacks? */
	use_tasklet = !list_empty(&timer->sack_list_head);
	spin_unlock_irqrestore(&timer->lock, flags);

	if (use_tasklet)
		tasklet_schedule(&timer->task_queue);
}

/*

 */

int snd_timer_new(struct snd_card *card, char *id, struct snd_timer_id *tid,
		  struct snd_timer **rtimer)
{
	struct snd_timer *timer;
	int err;
	static struct snd_device_ops ops = {
		.dev_free = snd_timer_dev_free,
		.dev_register = snd_timer_dev_register,
		.dev_disconnect = snd_timer_dev_disconnect,
	};

	if (snd_BUG_ON(!tid))
		return -EINVAL;
	if (rtimer)
		*rtimer = NULL;
	timer = kzalloc(sizeof(*timer), GFP_KERNEL);
	if (timer == NULL) {
		snd_printk(KERN_ERR "timer: cannot allocate\n");
		return -ENOMEM;
	}
	timer->tmr_class = tid->dev_class;
	timer->card = card;
	timer->tmr_device = tid->device;
	timer->tmr_subdevice = tid->subdevice;
	if (id)
		strlcpy(timer->id, id, sizeof(timer->id));
	INIT_LIST_HEAD(&timer->device_list);
	INIT_LIST_HEAD(&timer->open_list_head);
	INIT_LIST_HEAD(&timer->active_list_head);
	INIT_LIST_HEAD(&timer->ack_list_head);
	INIT_LIST_HEAD(&timer->sack_list_head);
	spin_lock_init(&timer->lock);
	tasklet_init(&timer->task_queue, snd_timer_tasklet,
		     (unsigned long)timer);
	if (card != NULL) {
		timer->module = card->module;
		err = snd_device_new(card, SNDRV_DEV_TIMER, timer, &ops);
		if (err < 0) {
			snd_timer_free(timer);
			return err;
		}
	}
	if (rtimer)
		*rtimer = timer;
	return 0;
}

static int snd_timer_free(struct snd_timer *timer)
{
	if (!timer)
		return 0;

	mutex_lock(&register_mutex);
	if (! list_empty(&timer->open_list_head)) {
		struct list_head *p, *n;
		struct snd_timer_instance *ti;
		snd_printk(KERN_WARNING "timer %p is busy?\n", timer);
		list_for_each_safe(p, n, &timer->open_list_head) {
			list_del_init(p);
			ti = list_entry(p, struct snd_timer_instance, open_list);
			ti->timer = NULL;
		}
	}
	list_del(&timer->device_list);
	mutex_unlock(&register_mutex);

	if (timer->private_free)
		timer->private_free(timer);
	kfree(timer);
	return 0;
}

static int snd_timer_dev_free(struct snd_device *device)
{
	struct snd_timer *timer = device->device_data;
	return snd_timer_free(timer);
}

static int snd_timer_dev_register(struct snd_device *dev)
{
	struct snd_timer *timer = dev->device_data;
	struct snd_timer *timer1;

	if (snd_BUG_ON(!timer || !timer->hw.start || !timer->hw.stop))
		return -ENXIO;
	if (!(timer->hw.flags & SNDRV_TIMER_HW_SLAVE) &&
	    !timer->hw.resolution && timer->hw.c_resolution == NULL)
	    	return -EINVAL;

	mutex_lock(&register_mutex);
	list_for_each_entry(timer1, &snd_timer_list, device_list) {
		if (timer1->tmr_class > timer->tmr_class)
			break;
		if (timer1->tmr_class < timer->tmr_class)
			continue;
		if (timer1->card && timer->card) {
			if (timer1->card->number > timer->card->number)
				break;
			if (timer1->card->number < timer->card->number)
				continue;
		}
		if (timer1->tmr_device > timer->tmr_device)
			break;
		if (timer1->tmr_device < timer->tmr_device)
			continue;
		if (timer1->tmr_subdevice > timer->tmr_subdevice)
			break;
		if (timer1->tmr_subdevice < timer->tmr_subdevice)
			continue;
		/* conflicts.. */
		mutex_unlock(&register_mutex);
		return -EBUSY;
	}
	list_add_tail(&timer->device_list, &timer1->device_list);
	mutex_unlock(&register_mutex);
	return 0;
}

static int snd_timer_dev_disconnect(struct snd_device *device)
{
	struct snd_timer *timer = device->device_data;
	mutex_lock(&register_mutex);
	list_del_init(&timer->device_list);
	mutex_unlock(&register_mutex);
	return 0;
}

void snd_timer_notify(struct snd_timer *timer, int event, struct timespec *tstamp)
{
	unsigned long flags;
	unsigned long resolution = 0;
	struct snd_timer_instance *ti, *ts;

	if (! (timer->hw.flags & SNDRV_TIMER_HW_SLAVE))
		return;
	if (snd_BUG_ON(event < SNDRV_TIMER_EVENT_MSTART ||
		       event > SNDRV_TIMER_EVENT_MRESUME))
		return;
	spin_lock_irqsave(&timer->lock, flags);
	if (event == SNDRV_TIMER_EVENT_MSTART ||
	    event == SNDRV_TIMER_EVENT_MCONTINUE ||
	    event == SNDRV_TIMER_EVENT_MRESUME) {
		if (timer->hw.c_resolution)
			resolution = timer->hw.c_resolution(timer);
		else
			resolution = timer->hw.resolution;
	}
	list_for_each_entry(ti, &timer->active_list_head, active_list) {
		if (ti->ccallback)
			ti->ccallback(ti, event, tstamp, resolution);
		list_for_each_entry(ts, &ti->slave_active_head, active_list)
			if (ts->ccallback)
				ts->ccallback(ts, event, tstamp, resolution);
	}
	spin_unlock_irqrestore(&timer->lock, flags);
}

/*
 * exported functions for global timers
 */
int snd_timer_global_new(char *id, int device, struct snd_timer **rtimer)
{
	struct snd_timer_id tid;

	tid.dev_class = SNDRV_TIMER_CLASS_GLOBAL;
	tid.dev_sclass = SNDRV_TIMER_SCLASS_NONE;
	tid.card = -1;
	tid.device = device;
	tid.subdevice = 0;
	return snd_timer_new(NULL, id, &tid, rtimer);
}

int snd_timer_global_free(struct snd_timer *timer)
{
	return snd_timer_free(timer);
}

int snd_timer_global_register(struct snd_timer *timer)
{
	struct snd_device dev;

	memset(&dev, 0, sizeof(dev));
	dev.device_data = timer;
	return snd_timer_dev_register(&dev);
}

/*
 *  System timer
 */

struct snd_timer_system_private {
	struct timer_list tlist;
	unsigned long last_expires;
	unsigned long last_jiffies;
	unsigned long correction;
};

static void snd_timer_s_function(unsigned long data)
{
	struct snd_timer *timer = (struct snd_timer *)data;
	struct snd_timer_system_private *priv = timer->private_data;
	unsigned long jiff = jiffies;
	if (time_after(jiff, priv->last_expires))
		priv->correction += (long)jiff - (long)priv->last_expires;
	snd_timer_interrupt(timer, (long)jiff - (long)priv->last_jiffies);
}

static int snd_timer_s_start(struct snd_timer * timer)
{
	struct snd_timer_system_private *priv;
	unsigned long njiff;

	priv = (struct snd_timer_system_private *) timer->private_data;
	njiff = (priv->last_jiffies = jiffies);
	if (priv->correction > timer->sticks - 1) {
		priv->correction -= timer->sticks - 1;
		njiff++;
	} else {
		njiff += timer->sticks - priv->correction;
		priv->correction = 0;
	}
	priv->last_expires = priv->tlist.expires = njiff;
	add_timer(&priv->tlist);
	return 0;
}

static int snd_timer_s_stop(struct snd_timer * timer)
{
	struct snd_timer_system_private *priv;
	unsigned long jiff;

	priv = (struct snd_timer_system_private *) timer->private_data;
	del_timer(&priv->tlist);
	jiff = jiffies;
	if (time_before(jiff, priv->last_expires))
		timer->sticks = priv->last_expires - jiff;
	else
		timer->sticks = 1;
	priv->correction = 0;
	return 0;
}

static struct snd_timer_hardware snd_timer_system =
{
	.flags =	SNDRV_TIMER_HW_FIRST | SNDRV_TIMER_HW_TASKLET,
	.resolution =	1000000000L / HZ,
	.ticks =	10000000L,
	.start =	snd_timer_s_start,
	.stop =		snd_timer_s_stop
};

static void snd_timer_free_system(struct snd_timer *timer)
{
	kfree(timer->private_data);
}

static int snd_timer_register_system(void)
{
	struct snd_timer *timer;
	struct snd_timer_system_private *priv;
	int err;

	err = snd_timer_global_new("system", SNDRV_TIMER_GLOBAL_SYSTEM, &timer);
	if (err < 0)
		return err;
	strcpy(timer->name, "system timer");
	timer->hw = snd_timer_system;
	priv = kzalloc(sizeof(*priv), GFP_KERNEL);
	if (priv == NULL) {
		snd_timer_free(timer);
		return -ENOMEM;
	}
	init_timer(&priv->tlist);
	priv->tlist.function = snd_timer_s_function;
	priv->tlist.data = (unsigned long) timer;
	timer->private_data = priv;
	timer->private_free = snd_timer_free_system;
	return snd_timer_global_register(timer);
}

#ifdef CONFIG_PROC_FS
/*
 *  Info interface
 */

static void snd_timer_proc_read(struct snd_info_entry *entry,
				struct snd_info_buffer *buffer)
{
	struct snd_timer *timer;
	struct snd_timer_instance *ti;

	mutex_lock(&register_mutex);
	list_for_each_entry(timer, &snd_timer_list, device_list) {
		switch (timer->tmr_class) {
		case SNDRV_TIMER_CLASS_GLOBAL:
			snd_iprintf(buffer, "G%i: ", timer->tmr_device);
			break;
		case SNDRV_TIMER_CLASS_CARD:
			snd_iprintf(buffer, "C%i-%i: ",
				    timer->card->number, timer->tmr_device);
			break;
		case SNDRV_TIMER_CLASS_PCM:
			snd_iprintf(buffer, "P%i-%i-%i: ", timer->card->number,
				    timer->tmr_device, timer->tmr_subdevice);
			break;
		default:
			snd_iprintf(buffer, "?%i-%i-%i-%i: ", timer->tmr_class,
				    timer->card ? timer->card->number : -1,
				    timer->tmr_device, timer->tmr_subdevice);
		}
		snd_iprintf(buffer, "%s :", timer->name);
		if (timer->hw.resolution)
			snd_iprintf(buffer, " %lu.%03luus (%lu ticks)",
				    timer->hw.resolution / 1000,
				    timer->hw.resolution % 1000,
				    timer->hw.ticks);
		if (timer->hw.flags & SNDRV_TIMER_HW_SLAVE)
			snd_iprintf(buffer, " SLAVE");
		snd_iprintf(buffer, "\n");
		list_for_each_entry(ti, &timer->open_list_head, open_list)
			snd_iprintf(buffer, "  Client %s : %s\n",
				    ti->owner ? ti->owner : "unknown",
				    ti->flags & (SNDRV_TIMER_IFLG_START |
						 SNDRV_TIMER_IFLG_RUNNING)
				    ? "running" : "stopped");
	}
	mutex_unlock(&register_mutex);
}

static struct snd_info_entry *snd_timer_proc_entry;

static void __init snd_timer_proc_init(void)
{
	struct snd_info_entry *entry;

	entry = snd_info_create_module_entry(THIS_MODULE, "timers", NULL);
	if (entry != NULL) {
		entry->c.text.read = snd_timer_proc_read;
		if (snd_info_register(entry) < 0) {
			snd_info_free_entry(entry);
			entry = NULL;
		}
	}
	snd_timer_proc_entry = entry;
}

static void __exit snd_timer_proc_done(void)
{
	snd_info_free_entry(snd_timer_proc_entry);
}
#else /* !CONFIG_PROC_FS */
#define snd_timer_proc_init()
#define snd_timer_proc_done()
#endif

/*
 *  USER SPACE interface
 */

static void snd_timer_user_interrupt(struct snd_timer_instance *timeri,
				     unsigned long resolution,
				     unsigned long ticks)
{
	struct snd_timer_user *tu = timeri->callback_data;
	struct snd_timer_read *r;
	int prev;

	spin_lock(&tu->qlock);
	if (tu->qused > 0) {
		prev = tu->qtail == 0 ? tu->queue_size - 1 : tu->qtail - 1;
		r = &tu->queue[prev];
		if (r->resolution == resolution) {
			r->ticks += ticks;
			goto __wake;
		}
	}
	if (tu->qused >= tu->queue_size) {
		tu->overrun++;
	} else {
		r = &tu->queue[tu->qtail++];
		tu->qtail %= tu->queue_size;
		r->resolution = resolution;
		r->ticks = ticks;
		tu->qused++;
	}
      __wake:
	spin_unlock(&tu->qlock);
	kill_fasync(&tu->fasync, SIGIO, POLL_IN);
	wake_up(&tu->qchange_sleep);
}

static void snd_timer_user_append_to_tqueue(struct snd_timer_user *tu,
					    struct snd_timer_tread *tread)
{
	if (tu->qused >= tu->queue_size) {
		tu->overrun++;
	} else {
		memcpy(&tu->tqueue[tu->qtail++], tread, sizeof(*tread));
		tu->qtail %= tu->queue_size;
		tu->qused++;
	}
}

static void snd_timer_user_ccallback(struct snd_timer_instance *timeri,
				     int event,
				     struct timespec *tstamp,
				     unsigned long resolution)
{
	struct snd_timer_user *tu = timeri->callback_data;
	struct snd_timer_tread r1;
	unsigned long flags;

	if (event >= SNDRV_TIMER_EVENT_START &&
	    event <= SNDRV_TIMER_EVENT_PAUSE)
		tu->tstamp = *tstamp;
	if ((tu->filter & (1 << event)) == 0 || !tu->tread)
		return;
	memset(&r1, 0, sizeof(r1));
	r1.event = event;
	r1.tstamp = *tstamp;
	r1.val = resolution;
	spin_lock_irqsave(&tu->qlock, flags);
	snd_timer_user_append_to_tqueue(tu, &r1);
	spin_unlock_irqrestore(&tu->qlock, flags);
	kill_fasync(&tu->fasync, SIGIO, POLL_IN);
	wake_up(&tu->qchange_sleep);
}

static void snd_timer_user_tinterrupt(struct snd_timer_instance *timeri,
				      unsigned long resolution,
				      unsigned long ticks)
{
	struct snd_timer_user *tu = timeri->callback_data;
	struct snd_timer_tread *r, r1;
	struct timespec tstamp;
	int prev, append = 0;

	memset(&tstamp, 0, sizeof(tstamp));
	spin_lock(&tu->qlock);
	if ((tu->filter & ((1 << SNDRV_TIMER_EVENT_RESOLUTION) |
			   (1 << SNDRV_TIMER_EVENT_TICK))) == 0) {
		spin_unlock(&tu->qlock);
		return;
	}
	if (tu->last_resolution != resolution || ticks > 0) {
		if (timer_tstamp_monotonic)
			do_posix_clock_monotonic_gettime(&tstamp);
		else
			getnstimeofday(&tstamp);
	}
	if ((tu->filter & (1 << SNDRV_TIMER_EVENT_RESOLUTION)) &&
	    tu->last_resolution != resolution) {
		r1.event = SNDRV_TIMER_EVENT_RESOLUTION;
		r1.tstamp = tstamp;
		r1.val = resolution;
		snd_timer_user_append_to_tqueue(tu, &r1);
		tu->last_resolution = resolution;
		append++;
	}
	if ((tu->filter & (1 << SNDRV_TIMER_EVENT_TICK)) == 0)
		goto __wake;
	if (ticks == 0)
		goto __wake;
	if (tu->qused > 0) {
		prev = tu->qtail == 0 ? tu->queue_size - 1 : tu->qtail - 1;
		r = &tu->tqueue[prev];
		if (r->event == SNDRV_TIMER_EVENT_TICK) {
			r->tstamp = tstamp;
			r->val += ticks;
			append++;
			goto __wake;
		}
	}
	r1.event = SNDRV_TIMER_EVENT_TICK;
	r1.tstamp = tstamp;
	r1.val = ticks;
	snd_timer_user_append_to_tqueue(tu, &r1);
	append++;
      __wake:
	spin_unlock(&tu->qlock);
	if (append == 0)
		return;
	kill_fasync(&tu->fasync, SIGIO, POLL_IN);
	wake_up(&tu->qchange_sleep);
}

static int snd_timer_user_open(struct inode *inode, struct file *file)
{
	struct snd_timer_user *tu;
	int err;

	err = nonseekable_open(inode, file);
	if (err < 0)
		return err;

	tu = kzalloc(sizeof(*tu), GFP_KERNEL);
	if (tu == NULL)
		return -ENOMEM;
	spin_lock_init(&tu->qlock);
	init_waitqueue_head(&tu->qchange_sleep);
	mutex_init(&tu->ioctl_lock);
	tu->ticks = 1;
	tu->queue_size = 128;
	tu->queue = kmalloc(tu->queue_size * sizeof(struct snd_timer_read),
			    GFP_KERNEL);
	if (tu->queue == NULL) {
		kfree(tu);
		return -ENOMEM;
	}
	file->private_data = tu;
	return 0;
}

static int snd_timer_user_release(struct inode *inode, struct file *file)
{
	struct snd_timer_user *tu;

	if (file->private_data) {
		tu = file->private_data;
		file->private_data = NULL;
		mutex_lock(&tu->ioctl_lock);
		if (tu->timeri)
			snd_timer_close(tu->timeri);
		mutex_unlock(&tu->ioctl_lock);
		kfree(tu->queue);
		kfree(tu->tqueue);
		kfree(tu);
	}
	return 0;
}

static void snd_timer_user_zero_id(struct snd_timer_id *id)
{
	id->dev_class = SNDRV_TIMER_CLASS_NONE;
	id->dev_sclass = SNDRV_TIMER_SCLASS_NONE;
	id->card = -1;
	id->device = -1;
	id->subdevice = -1;
}

static void snd_timer_user_copy_id(struct snd_timer_id *id, struct snd_timer *timer)
{
	id->dev_class = timer->tmr_class;
	id->dev_sclass = SNDRV_TIMER_SCLASS_NONE;
	id->card = timer->card ? timer->card->number : -1;
	id->device = timer->tmr_device;
	id->subdevice = timer->tmr_subdevice;
}

static int snd_timer_user_next_device(struct snd_timer_id __user *_tid)
{
	struct snd_timer_id id;
	struct snd_timer *timer;
	struct list_head *p;

	if (copy_from_user(&id, _tid, sizeof(id)))
		return -EFAULT;
	mutex_lock(&register_mutex);
	if (id.dev_class < 0) {		/* first item */
		if (list_empty(&snd_timer_list))
			snd_timer_user_zero_id(&id);
		else {
			timer = list_entry(snd_timer_list.next,
					   struct snd_timer, device_list);
			snd_timer_user_copy_id(&id, timer);
		}
	} else {
		switch (id.dev_class) {
		case SNDRV_TIMER_CLASS_GLOBAL:
			id.device = id.device < 0 ? 0 : id.device + 1;
			list_for_each(p, &snd_timer_list) {
				timer = list_entry(p, struct snd_timer, device_list);
				if (timer->tmr_class > SNDRV_TIMER_CLASS_GLOBAL) {
					snd_timer_user_copy_id(&id, timer);
					break;
				}
				if (timer->tmr_device >= id.device) {
					snd_timer_user_copy_id(&id, timer);
					break;
				}
			}
			if (p == &snd_timer_list)
				snd_timer_user_zero_id(&id);
			break;
		case SNDRV_TIMER_CLASS_CARD:
		case SNDRV_TIMER_CLASS_PCM:
			if (id.card < 0) {
				id.card = 0;
			} else {
				if (id.card < 0) {
					id.card = 0;
				} else {
					if (id.device < 0) {
						id.device = 0;
					} else {
						if (id.subdevice < 0) {
							id.subdevice = 0;
						} else {
							id.subdevice++;
						}
					}
				}
			}
			list_for_each(p, &snd_timer_list) {
				timer = list_entry(p, struct snd_timer, device_list);
				if (timer->tmr_class > id.dev_class) {
					snd_timer_user_copy_id(&id, timer);
					break;
				}
				if (timer->tmr_class < id.dev_class)
					continue;
				if (timer->card->number > id.card) {
					snd_timer_user_copy_id(&id, timer);
					break;
				}
				if (timer->card->number < id.card)
					continue;
				if (timer->tmr_device > id.device) {
					snd_timer_user_copy_id(&id, timer);
					break;
				}
				if (timer->tmr_device < id.device)
					continue;
				if (timer->tmr_subdevice > id.subdevice) {
					snd_timer_user_copy_id(&id, timer);
					break;
				}
				if (timer->tmr_subdevice < id.subdevice)
					continue;
				snd_timer_user_copy_id(&id, timer);
				break;
			}
			if (p == &snd_timer_list)
				snd_timer_user_zero_id(&id);
			break;
		default:
			snd_timer_user_zero_id(&id);
		}
	}
	mutex_unlock(&register_mutex);
	if (copy_to_user(_tid, &id, sizeof(*_tid)))
		return -EFAULT;
	return 0;
}

static int snd_timer_user_ginfo(struct file *file,
				struct snd_timer_ginfo __user *_ginfo)
{
	struct snd_timer_ginfo *ginfo;
	struct snd_timer_id tid;
	struct snd_timer *t;
	struct list_head *p;
	int err = 0;

	ginfo = memdup_user(_ginfo, sizeof(*ginfo));
	if (IS_ERR(ginfo))
		return PTR_ERR(ginfo);

	tid = ginfo->tid;
	memset(ginfo, 0, sizeof(*ginfo));
	ginfo->tid = tid;
	mutex_lock(&register_mutex);
	t = snd_timer_find(&tid);
	if (t != NULL) {
		ginfo->card = t->card ? t->card->number : -1;
		if (t->hw.flags & SNDRV_TIMER_HW_SLAVE)
			ginfo->flags |= SNDRV_TIMER_FLG_SLAVE;
		strlcpy(ginfo->id, t->id, sizeof(ginfo->id));
		strlcpy(ginfo->name, t->name, sizeof(ginfo->name));
		ginfo->resolution = t->hw.resolution;
		if (t->hw.resolution_min > 0) {
			ginfo->resolution_min = t->hw.resolution_min;
			ginfo->resolution_max = t->hw.resolution_max;
		}
		list_for_each(p, &t->open_list_head) {
			ginfo->clients++;
		}
	} else {
		err = -ENODEV;
	}
	mutex_unlock(&register_mutex);
	if (err >= 0 && copy_to_user(_ginfo, ginfo, sizeof(*ginfo)))
		err = -EFAULT;
	kfree(ginfo);
	return err;
}

static int snd_timer_user_gparams(struct file *file,
				  struct snd_timer_gparams __user *_gparams)
{
	struct snd_timer_gparams gparams;
	struct snd_timer *t;
	int err;

	if (copy_from_user(&gparams, _gparams, sizeof(gparams)))
		return -EFAULT;
	mutex_lock(&register_mutex);
	t = snd_timer_find(&gparams.tid);
	if (!t) {
		err = -ENODEV;
		goto _error;
	}
	if (!list_empty(&t->open_list_head)) {
		err = -EBUSY;
		goto _error;
	}
	if (!t->hw.set_period) {
		err = -ENOSYS;
		goto _error;
	}
	err = t->hw.set_period(t, gparams.period_num, gparams.period_den);
_error:
	mutex_unlock(&register_mutex);
	return err;
}

static int snd_timer_user_gstatus(struct file *file,
				  struct snd_timer_gstatus __user *_gstatus)
{
	struct snd_timer_gstatus gstatus;
	struct snd_timer_id tid;
	struct snd_timer *t;
	int err = 0;

	if (copy_from_user(&gstatus, _gstatus, sizeof(gstatus)))
		return -EFAULT;
	tid = gstatus.tid;
	memset(&gstatus, 0, sizeof(gstatus));
	gstatus.tid = tid;
	mutex_lock(&register_mutex);
	t = snd_timer_find(&tid);
	if (t != NULL) {
		if (t->hw.c_resolution)
			gstatus.resolution = t->hw.c_resolution(t);
		else
			gstatus.resolution = t->hw.resolution;
		if (t->hw.precise_resolution) {
			t->hw.precise_resolution(t, &gstatus.resolution_num,
						 &gstatus.resolution_den);
		} else {
			gstatus.resolution_num = gstatus.resolution;
			gstatus.resolution_den = 1000000000uL;
		}
	} else {
		err = -ENODEV;
	}
	mutex_unlock(&register_mutex);
	if (err >= 0 && copy_to_user(_gstatus, &gstatus, sizeof(gstatus)))
		err = -EFAULT;
	return err;
}

static int snd_timer_user_tselect(struct file *file,
				  struct snd_timer_select __user *_tselect)
{
	struct snd_timer_user *tu;
	struct snd_timer_select tselect;
	char str[32];
	int err = 0;

	tu = file->private_data;
	if (tu->timeri) {
		snd_timer_close(tu->timeri);
		tu->timeri = NULL;
	}
	if (copy_from_user(&tselect, _tselect, sizeof(tselect))) {
		err = -EFAULT;
		goto __err;
	}
	sprintf(str, "application %i", current->pid);
	if (tselect.id.dev_class != SNDRV_TIMER_CLASS_SLAVE)
		tselect.id.dev_sclass = SNDRV_TIMER_SCLASS_APPLICATION;
	err = snd_timer_open(&tu->timeri, str, &tselect.id, current->pid);
	if (err < 0)
		goto __err;

	tu->qhead = tu->qtail = tu->qused = 0;
	kfree(tu->queue);
	tu->queue = NULL;
	kfree(tu->tqueue);
	tu->tqueue = NULL;
	if (tu->tread) {
		tu->tqueue = kmalloc(tu->queue_size * sizeof(struct snd_timer_tread),
				     GFP_KERNEL);
		if (tu->tqueue == NULL)
			err = -ENOMEM;
	} else {
		tu->queue = kmalloc(tu->queue_size * sizeof(struct snd_timer_read),
				    GFP_KERNEL);
		if (tu->queue == NULL)
			err = -ENOMEM;
	}

      	if (err < 0) {
		snd_timer_close(tu->timeri);
      		tu->timeri = NULL;
      	} else {
		tu->timeri->flags |= SNDRV_TIMER_IFLG_FAST;
		tu->timeri->callback = tu->tread
			? snd_timer_user_tinterrupt : snd_timer_user_interrupt;
		tu->timeri->ccallback = snd_timer_user_ccallback;
		tu->timeri->callback_data = (void *)tu;
	}

      __err:
	return err;
}

static int snd_timer_user_info(struct file *file,
			       struct snd_timer_info __user *_info)
{
	struct snd_timer_user *tu;
	struct snd_timer_info *info;
	struct snd_timer *t;
	int err = 0;

	tu = file->private_data;
	if (!tu->timeri)
		return -EBADFD;
	t = tu->timeri->timer;
	if (!t)
		return -EBADFD;

	info = kzalloc(sizeof(*info), GFP_KERNEL);
	if (! info)
		return -ENOMEM;
	info->card = t->card ? t->card->number : -1;
	if (t->hw.flags & SNDRV_TIMER_HW_SLAVE)
		info->flags |= SNDRV_TIMER_FLG_SLAVE;
	strlcpy(info->id, t->id, sizeof(info->id));
	strlcpy(info->name, t->name, sizeof(info->name));
	info->resolution = t->hw.resolution;
	if (copy_to_user(_info, info, sizeof(*_info)))
		err = -EFAULT;
	kfree(info);
	return err;
}

static int snd_timer_user_params(struct file *file,
				 struct snd_timer_params __user *_params)
{
	struct snd_timer_user *tu;
	struct snd_timer_params params;
	struct snd_timer *t;
	struct snd_timer_read *tr;
	struct snd_timer_tread *ttr;
	int err;

	tu = file->private_data;
	if (!tu->timeri)
		return -EBADFD;
	t = tu->timeri->timer;
	if (!t)
		return -EBADFD;
	if (copy_from_user(&params, _params, sizeof(params)))
		return -EFAULT;
	if (!(t->hw.flags & SNDRV_TIMER_HW_SLAVE) && params.ticks < 1) {
		err = -EINVAL;
		goto _end;
	}
	if (params.queue_size > 0 &&
	    (params.queue_size < 32 || params.queue_size > 1024)) {
		err = -EINVAL;
		goto _end;
	}
	if (params.filter & ~((1<<SNDRV_TIMER_EVENT_RESOLUTION)|
			      (1<<SNDRV_TIMER_EVENT_TICK)|
			      (1<<SNDRV_TIMER_EVENT_START)|
			      (1<<SNDRV_TIMER_EVENT_STOP)|
			      (1<<SNDRV_TIMER_EVENT_CONTINUE)|
			      (1<<SNDRV_TIMER_EVENT_PAUSE)|
			      (1<<SNDRV_TIMER_EVENT_SUSPEND)|
			      (1<<SNDRV_TIMER_EVENT_RESUME)|
			      (1<<SNDRV_TIMER_EVENT_MSTART)|
			      (1<<SNDRV_TIMER_EVENT_MSTOP)|
			      (1<<SNDRV_TIMER_EVENT_MCONTINUE)|
			      (1<<SNDRV_TIMER_EVENT_MPAUSE)|
			      (1<<SNDRV_TIMER_EVENT_MSUSPEND)|
			      (1<<SNDRV_TIMER_EVENT_MRESUME))) {
		err = -EINVAL;
		goto _end;
	}
	snd_timer_stop(tu->timeri);
	spin_lock_irq(&t->lock);
	tu->timeri->flags &= ~(SNDRV_TIMER_IFLG_AUTO|
			       SNDRV_TIMER_IFLG_EXCLUSIVE|
			       SNDRV_TIMER_IFLG_EARLY_EVENT);
	if (params.flags & SNDRV_TIMER_PSFLG_AUTO)
		tu->timeri->flags |= SNDRV_TIMER_IFLG_AUTO;
	if (params.flags & SNDRV_TIMER_PSFLG_EXCLUSIVE)
		tu->timeri->flags |= SNDRV_TIMER_IFLG_EXCLUSIVE;
	if (params.flags & SNDRV_TIMER_PSFLG_EARLY_EVENT)
		tu->timeri->flags |= SNDRV_TIMER_IFLG_EARLY_EVENT;
	spin_unlock_irq(&t->lock);
	if (params.queue_size > 0 &&
	    (unsigned int)tu->queue_size != params.queue_size) {
		if (tu->tread) {
			ttr = kmalloc(params.queue_size * sizeof(*ttr),
				      GFP_KERNEL);
			if (ttr) {
				kfree(tu->tqueue);
				tu->queue_size = params.queue_size;
				tu->tqueue = ttr;
			}
		} else {
			tr = kmalloc(params.queue_size * sizeof(*tr),
				     GFP_KERNEL);
			if (tr) {
				kfree(tu->queue);
				tu->queue_size = params.queue_size;
				tu->queue = tr;
			}
		}
	}
	tu->qhead = tu->qtail = tu->qused = 0;
	if (tu->timeri->flags & SNDRV_TIMER_IFLG_EARLY_EVENT) {
		if (tu->tread) {
			struct snd_timer_tread tread;
			memset(&tread, 0, sizeof(tread));
			tread.event = SNDRV_TIMER_EVENT_EARLY;
			tread.tstamp.tv_sec = 0;
			tread.tstamp.tv_nsec = 0;
			tread.val = 0;
			snd_timer_user_append_to_tqueue(tu, &tread);
		} else {
			struct snd_timer_read *r = &tu->queue[0];
			r->resolution = 0;
			r->ticks = 0;
			tu->qused++;
			tu->qtail++;
		}
	}
	tu->filter = params.filter;
	tu->ticks = params.ticks;
	err = 0;
 _end:
	if (copy_to_user(_params, &params, sizeof(params)))
		return -EFAULT;
	return err;
}

static int snd_timer_user_status(struct file *file,
				 struct snd_timer_status __user *_status)
{
	struct snd_timer_user *tu;
	struct snd_timer_status status;

	tu = file->private_data;
	if (!tu->timeri)
		return -EBADFD;
	memset(&status, 0, sizeof(status));
	status.tstamp = tu->tstamp;
	status.resolution = snd_timer_resolution(tu->timeri);
	status.lost = tu->timeri->lost;
	status.overrun = tu->overrun;
	spin_lock_irq(&tu->qlock);
	status.queue = tu->qused;
	spin_unlock_irq(&tu->qlock);
	if (copy_to_user(_status, &status, sizeof(status)))
		return -EFAULT;
	return 0;
}

static int snd_timer_user_start(struct file *file)
{
	int err;
	struct snd_timer_user *tu;

	tu = file->private_data;
	if (!tu->timeri)
		return -EBADFD;
	snd_timer_stop(tu->timeri);
	tu->timeri->lost = 0;
	tu->last_resolution = 0;
	return (err = snd_timer_start(tu->timeri, tu->ticks)) < 0 ? err : 0;
}

static int snd_timer_user_stop(struct file *file)
{
	int err;
	struct snd_timer_user *tu;

	tu = file->private_data;
	if (!tu->timeri)
		return -EBADFD;
	return (err = snd_timer_stop(tu->timeri)) < 0 ? err : 0;
}

static int snd_timer_user_continue(struct file *file)
{
	int err;
	struct snd_timer_user *tu;

	tu = file->private_data;
	if (!tu->timeri)
		return -EBADFD;
	tu->timeri->lost = 0;
	return (err = snd_timer_continue(tu->timeri)) < 0 ? err : 0;
}

static int snd_timer_user_pause(struct file *file)
{
	int err;
	struct snd_timer_user *tu;

	tu = file->private_data;
	if (!tu->timeri)
		return -EBADFD;
	return (err = snd_timer_pause(tu->timeri)) < 0 ? err : 0;
}

enum {
	SNDRV_TIMER_IOCTL_START_OLD = _IO('T', 0x20),
	SNDRV_TIMER_IOCTL_STOP_OLD = _IO('T', 0x21),
	SNDRV_TIMER_IOCTL_CONTINUE_OLD = _IO('T', 0x22),
	SNDRV_TIMER_IOCTL_PAUSE_OLD = _IO('T', 0x23),
};

static long __snd_timer_user_ioctl(struct file *file, unsigned int cmd,
				 unsigned long arg)
{
	struct snd_timer_user *tu;
	void __user *argp = (void __user *)arg;
	int __user *p = argp;

	tu = file->private_data;
	switch (cmd) {
	case SNDRV_TIMER_IOCTL_PVERSION:
		return put_user(SNDRV_TIMER_VERSION, p) ? -EFAULT : 0;
	case SNDRV_TIMER_IOCTL_NEXT_DEVICE:
		return snd_timer_user_next_device(argp);
	case SNDRV_TIMER_IOCTL_TREAD:
	{
		int xarg;

		if (tu->timeri)	/* too late */
			return -EBUSY;
		if (get_user(xarg, p))
			return -EFAULT;
		tu->tread = xarg ? 1 : 0;
		return 0;
	}
	case SNDRV_TIMER_IOCTL_GINFO:
		return snd_timer_user_ginfo(file, argp);
	case SNDRV_TIMER_IOCTL_GPARAMS:
		return snd_timer_user_gparams(file, argp);
	case SNDRV_TIMER_IOCTL_GSTATUS:
		return snd_timer_user_gstatus(file, argp);
	case SNDRV_TIMER_IOCTL_SELECT:
		return snd_timer_user_tselect(file, argp);
	case SNDRV_TIMER_IOCTL_INFO:
		return snd_timer_user_info(file, argp);
	case SNDRV_TIMER_IOCTL_PARAMS:
		return snd_timer_user_params(file, argp);
	case SNDRV_TIMER_IOCTL_STATUS:
		return snd_timer_user_status(file, argp);
	case SNDRV_TIMER_IOCTL_START:
	case SNDRV_TIMER_IOCTL_START_OLD:
		return snd_timer_user_start(file);
	case SNDRV_TIMER_IOCTL_STOP:
	case SNDRV_TIMER_IOCTL_STOP_OLD:
		return snd_timer_user_stop(file);
	case SNDRV_TIMER_IOCTL_CONTINUE:
	case SNDRV_TIMER_IOCTL_CONTINUE_OLD:
		return snd_timer_user_continue(file);
	case SNDRV_TIMER_IOCTL_PAUSE:
	case SNDRV_TIMER_IOCTL_PAUSE_OLD:
		return snd_timer_user_pause(file);
	}
	return -ENOTTY;
}

static long snd_timer_user_ioctl(struct file *file, unsigned int cmd,
				 unsigned long arg)
{
	struct snd_timer_user *tu = file->private_data;
	long ret;

	mutex_lock(&tu->ioctl_lock);
	ret = __snd_timer_user_ioctl(file, cmd, arg);
	mutex_unlock(&tu->ioctl_lock);
	return ret;
}

static int snd_timer_user_fasync(int fd, struct file * file, int on)
{
	struct snd_timer_user *tu;

	tu = file->private_data;
	return fasync_helper(fd, file, on, &tu->fasync);
}

static ssize_t snd_timer_user_read(struct file *file, char __user *buffer,
				   size_t count, loff_t *offset)
{
	struct snd_timer_user *tu;
	long result = 0, unit;
	int err = 0;

	tu = file->private_data;
	unit = tu->tread ? sizeof(struct snd_timer_tread) : sizeof(struct snd_timer_read);
	spin_lock_irq(&tu->qlock);
	while ((long)count - result >= unit) {
		while (!tu->qused) {
			wait_queue_t wait;

			if ((file->f_flags & O_NONBLOCK) != 0 || result > 0) {
				err = -EAGAIN;
				break;
			}

			set_current_state(TASK_INTERRUPTIBLE);
			init_waitqueue_entry(&wait, current);
			add_wait_queue(&tu->qchange_sleep, &wait);

			spin_unlock_irq(&tu->qlock);
			schedule();
			spin_lock_irq(&tu->qlock);

			remove_wait_queue(&tu->qchange_sleep, &wait);

			if (signal_pending(current)) {
				err = -ERESTARTSYS;
				break;
			}
		}

		spin_unlock_irq(&tu->qlock);
		if (err < 0)
			goto _error;

		if (tu->tread) {
			if (copy_to_user(buffer, &tu->tqueue[tu->qhead++],
					 sizeof(struct snd_timer_tread))) {
				err = -EFAULT;
				goto _error;
			}
		} else {
			if (copy_to_user(buffer, &tu->queue[tu->qhead++],
					 sizeof(struct snd_timer_read))) {
				err = -EFAULT;
				goto _error;
			}
		}

		tu->qhead %= tu->queue_size;

		result += unit;
		buffer += unit;

		spin_lock_irq(&tu->qlock);
		tu->qused--;
	}
	spin_unlock_irq(&tu->qlock);
 _error:
	return result > 0 ? result : err;
}

static unsigned int snd_timer_user_poll(struct file *file, poll_table * wait)
{
        unsigned int mask;
        struct snd_timer_user *tu;

        tu = file->private_data;

        poll_wait(file, &tu->qchange_sleep, wait);

	mask = 0;
	if (tu->qused)
		mask |= POLLIN | POLLRDNORM;

	return mask;
}

#ifdef CONFIG_COMPAT
#include "timer_compat.c"
#else
#define snd_timer_user_ioctl_compat	NULL
#endif

static const struct file_operations snd_timer_f_ops =
{
	.owner =	THIS_MODULE,
	.read =		snd_timer_user_read,
	.open =		snd_timer_user_open,
	.release =	snd_timer_user_release,
	.llseek =	no_llseek,
	.poll =		snd_timer_user_poll,
	.unlocked_ioctl =	snd_timer_user_ioctl,
	.compat_ioctl =	snd_timer_user_ioctl_compat,
	.fasync = 	snd_timer_user_fasync,
};

/*
 *  ENTRY functions
 */

static int __init alsa_timer_init(void)
{
	int err;

#ifdef SNDRV_OSS_INFO_DEV_TIMERS
	snd_oss_info_register(SNDRV_OSS_INFO_DEV_TIMERS, SNDRV_CARDS - 1,
			      "system timer");
#endif

	if ((err = snd_timer_register_system()) < 0)
		snd_printk(KERN_ERR "unable to register system timer (%i)\n",
			   err);
	if ((err = snd_register_device(SNDRV_DEVICE_TYPE_TIMER, NULL, 0,
				       &snd_timer_f_ops, NULL, "timer")) < 0)
		snd_printk(KERN_ERR "unable to register timer device (%i)\n",
			   err);
	snd_timer_proc_init();
	return 0;
}

static void __exit alsa_timer_exit(void)
{
	struct list_head *p, *n;

	snd_unregister_device(SNDRV_DEVICE_TYPE_TIMER, NULL, 0);
	/* unregister the system timer */
	list_for_each_safe(p, n, &snd_timer_list) {
		struct snd_timer *timer = list_entry(p, struct snd_timer, device_list);
		snd_timer_free(timer);
	}
	snd_timer_proc_done();
#ifdef SNDRV_OSS_INFO_DEV_TIMERS
	snd_oss_info_unregister(SNDRV_OSS_INFO_DEV_TIMERS, SNDRV_CARDS - 1);
#endif
}

module_init(alsa_timer_init)
module_exit(alsa_timer_exit)

EXPORT_SYMBOL(snd_timer_open);
EXPORT_SYMBOL(snd_timer_close);
EXPORT_SYMBOL(snd_timer_resolution);
EXPORT_SYMBOL(snd_timer_start);
EXPORT_SYMBOL(snd_timer_stop);
EXPORT_SYMBOL(snd_timer_continue);
EXPORT_SYMBOL(snd_timer_pause);
EXPORT_SYMBOL(snd_timer_new);
EXPORT_SYMBOL(snd_timer_notify);
EXPORT_SYMBOL(snd_timer_global_new);
EXPORT_SYMBOL(snd_timer_global_free);
EXPORT_SYMBOL(snd_timer_global_register);
EXPORT_SYMBOL(snd_timer_interrupt);<|MERGE_RESOLUTION|>--- conflicted
+++ resolved
@@ -300,11 +300,6 @@
 	return 0;
 }
 
-<<<<<<< HEAD
-=======
-static int _snd_timer_stop(struct snd_timer_instance *timeri, int event);
-
->>>>>>> 90915bdf
 /*
  * close a timer instance
  */
@@ -416,10 +411,6 @@
 	list_for_each_entry(ts, &ti->slave_active_head, active_list)
 		if (ts->ccallback)
 			ts->ccallback(ts, event + 100, &tstamp, resolution);
-<<<<<<< HEAD
-=======
-	spin_unlock_irqrestore(&timer->lock, flags);
->>>>>>> 90915bdf
 }
 
 /* start/continue a master timer */
@@ -490,100 +481,29 @@
 		spin_lock(&timeri->timer->lock);
 		list_add_tail(&timeri->active_list,
 			      &timeri->master->slave_active_head);
-<<<<<<< HEAD
 		snd_timer_notify1(timeri, start ? SNDRV_TIMER_EVENT_START :
 				  SNDRV_TIMER_EVENT_CONTINUE);
-=======
->>>>>>> 90915bdf
 		spin_unlock(&timeri->timer->lock);
 	}
 	spin_unlock_irqrestore(&slave_active_lock, flags);
 	return 1; /* delayed start */
 }
 
-<<<<<<< HEAD
-
 /* stop/pause a master timer */
 static int snd_timer_stop1(struct snd_timer_instance *timeri, bool stop)
-=======
-/*
- *  start the timer instance
- */
-int snd_timer_start(struct snd_timer_instance *timeri, unsigned int ticks)
-{
-	struct snd_timer *timer;
-	int result = -EINVAL;
-	unsigned long flags;
-
-	if (timeri == NULL || ticks < 1)
-		return -EINVAL;
-	if (timeri->flags & SNDRV_TIMER_IFLG_SLAVE) {
-		result = snd_timer_start_slave(timeri);
-		if (result >= 0)
-			snd_timer_notify1(timeri, SNDRV_TIMER_EVENT_START);
-		return result;
-	}
-	timer = timeri->timer;
-	if (timer == NULL)
-		return -EINVAL;
-	spin_lock_irqsave(&timer->lock, flags);
-	if (timeri->flags & (SNDRV_TIMER_IFLG_RUNNING |
-			     SNDRV_TIMER_IFLG_START)) {
-		result = -EBUSY;
-		goto unlock;
-	}
-	timeri->ticks = timeri->cticks = ticks;
-	timeri->pticks = 0;
-	result = snd_timer_start1(timer, timeri, ticks);
- unlock:
-	spin_unlock_irqrestore(&timer->lock, flags);
-	if (result >= 0)
-		snd_timer_notify1(timeri, SNDRV_TIMER_EVENT_START);
-	return result;
-}
-
-static int _snd_timer_stop(struct snd_timer_instance *timeri, int event)
->>>>>>> 90915bdf
 {
 	struct snd_timer *timer;
 	int result = 0;
 	unsigned long flags;
 
-<<<<<<< HEAD
-=======
-	if (snd_BUG_ON(!timeri))
-		return -ENXIO;
-
-	if (timeri->flags & SNDRV_TIMER_IFLG_SLAVE) {
-		spin_lock_irqsave(&slave_active_lock, flags);
-		if (!(timeri->flags & SNDRV_TIMER_IFLG_RUNNING)) {
-			spin_unlock_irqrestore(&slave_active_lock, flags);
-			return -EBUSY;
-		}
-		if (timeri->timer)
-			spin_lock(&timeri->timer->lock);
-		timeri->flags &= ~SNDRV_TIMER_IFLG_RUNNING;
-		list_del_init(&timeri->ack_list);
-		list_del_init(&timeri->active_list);
-		if (timeri->timer)
-			spin_unlock(&timeri->timer->lock);
-		spin_unlock_irqrestore(&slave_active_lock, flags);
-		goto __end;
-	}
->>>>>>> 90915bdf
 	timer = timeri->timer;
 	if (!timer)
 		return -EINVAL;
 	spin_lock_irqsave(&timer->lock, flags);
 	if (!(timeri->flags & (SNDRV_TIMER_IFLG_RUNNING |
 			       SNDRV_TIMER_IFLG_START))) {
-<<<<<<< HEAD
 		result = -EBUSY;
 		goto unlock;
-=======
-		spin_unlock_irqrestore(&timer->lock, flags);
-		return -EBUSY;
->>>>>>> 90915bdf
 	}
 	list_del_init(&timeri->ack_list);
 	list_del_init(&timeri->active_list);
@@ -606,12 +526,9 @@
 		}
 	}
 	timeri->flags &= ~(SNDRV_TIMER_IFLG_RUNNING | SNDRV_TIMER_IFLG_START);
-<<<<<<< HEAD
 	snd_timer_notify1(timeri, stop ? SNDRV_TIMER_EVENT_STOP :
 			  SNDRV_TIMER_EVENT_CONTINUE);
 unlock:
-=======
->>>>>>> 90915bdf
 	spin_unlock_irqrestore(&timer->lock, flags);
 	return result;
 }
@@ -659,28 +576,10 @@
  */
 int snd_timer_stop(struct snd_timer_instance *timeri)
 {
-<<<<<<< HEAD
 	if (timeri->flags & SNDRV_TIMER_IFLG_SLAVE)
 		return snd_timer_stop_slave(timeri, true);
 	else
 		return snd_timer_stop1(timeri, true);
-=======
-	struct snd_timer *timer;
-	unsigned long flags;
-	int err;
-
-	err = _snd_timer_stop(timeri, SNDRV_TIMER_EVENT_STOP);
-	if (err < 0)
-		return err;
-	timer = timeri->timer;
-	if (!timer)
-		return -EINVAL;
-	spin_lock_irqsave(&timer->lock, flags);
-	timeri->cticks = timeri->ticks;
-	timeri->pticks = 0;
-	spin_unlock_irqrestore(&timer->lock, flags);
-	return 0;
->>>>>>> 90915bdf
 }
 
 /*
@@ -689,29 +588,9 @@
 int snd_timer_continue(struct snd_timer_instance *timeri)
 {
 	if (timeri->flags & SNDRV_TIMER_IFLG_SLAVE)
-<<<<<<< HEAD
 		return snd_timer_start_slave(timeri, false);
 	else
 		return snd_timer_start1(timeri, false, 0);
-=======
-		return snd_timer_start_slave(timeri);
-	timer = timeri->timer;
-	if (! timer)
-		return -EINVAL;
-	spin_lock_irqsave(&timer->lock, flags);
-	if (timeri->flags & SNDRV_TIMER_IFLG_RUNNING) {
-		result = -EBUSY;
-		goto unlock;
-	}
-	if (!timeri->cticks)
-		timeri->cticks = 1;
-	timeri->pticks = 0;
-	result = snd_timer_start1(timer, timeri, timer->sticks);
- unlock:
-	spin_unlock_irqrestore(&timer->lock, flags);
-	snd_timer_notify1(timeri, SNDRV_TIMER_EVENT_CONTINUE);
-	return result;
->>>>>>> 90915bdf
 }
 
 /*
@@ -719,14 +598,10 @@
  */
 int snd_timer_pause(struct snd_timer_instance * timeri)
 {
-<<<<<<< HEAD
 	if (timeri->flags & SNDRV_TIMER_IFLG_SLAVE)
 		return snd_timer_stop_slave(timeri, false);
 	else
 		return snd_timer_stop1(timeri, false);
-=======
-	return _snd_timer_stop(timeri, SNDRV_TIMER_EVENT_PAUSE);
->>>>>>> 90915bdf
 }
 
 /*
@@ -843,13 +718,8 @@
 			ti->cticks = ti->ticks;
 		} else {
 			ti->flags &= ~SNDRV_TIMER_IFLG_RUNNING;
-<<<<<<< HEAD
-			if (--timer->running)
-				list_del_init(&ti->active_list);
-=======
 			--timer->running;
 			list_del_init(&ti->active_list);
->>>>>>> 90915bdf
 		}
 		if ((timer->hw.flags & SNDRV_TIMER_HW_TASKLET) ||
 		    (ti->flags & SNDRV_TIMER_IFLG_FAST))
