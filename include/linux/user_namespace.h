#ifndef _LINUX_USER_NAMESPACE_H
#define _LINUX_USER_NAMESPACE_H

#include <linux/kref.h>
#include <linux/nsproxy.h>
#include <linux/sched.h>
#include <linux/err.h>

#define UID_GID_MAP_MAX_EXTENTS 5

struct uid_gid_map {	/* 64 bytes -- 1 cache line */
	u32 nr_extents;
	struct uid_gid_extent {
		u32 first;
		u32 lower_first;
		u32 count;
	} extent[UID_GID_MAP_MAX_EXTENTS];
};

#define USERNS_SETGROUPS_ALLOWED 1UL

#define USERNS_INIT_FLAGS USERNS_SETGROUPS_ALLOWED

struct user_namespace {
	struct uid_gid_map	uid_map;
	struct uid_gid_map	gid_map;
	struct uid_gid_map	projid_map;
	atomic_t		count;
	struct user_namespace	*parent;
	int			level;
	kuid_t			owner;
	kgid_t			group;
	unsigned int		proc_inum;
	unsigned long		flags;
	bool			may_mount_sysfs;
	bool			may_mount_proc;
};

extern struct user_namespace init_user_ns;

#ifdef CONFIG_USER_NS

static inline struct user_namespace *get_user_ns(struct user_namespace *ns)
{
	if (ns)
		atomic_inc(&ns->count);
	return ns;
}

extern int create_user_ns(struct cred *new);
extern int unshare_userns(unsigned long unshare_flags, struct cred **new_cred);
extern void free_user_ns(struct user_namespace *ns);

static inline void put_user_ns(struct user_namespace *ns)
{
	if (ns && atomic_dec_and_test(&ns->count))
		free_user_ns(ns);
}

struct seq_operations;
extern struct seq_operations proc_uid_seq_operations;
extern struct seq_operations proc_gid_seq_operations;
extern struct seq_operations proc_projid_seq_operations;
extern ssize_t proc_uid_map_write(struct file *, const char __user *, size_t, loff_t *);
extern ssize_t proc_gid_map_write(struct file *, const char __user *, size_t, loff_t *);
extern ssize_t proc_projid_map_write(struct file *, const char __user *, size_t, loff_t *);
<<<<<<< HEAD
=======
extern ssize_t proc_setgroups_write(struct file *, const char __user *, size_t, loff_t *);
extern int proc_setgroups_show(struct seq_file *m, void *v);
>>>>>>> c9cc129b
extern bool userns_may_setgroups(const struct user_namespace *ns);
#else

static inline struct user_namespace *get_user_ns(struct user_namespace *ns)
{
	return &init_user_ns;
}

static inline int create_user_ns(struct cred *new)
{
	return -EINVAL;
}

static inline int unshare_userns(unsigned long unshare_flags,
				 struct cred **new_cred)
{
	if (unshare_flags & CLONE_NEWUSER)
		return -EINVAL;
	return 0;
}

static inline void put_user_ns(struct user_namespace *ns)
{
}

static inline bool userns_may_setgroups(const struct user_namespace *ns)
{
	return true;
}
#endif

void update_mnt_policy(struct user_namespace *userns);

#endif /* _LINUX_USER_H */<|MERGE_RESOLUTION|>--- conflicted
+++ resolved
@@ -64,11 +64,8 @@
 extern ssize_t proc_uid_map_write(struct file *, const char __user *, size_t, loff_t *);
 extern ssize_t proc_gid_map_write(struct file *, const char __user *, size_t, loff_t *);
 extern ssize_t proc_projid_map_write(struct file *, const char __user *, size_t, loff_t *);
-<<<<<<< HEAD
-=======
 extern ssize_t proc_setgroups_write(struct file *, const char __user *, size_t, loff_t *);
 extern int proc_setgroups_show(struct seq_file *m, void *v);
->>>>>>> c9cc129b
 extern bool userns_may_setgroups(const struct user_namespace *ns);
 #else
 
