VERSION = 3
PATCHLEVEL = 10
SUBLEVEL = 83
EXTRAVERSION =
NAME = TOSSUG Baby Fish

# *DOCUMENTATION*
# To see a list of typical targets execute "make help"
# More info can be located in ./README
# Comments in this file are targeted only to the developer, do not
# expect to learn how to build the kernel reading this file.

# Do not:
# o  use make's built-in rules and variables
#    (this increases performance and avoids hard-to-debug behaviour);
# o  print "Entering directory ...";
MAKEFLAGS += -rR --no-print-directory

# Avoid funny character set dependencies
unexport LC_ALL
LC_COLLATE=C
LC_NUMERIC=C
export LC_COLLATE LC_NUMERIC

# We are using a recursive build, so we need to do a little thinking
# to get the ordering right.
#
# Most importantly: sub-Makefiles should only ever modify files in
# their own directory. If in some directory we have a dependency on
# a file in another dir (which doesn't happen often, but it's often
# unavoidable when linking the built-in.o targets which finally
# turn into vmlinux), we will call a sub make in that other dir, and
# after that we are sure that everything which is in that other dir
# is now up to date.
#
# The only cases where we need to modify files which have global
# effects are thus separated out and done before the recursive
# descending is started. They are now explicitly listed as the
# prepare rule.

# To put more focus on warnings, be less verbose as default
# Use 'make V=1' to see the full commands

ifeq ("$(origin V)", "command line")
  KBUILD_VERBOSE = $(V)
endif
ifndef KBUILD_VERBOSE
  KBUILD_VERBOSE = 0
endif

# Call a source code checker (by default, "sparse") as part of the
# C compilation.
#
# Use 'make C=1' to enable checking of only re-compiled files.
# Use 'make C=2' to enable checking of *all* source files, regardless
# of whether they are re-compiled or not.
#
# See the file "Documentation/sparse.txt" for more details, including
# where to get the "sparse" utility.

ifeq ("$(origin C)", "command line")
  KBUILD_CHECKSRC = $(C)
endif
ifndef KBUILD_CHECKSRC
  KBUILD_CHECKSRC = 0
endif

# Use make M=dir to specify directory of external module to build
# Old syntax make ... SUBDIRS=$PWD is still supported
# Setting the environment variable KBUILD_EXTMOD take precedence
ifdef SUBDIRS
  KBUILD_EXTMOD ?= $(SUBDIRS)
endif

ifeq ("$(origin M)", "command line")
  KBUILD_EXTMOD := $(M)
endif

# kbuild supports saving output files in a separate directory.
# To locate output files in a separate directory two syntaxes are supported.
# In both cases the working directory must be the root of the kernel src.
# 1) O=
# Use "make O=dir/to/store/output/files/"
#
# 2) Set KBUILD_OUTPUT
# Set the environment variable KBUILD_OUTPUT to point to the directory
# where the output files shall be placed.
# export KBUILD_OUTPUT=dir/to/store/output/files/
# make
#
# The O= assignment takes precedence over the KBUILD_OUTPUT environment
# variable.


# KBUILD_SRC is set on invocation of make in OBJ directory
# KBUILD_SRC is not intended to be used by the regular user (for now)
ifeq ($(KBUILD_SRC),)

# OK, Make called in directory where kernel src resides
# Do we want to locate output files in a separate directory?
ifeq ("$(origin O)", "command line")
  KBUILD_OUTPUT := $(O)
endif

ifeq ("$(origin W)", "command line")
  export KBUILD_ENABLE_EXTRA_GCC_CHECKS := $(W)
endif

# That's our default target when none is given on the command line
PHONY := _all
_all:

# Cancel implicit rules on top Makefile
$(CURDIR)/Makefile Makefile: ;

ifneq ($(KBUILD_OUTPUT),)
# Invoke a second make in the output directory, passing relevant variables
# check that the output directory actually exists
saved-output := $(KBUILD_OUTPUT)
KBUILD_OUTPUT := $(shell cd $(KBUILD_OUTPUT) && /bin/pwd)
$(if $(KBUILD_OUTPUT),, \
     $(error output directory "$(saved-output)" does not exist))

PHONY += $(MAKECMDGOALS) sub-make

$(filter-out _all sub-make $(CURDIR)/Makefile, $(MAKECMDGOALS)) _all: sub-make
	@:

sub-make: FORCE
	$(if $(KBUILD_VERBOSE:1=),@)$(MAKE) -C $(KBUILD_OUTPUT) \
	KBUILD_SRC=$(CURDIR) \
	KBUILD_EXTMOD="$(KBUILD_EXTMOD)" -f $(CURDIR)/Makefile \
	$(filter-out _all sub-make,$(MAKECMDGOALS))

# Leave processing to above invocation of make
skip-makefile := 1
endif # ifneq ($(KBUILD_OUTPUT),)
endif # ifeq ($(KBUILD_SRC),)

# We process the rest of the Makefile if this is the final invocation of make
ifeq ($(skip-makefile),)

# If building an external module we do not care about the all: rule
# but instead _all depend on modules
PHONY += all
ifeq ($(KBUILD_EXTMOD),)
_all: all
else
_all: modules
endif

srctree		:= $(if $(KBUILD_SRC),$(KBUILD_SRC),$(CURDIR))
objtree		:= $(CURDIR)
src		:= $(srctree)
obj		:= $(objtree)

VPATH		:= $(srctree)$(if $(KBUILD_EXTMOD),:$(KBUILD_EXTMOD))

export srctree objtree VPATH


# SUBARCH tells the usermode build what the underlying arch is.  That is set
# first, and if a usermode build is happening, the "ARCH=um" on the command
# line overrides the setting of ARCH below.  If a native build is happening,
# then ARCH is assigned, getting whatever value it gets normally, and 
# SUBARCH is subsequently ignored.

SUBARCH := $(shell uname -m | sed -e s/i.86/x86/ -e s/x86_64/x86/ \
				  -e s/sun4u/sparc64/ \
				  -e s/arm.*/arm/ -e s/sa110/arm/ \
				  -e s/s390x/s390/ -e s/parisc64/parisc/ \
				  -e s/ppc.*/powerpc/ -e s/mips.*/mips/ \
				  -e s/sh[234].*/sh/ -e s/aarch64.*/arm64/ )

# Cross compiling and selecting different set of gcc/bin-utils
# ---------------------------------------------------------------------------
#
# When performing cross compilation for other architectures ARCH shall be set
# to the target architecture. (See arch/* for the possibilities).
# ARCH can be set during invocation of make:
# make ARCH=ia64
# Another way is to have ARCH set in the environment.
# The default ARCH is the host where make is executed.

# CROSS_COMPILE specify the prefix used for all executables used
# during compilation. Only gcc and related bin-utils executables
# are prefixed with $(CROSS_COMPILE).
# CROSS_COMPILE can be set on the command line
# make CROSS_COMPILE=ia64-linux-
# Alternatively CROSS_COMPILE can be set in the environment.
# A third alternative is to store a setting in .config so that plain
# "make" in the configured kernel build directory always uses that.
# Default value for CROSS_COMPILE is not to prefix executables
# Note: Some architectures assign CROSS_COMPILE in their arch/*/Makefile
export KBUILD_BUILDHOST := $(SUBARCH)
ARCH		?=arm64
CROSS_COMPILE	?=../PLATFORM/prebuilts/gcc/linux-x86/aarch64/aarch64-linux-android-4.9/bin/aarch64-linux-android-

# Architecture as present in compile.h
UTS_MACHINE 	:= $(ARCH)
SRCARCH 	:= $(ARCH)

# Additional ARCH settings for x86
ifeq ($(ARCH),i386)
        SRCARCH := x86
endif
ifeq ($(ARCH),x86_64)
        SRCARCH := x86
endif

# Additional ARCH settings for sparc
ifeq ($(ARCH),sparc32)
       SRCARCH := sparc
endif
ifeq ($(ARCH),sparc64)
       SRCARCH := sparc
endif

# Additional ARCH settings for sh
ifeq ($(ARCH),sh64)
       SRCARCH := sh
endif

# Additional ARCH settings for tile
ifeq ($(ARCH),tilepro)
       SRCARCH := tile
endif
ifeq ($(ARCH),tilegx)
       SRCARCH := tile
endif

# Where to locate arch specific headers
hdr-arch  := $(SRCARCH)

KCONFIG_CONFIG	?= .config
export KCONFIG_CONFIG

# SHELL used by kbuild
CONFIG_SHELL := $(shell if [ -x "$$BASH" ]; then echo $$BASH; \
	  else if [ -x /bin/bash ]; then echo /bin/bash; \
	  else echo sh; fi ; fi)

HOSTCC       = gcc
HOSTCXX      = g++
HOSTCFLAGS   = -Wall -Wmissing-prototypes -Wstrict-prototypes -O2 -fomit-frame-pointer -std=gnu89
HOSTCXXFLAGS = -O2

# Decide whether to build built-in, modular, or both.
# Normally, just do built-in.

KBUILD_MODULES :=
KBUILD_BUILTIN := 1

#	If we have only "make modules", don't compile built-in objects.
#	When we're building modules with modversions, we need to consider
#	the built-in objects during the descend as well, in order to
#	make sure the checksums are up to date before we record them.

ifeq ($(MAKECMDGOALS),modules)
  KBUILD_BUILTIN := $(if $(CONFIG_MODVERSIONS),1)
endif

#	If we have "make <whatever> modules", compile modules
#	in addition to whatever we do anyway.
#	Just "make" or "make all" shall build modules as well

ifneq ($(filter all _all modules,$(MAKECMDGOALS)),)
  KBUILD_MODULES := 1
endif

ifeq ($(MAKECMDGOALS),)
  KBUILD_MODULES := 1
endif

export KBUILD_MODULES KBUILD_BUILTIN
export KBUILD_CHECKSRC KBUILD_SRC KBUILD_EXTMOD

# Beautify output
# ---------------------------------------------------------------------------
#
# Normally, we echo the whole command before executing it. By making
# that echo $($(quiet)$(cmd)), we now have the possibility to set
# $(quiet) to choose other forms of output instead, e.g.
#
#         quiet_cmd_cc_o_c = Compiling $(RELDIR)/$@
#         cmd_cc_o_c       = $(CC) $(c_flags) -c -o $@ $<
#
# If $(quiet) is empty, the whole command will be printed.
# If it is set to "quiet_", only the short version will be printed. 
# If it is set to "silent_", nothing will be printed at all, since
# the variable $(silent_cmd_cc_o_c) doesn't exist.
#
# A simple variant is to prefix commands with $(Q) - that's useful
# for commands that shall be hidden in non-verbose mode.
#
#	$(Q)ln $@ :<
#
# If KBUILD_VERBOSE equals 0 then the above command will be hidden.
# If KBUILD_VERBOSE equals 1 then the above command is displayed.

ifeq ($(KBUILD_VERBOSE),1)
  quiet =
  Q =
else
  quiet=quiet_
  Q = @
endif

# If the user is running make -s (silent mode), suppress echoing of
# commands

ifneq ($(filter s% -s%,$(MAKEFLAGS)),)
  quiet=silent_
endif

export quiet Q KBUILD_VERBOSE


# Look for make include files relative to root of kernel src
MAKEFLAGS += --include-dir=$(srctree)

# We need some generic definitions (do not try to remake the file).
$(srctree)/scripts/Kbuild.include: ;
include $(srctree)/scripts/Kbuild.include

# Make variables (CC, etc...)

AS		= $(CROSS_COMPILE)as
LD		= $(CROSS_COMPILE)ld
CC		= $(CROSS_COMPILE)gcc
CPP		= $(CC) -E
AR		= $(CROSS_COMPILE)ar
NM		= $(CROSS_COMPILE)nm
STRIP		= $(CROSS_COMPILE)strip
OBJCOPY		= $(CROSS_COMPILE)objcopy
OBJDUMP		= $(CROSS_COMPILE)objdump
AWK		= awk
GENKSYMS	= scripts/genksyms/genksyms
INSTALLKERNEL  := installkernel
DEPMOD		= /sbin/depmod
PERL		= perl
CHECK		= sparse

ifeq ($(CONFIG_FIPS_FMP),)
    READELF        = $(CROSS_COMPILE)readelf
    export READELF
endif

ifeq ($(CONFIG_CRYPTO_FIPS),)
    READELF        = $(CROSS_COMPILE)readelf
    export READELF
endif

CHECKFLAGS     := -D__linux__ -Dlinux -D__STDC__ -Dunix -D__unix__ \
		  -Wbitwise -Wno-return-void $(CF)
CFLAGS_MODULE   =
AFLAGS_MODULE   =
LDFLAGS_MODULE  =
CFLAGS_KERNEL	=
AFLAGS_KERNEL	=
CFLAGS_GCOV	= -fprofile-arcs -ftest-coverage


# Use USERINCLUDE when you must reference the UAPI directories only.
USERINCLUDE    := \
		-I$(srctree)/arch/$(hdr-arch)/include/uapi \
		-Iarch/$(hdr-arch)/include/generated/uapi \
		-I$(srctree)/include/uapi \
		-Iinclude/generated/uapi \
                -include $(srctree)/include/linux/kconfig.h

# Use LINUXINCLUDE when you must reference the include/ directory.
# Needed to be compatible with the O= option
LINUXINCLUDE    := \
		-I$(srctree)/arch/$(hdr-arch)/include \
		-Iarch/$(hdr-arch)/include/generated \
		$(if $(KBUILD_SRC), -I$(srctree)/include) \
		-Iinclude \
		$(USERINCLUDE)

KBUILD_CPPFLAGS := -D__KERNEL__

KBUILD_CFLAGS   := -Wall -Wundef -Wstrict-prototypes -Wno-trigraphs \
		   -fno-strict-aliasing -fno-common \
		   -Werror-implicit-function-declaration \
		   -Wno-format-security \
		   -fno-delete-null-pointer-checks \
<<<<<<< HEAD
		   -fdiagnostics-show-option -Werror
=======
		   -std=gnu89

>>>>>>> c4846542
KBUILD_AFLAGS_KERNEL :=
KBUILD_CFLAGS_KERNEL :=
KBUILD_AFLAGS   := -D__ASSEMBLY__
KBUILD_AFLAGS_MODULE  := -DMODULE
KBUILD_CFLAGS_MODULE  := -DMODULE
KBUILD_LDFLAGS_MODULE := -T $(srctree)/scripts/module-common.lds

# Read KERNELRELEASE from include/config/kernel.release (if it exists)
KERNELRELEASE = $(shell cat include/config/kernel.release 2> /dev/null)
KERNELVERSION = $(VERSION)$(if $(PATCHLEVEL),.$(PATCHLEVEL)$(if $(SUBLEVEL),.$(SUBLEVEL)))$(EXTRAVERSION)

export VERSION PATCHLEVEL SUBLEVEL KERNELRELEASE KERNELVERSION
export ARCH SRCARCH CONFIG_SHELL HOSTCC HOSTCFLAGS CROSS_COMPILE AS LD CC
export CPP AR NM STRIP OBJCOPY OBJDUMP
export MAKE AWK GENKSYMS INSTALLKERNEL PERL UTS_MACHINE
export HOSTCXX HOSTCXXFLAGS LDFLAGS_MODULE CHECK CHECKFLAGS

export KBUILD_CPPFLAGS NOSTDINC_FLAGS LINUXINCLUDE OBJCOPYFLAGS LDFLAGS
export KBUILD_CFLAGS CFLAGS_KERNEL CFLAGS_MODULE CFLAGS_GCOV
export KBUILD_AFLAGS AFLAGS_KERNEL AFLAGS_MODULE
export KBUILD_AFLAGS_MODULE KBUILD_CFLAGS_MODULE KBUILD_LDFLAGS_MODULE
export KBUILD_AFLAGS_KERNEL KBUILD_CFLAGS_KERNEL
export KBUILD_ARFLAGS

# When compiling out-of-tree modules, put MODVERDIR in the module
# tree rather than in the kernel tree. The kernel tree might
# even be read-only.
export MODVERDIR := $(if $(KBUILD_EXTMOD),$(firstword $(KBUILD_EXTMOD))/).tmp_versions

# Files to ignore in find ... statements

RCS_FIND_IGNORE := \( -name SCCS -o -name BitKeeper -o -name .svn -o -name CVS \
		   -o -name .pc -o -name .hg -o -name .git \) -prune -o
export RCS_TAR_IGNORE := --exclude SCCS --exclude BitKeeper --exclude .svn \
			 --exclude CVS --exclude .pc --exclude .hg --exclude .git

# ===========================================================================
# Rules shared between *config targets and build targets

# Basic helpers built in scripts/
PHONY += scripts_basic
scripts_basic:
	$(Q)$(MAKE) $(build)=scripts/basic
	$(Q)rm -f .tmp_quiet_recordmcount

# To avoid any implicit rule to kick in, define an empty command.
scripts/basic/%: scripts_basic ;

PHONY += outputmakefile
# outputmakefile generates a Makefile in the output directory, if using a
# separate output directory. This allows convenient use of make in the
# output directory.
outputmakefile:
ifneq ($(KBUILD_SRC),)
	$(Q)ln -fsn $(srctree) source
	$(Q)$(CONFIG_SHELL) $(srctree)/scripts/mkmakefile \
	    $(srctree) $(objtree) $(VERSION) $(PATCHLEVEL)
endif

# Support for using generic headers in asm-generic
PHONY += asm-generic
asm-generic:
	$(Q)$(MAKE) -f $(srctree)/scripts/Makefile.asm-generic \
	            src=asm obj=arch/$(SRCARCH)/include/generated/asm
	$(Q)$(MAKE) -f $(srctree)/scripts/Makefile.asm-generic \
	            src=uapi/asm obj=arch/$(SRCARCH)/include/generated/uapi/asm

ifneq ($(PLATFORM_VERSION), )
PLATFORM_VERSION_NUMBER=$(shell $(CONFIG_SHELL) $(srctree)/scripts/android-version.sh $(PLATFORM_VERSION))
MAJOR_VERSION=$(shell $(CONFIG_SHELL) $(srctree)/scripts/android-major-version.sh $(PLATFORM_VERSION))
export ANDROID_VERSION=$(PLATFORM_VERSION_NUMBER)
export ANDROID_MAJOR_VERSION=$(MAJOR_VERSION)
KBUILD_CFLAGS += -DANDROID_VERSION=$(PLATFORM_VERSION_NUMBER)
KBUILD_CFLAGS += -DANDROID_MAJOR_VERSION=$(MAJOR_VERSION)
# Example
SELINUX_DIR=$(shell $(CONFIG_SHELL) $(srctree)/scripts/find_matching_major.sh "$(srctree)" "security/selinux" "$(ANDROID_MAJOR_VERSION)")
SDCARDFS_DIR=$(shell $(CONFIG_SHELL) $(srctree)/scripts/find_matching_version.sh "$(srctree)" "fs/sdcardfs" "$(ANDROID_VERSION)")
else
export ANDROID_VERSION=990000
KBUILD_CFLAGS += -DANDROID_VERSION=990000
endif
PHONY += replace_dirs
replace_dirs:
ifneq ($(PLATFORM_VERSION), )
# Example
	@echo "replace selinux from $(SELINUX_DIR)"
	$(Q)$(CONFIG_SHELL) $(srctree)/scripts/replace_dir.sh "$(srctree)" "security/selinux" "$(SELINUX_DIR)"
	@echo "replace sdcardfs from $(SDCARDFS_DIR)"
	$(Q)$(CONFIG_SHELL) $(srctree)/scripts/replace_dir.sh "$(srctree)" "fs/sdcardfs" "$(SDCARDFS_DIR)"
endif
# To make sure we do not include .config for any of the *config targets
# catch them early, and hand them over to scripts/kconfig/Makefile
# It is allowed to specify more targets when calling make, including
# mixing *config targets and build targets.
# For example 'make oldconfig all'.
# Detect when mixed targets is specified, and make a second invocation
# of make so .config is not included in this case either (for *config).

version_h := include/generated/uapi/linux/version.h

no-dot-config-targets := clean mrproper distclean \
			 cscope gtags TAGS tags help %docs check% coccicheck \
			 $(version_h) headers_% archheaders archscripts \
			 kernelversion %src-pkg

config-targets := 0
mixed-targets  := 0
dot-config     := 1

ifneq ($(filter $(no-dot-config-targets), $(MAKECMDGOALS)),)
	ifeq ($(filter-out $(no-dot-config-targets), $(MAKECMDGOALS)),)
		dot-config := 0
	endif
endif

ifeq ($(KBUILD_EXTMOD),)
        ifneq ($(filter config %config,$(MAKECMDGOALS)),)
                config-targets := 1
                ifneq ($(filter-out config %config,$(MAKECMDGOALS)),)
                        mixed-targets := 1
                endif
        endif
endif

ifeq ($(mixed-targets),1)
# ===========================================================================
# We're called with mixed targets (*config and build targets).
# Handle them one by one.

%:: FORCE
	$(Q)$(MAKE) -C $(srctree) KBUILD_SRC= $@

else
ifeq ($(config-targets),1)
# ===========================================================================
# *config targets only - make sure prerequisites are updated, and descend
# in scripts/kconfig to make the *config target

# Read arch specific Makefile to set KBUILD_DEFCONFIG as needed.
# KBUILD_DEFCONFIG may point out an alternative default configuration
# used for 'make defconfig'
include $(srctree)/arch/$(SRCARCH)/Makefile
export KBUILD_DEFCONFIG KBUILD_KCONFIG

config: scripts_basic outputmakefile replace_dirs FORCE
	$(Q)mkdir -p include/linux include/config
	$(Q)$(MAKE) $(build)=scripts/kconfig $@

%config: scripts_basic outputmakefile replace_dirs FORCE
	$(Q)mkdir -p include/linux include/config
	$(Q)$(MAKE) $(build)=scripts/kconfig $@

else
# ===========================================================================
# Build targets only - this includes vmlinux, arch specific targets, clean
# targets and others. In general all targets except *config targets.

ifeq ($(KBUILD_EXTMOD),)
# Additional helpers built in scripts/
# Carefully list dependencies so we do not try to build scripts twice
# in parallel
PHONY += scripts
scripts: scripts_basic include/config/auto.conf include/config/tristate.conf \
	 asm-generic
	$(Q)$(MAKE) $(build)=$(@)

# Objects we will link into vmlinux / subdirs we need to visit
init-y		:= init/
drivers-y	:= drivers/ sound/ firmware/
net-y		:= net/
libs-y		:= lib/
core-y		:= usr/
endif # KBUILD_EXTMOD

ifeq ($(dot-config),1)
# Read in config
-include include/config/auto.conf

ifeq ($(KBUILD_EXTMOD),)
# Read in dependencies to all Kconfig* files, make sure to run
# oldconfig if changes are detected.
-include include/config/auto.conf.cmd

# To avoid any implicit rule to kick in, define an empty command
$(KCONFIG_CONFIG) include/config/auto.conf.cmd: ;

# If .config is newer than include/config/auto.conf, someone tinkered
# with it and forgot to run make oldconfig.
# if auto.conf.cmd is missing then we are probably in a cleaned tree so
# we execute the config step to be sure to catch updated Kconfig files
include/config/%.conf: $(KCONFIG_CONFIG) include/config/auto.conf.cmd
	$(Q)$(MAKE) -f $(srctree)/Makefile silentoldconfig
else
# external modules needs include/generated/autoconf.h and include/config/auto.conf
# but do not care if they are up-to-date. Use auto.conf to trigger the test
PHONY += include/config/auto.conf

include/config/auto.conf:
	$(Q)test -e include/generated/autoconf.h -a -e $@ || (		\
	echo >&2;							\
	echo >&2 "  ERROR: Kernel configuration is invalid.";		\
	echo >&2 "         include/generated/autoconf.h or $@ are missing.";\
	echo >&2 "         Run 'make oldconfig && make prepare' on kernel src to fix it.";	\
	echo >&2 ;							\
	/bin/false)

endif # KBUILD_EXTMOD

else
# Dummy target needed, because used as prerequisite
include/config/auto.conf: ;
endif # $(dot-config)

# The all: target is the default when no target is given on the
# command line.
# This allow a user to issue only 'make' to build a kernel including modules
# Defaults to vmlinux, but the arch makefile usually adds further targets
all: vmlinux

ifdef CONFIG_CC_OPTIMIZE_FOR_SIZE
KBUILD_CFLAGS	+= -Os $(call cc-disable-warning,maybe-uninitialized,)
else
KBUILD_CFLAGS	+= -O2
endif

include $(srctree)/arch/$(SRCARCH)/Makefile

ifdef CONFIG_READABLE_ASM
# Disable optimizations that make assembler listings hard to read.
# reorder blocks reorders the control in the function
# ipa clone creates specialized cloned functions
# partial inlining inlines only parts of functions
KBUILD_CFLAGS += $(call cc-option,-fno-reorder-blocks,) \
                 $(call cc-option,-fno-ipa-cp-clone,) \
                 $(call cc-option,-fno-partial-inlining)
endif

ifneq ($(CONFIG_FRAME_WARN),0)
KBUILD_CFLAGS += $(call cc-option,-Wframe-larger-than=${CONFIG_FRAME_WARN})
endif

# Force gcc to behave correct even for buggy distributions
ifndef CONFIG_CC_STACKPROTECTOR
KBUILD_CFLAGS += $(call cc-option, -fno-stack-protector)
endif

# This warning generated too much noise in a regular build.
# Use make W=1 to enable this warning (see scripts/Makefile.build)
KBUILD_CFLAGS += $(call cc-disable-warning, unused-but-set-variable)

ifdef CONFIG_FRAME_POINTER
KBUILD_CFLAGS	+= -fno-omit-frame-pointer -fno-optimize-sibling-calls
else
# Some targets (ARM with Thumb2, for example), can't be built with frame
# pointers.  For those, we don't have FUNCTION_TRACER automatically
# select FRAME_POINTER.  However, FUNCTION_TRACER adds -pg, and this is
# incompatible with -fomit-frame-pointer with current GCC, so we don't use
# -fomit-frame-pointer with FUNCTION_TRACER.
ifndef CONFIG_FUNCTION_TRACER
KBUILD_CFLAGS	+= -fomit-frame-pointer
endif
endif

KBUILD_CFLAGS   += $(call cc-option, -fno-var-tracking-assignments)

ifdef CONFIG_DEBUG_INFO
KBUILD_CFLAGS	+= -g
KBUILD_AFLAGS	+= -gdwarf-2
endif

ifdef CONFIG_DEBUG_INFO_REDUCED
KBUILD_CFLAGS 	+= $(call cc-option, -femit-struct-debug-baseonly) \
		   $(call cc-option,-fno-var-tracking)
endif

ifdef CONFIG_FUNCTION_TRACER
ifdef CONFIG_HAVE_FENTRY
CC_USING_FENTRY	:= $(call cc-option, -mfentry -DCC_USING_FENTRY)
endif
KBUILD_CFLAGS	+= -pg $(CC_USING_FENTRY)
KBUILD_AFLAGS	+= $(CC_USING_FENTRY)
ifdef CONFIG_DYNAMIC_FTRACE
	ifdef CONFIG_HAVE_C_RECORDMCOUNT
		BUILD_C_RECORDMCOUNT := y
		export BUILD_C_RECORDMCOUNT
	endif
endif
endif

# We trigger additional mismatches with less inlining
ifdef CONFIG_DEBUG_SECTION_MISMATCH
KBUILD_CFLAGS += $(call cc-option, -fno-inline-functions-called-once)
endif

# arch Makefile may override CC so keep this after arch Makefile is included
NOSTDINC_FLAGS += -nostdinc -isystem $(shell $(CC) -print-file-name=include)
CHECKFLAGS     += $(NOSTDINC_FLAGS)

# warn about C99 declaration after statement
KBUILD_CFLAGS += $(call cc-option,-Wdeclaration-after-statement,)

# disable pointer signed / unsigned warnings in gcc 4.0
KBUILD_CFLAGS += $(call cc-disable-warning, pointer-sign)

# disable invalid "can't wrap" optimizations for signed / pointers
KBUILD_CFLAGS	+= $(call cc-option,-fno-strict-overflow)

# conserve stack if available
KBUILD_CFLAGS   += $(call cc-option,-fconserve-stack)

# use the deterministic mode of AR if available
KBUILD_ARFLAGS := $(call ar-option,D)

# check for 'asm goto'
ifeq ($(shell $(CONFIG_SHELL) $(srctree)/scripts/gcc-goto.sh $(CC)), y)
	KBUILD_CFLAGS += -DCC_HAVE_ASM_GOTO
endif

#Disable the whole of the following block to disable LKM AUTH
ifeq ($(CONFIG_TIMA_LKMAUTH),y)
ifeq ($(CONFIG_TIMA),y)
    KBUILD_CFLAGS += -DTIMA_LKM_AUTH_ENABLED -Idrivers/gud/gud-exynos7420/MobiCoreKernelApi/include/
    KBUILD_AFLAGS += -DTIMA_LKM_AUTH_ENABLED
endif
endif

#ICCC
ifeq ($(CONFIG_TZ_ICCC),y)
    KBUILD_CFLAGS += -Idrivers/gud/gud-exynos7420/MobiCoreKernelApi/include/
endif

# Add user supplied CPPFLAGS, AFLAGS and CFLAGS as the last assignments
KBUILD_CPPFLAGS += $(KCPPFLAGS)
KBUILD_AFLAGS += $(KAFLAGS)
KBUILD_CFLAGS += $(KCFLAGS)

ifeq ($(CONFIG_SENSORS_FINGERPRINT), y)
ifneq ($(CONFIG_SEC_FACTORY), true)
ifneq ($(SEC_BUILD_CONF_USE_FINGERPRINT_TZ), false)
    export KBUILD_FP_SENSOR_CFLAGS := -DENABLE_SENSORS_FPRINT_SECURE
endif
endif
endif

# Use --build-id when available.
LDFLAGS_BUILD_ID = $(patsubst -Wl$(comma)%,%,\
			      $(call cc-ldoption, -Wl$(comma)--build-id,))
KBUILD_LDFLAGS_MODULE += $(LDFLAGS_BUILD_ID)
LDFLAGS_vmlinux += $(LDFLAGS_BUILD_ID)

ifeq ($(CONFIG_STRIP_ASM_SYMS),y)
LDFLAGS_vmlinux	+= $(call ld-option, -X,)
endif

# Default kernel image to build when no specific target is given.
# KBUILD_IMAGE may be overruled on the command line or
# set in the environment
# Also any assignments in arch/$(ARCH)/Makefile take precedence over
# this default value
export KBUILD_IMAGE ?= vmlinux

#
# INSTALL_PATH specifies where to place the updated kernel and system map
# images. Default is /boot, but you can set it to other values
export	INSTALL_PATH ?= /boot

#
# INSTALL_MOD_PATH specifies a prefix to MODLIB for module directory
# relocations required by build roots.  This is not defined in the
# makefile but the argument can be passed to make if needed.
#

MODLIB	= $(INSTALL_MOD_PATH)/lib/modules/$(KERNELRELEASE)
export MODLIB

#
#  INSTALL_MOD_STRIP, if defined, will cause modules to be
#  stripped after they are installed.  If INSTALL_MOD_STRIP is '1', then
#  the default option --strip-debug will be used.  Otherwise,
#  INSTALL_MOD_STRIP value will be used as the options to the strip command.

ifdef INSTALL_MOD_STRIP
ifeq ($(INSTALL_MOD_STRIP),1)
mod_strip_cmd = $(STRIP) --strip-debug
else
mod_strip_cmd = $(STRIP) $(INSTALL_MOD_STRIP)
endif # INSTALL_MOD_STRIP=1
else
mod_strip_cmd = true
endif # INSTALL_MOD_STRIP
export mod_strip_cmd


ifdef CONFIG_MODULE_SIG_ALL
MODSECKEY = ./signing_key.priv
MODPUBKEY = ./signing_key.x509
export MODPUBKEY
mod_sign_cmd = perl $(srctree)/scripts/sign-file $(CONFIG_MODULE_SIG_HASH) $(MODSECKEY) $(MODPUBKEY)
else
mod_sign_cmd = true
endif
export mod_sign_cmd


ifeq ($(KBUILD_EXTMOD),)
core-y		+= kernel/ mm/ fs/ ipc/ security/ crypto/ block/

vmlinux-dirs	:= $(patsubst %/,%,$(filter %/, $(init-y) $(init-m) \
		     $(core-y) $(core-m) $(drivers-y) $(drivers-m) \
		     $(net-y) $(net-m) $(libs-y) $(libs-m)))

vmlinux-alldirs	:= $(sort $(vmlinux-dirs) $(patsubst %/,%,$(filter %/, \
		     $(init-n) $(init-) \
		     $(core-n) $(core-) $(drivers-n) $(drivers-) \
		     $(net-n)  $(net-)  $(libs-n)    $(libs-))))

init-y		:= $(patsubst %/, %/built-in.o, $(init-y))
core-y		:= $(patsubst %/, %/built-in.o, $(core-y))
drivers-y	:= $(patsubst %/, %/built-in.o, $(drivers-y))
net-y		:= $(patsubst %/, %/built-in.o, $(net-y))
libs-y1		:= $(patsubst %/, %/lib.a, $(libs-y))
libs-y2		:= $(patsubst %/, %/built-in.o, $(libs-y))
libs-y		:= $(libs-y1) $(libs-y2)

# Externally visible symbols (used by link-vmlinux.sh)
export KBUILD_VMLINUX_INIT := $(head-y) $(init-y)
export KBUILD_VMLINUX_MAIN := $(core-y) $(libs-y) $(drivers-y) $(net-y)
export KBUILD_LDS          := arch/$(SRCARCH)/kernel/vmlinux.lds
export LDFLAGS_vmlinux
# used by scripts/pacmage/Makefile
export KBUILD_ALLDIRS := $(sort $(filter-out arch/%,$(vmlinux-alldirs)) arch Documentation include samples scripts tools virt)

vmlinux-deps := $(KBUILD_LDS) $(KBUILD_VMLINUX_INIT) $(KBUILD_VMLINUX_MAIN)

# Final link of vmlinux
      cmd_link-vmlinux = $(CONFIG_SHELL) $< $(LD) $(LDFLAGS) $(LDFLAGS_vmlinux)
quiet_cmd_link-vmlinux = LINK    $@

# Include targets which we want to
# execute if the rest of the kernel build went well.
vmlinux: scripts/link-vmlinux.sh print_info $(vmlinux-deps) FORCE
ifdef CONFIG_HEADERS_CHECK
	$(Q)$(MAKE) -f $(srctree)/Makefile headers_check
endif
ifdef CONFIG_SAMPLES
	$(Q)$(MAKE) $(build)=samples
endif
ifdef CONFIG_BUILD_DOCSRC
	$(Q)$(MAKE) $(build)=Documentation
endif
	+$(call if_changed,link-vmlinux)

PHONY += print_info
print_info:
	@echo "INFO: CC is $(CC)"

# The actual objects are generated when descending, 
# make sure no implicit rule kicks in
$(sort $(vmlinux-deps)): $(vmlinux-dirs) ;

# Handle descending into subdirectories listed in $(vmlinux-dirs)
# Preset locale variables to speed up the build process. Limit locale
# tweaks to this spot to avoid wrong language settings when running
# make menuconfig etc.
# Error messages still appears in the original language

PHONY += $(vmlinux-dirs)
$(vmlinux-dirs): prepare scripts
	$(Q)$(MAKE) $(build)=$@

# Store (new) KERNELRELASE string in include/config/kernel.release
include/config/kernel.release: include/config/auto.conf FORCE
	$(Q)rm -f $@
	$(Q)echo "$(KERNELVERSION)$$($(CONFIG_SHELL) $(srctree)/scripts/setlocalversion $(srctree))" > $@


# Things we need to do before we recursively start building the kernel
# or the modules are listed in "prepare".
# A multi level approach is used. prepareN is processed before prepareN-1.
# archprepare is used in arch Makefiles and when processed asm symlink,
# version.h and scripts_basic is processed / created.

# Listed in dependency order
PHONY += prepare archprepare prepare0 prepare1 prepare2 prepare3

# prepare3 is used to check if we are building in a separate output directory,
# and if so do:
# 1) Check that make has not been executed in the kernel src $(srctree)
prepare3: include/config/kernel.release
ifneq ($(KBUILD_SRC),)
	@$(kecho) '  Using $(srctree) as source for kernel'
	$(Q)if [ -f $(srctree)/.config -o -d $(srctree)/include/config ]; then \
		echo >&2 "  $(srctree) is not clean, please run 'make mrproper'"; \
		echo >&2 "  in the '$(srctree)' directory.";\
		/bin/false; \
	fi;
endif

# prepare2 creates a makefile if using a separate output directory
prepare2: prepare3 outputmakefile asm-generic

prepare1: prepare2 $(version_h) include/generated/utsrelease.h \
                   include/config/auto.conf
	$(cmd_crmodverdir)

archprepare: archheaders archscripts prepare1 scripts_basic

prepare0: archprepare FORCE
	$(Q)$(MAKE) $(build)=.

# All the preparing..
prepare: prepare0

# Generate some files
# ---------------------------------------------------------------------------

# KERNELRELEASE can change from a few different places, meaning version.h
# needs to be updated, so this check is forced on all builds

uts_len := 64
define filechk_utsrelease.h
	if [ `echo -n "$(KERNELRELEASE)" | wc -c ` -gt $(uts_len) ]; then \
	  echo '"$(KERNELRELEASE)" exceeds $(uts_len) characters' >&2;    \
	  exit 1;                                                         \
	fi;                                                               \
	(echo \#define UTS_RELEASE \"$(KERNELRELEASE)\";)
endef

define filechk_version.h
	(echo \#define LINUX_VERSION_CODE $(shell                         \
	expr $(VERSION) \* 65536 + 0$(PATCHLEVEL) \* 256 + 0$(SUBLEVEL)); \
	echo '#define KERNEL_VERSION(a,b,c) (((a) << 16) + ((b) << 8) + (c))';)
endef

$(version_h): $(srctree)/Makefile FORCE
	$(call filechk,version.h)

include/generated/utsrelease.h: include/config/kernel.release FORCE
	$(call filechk,utsrelease.h)

PHONY += headerdep
headerdep:
	$(Q)find $(srctree)/include/ -name '*.h' | xargs --max-args 1 \
	$(srctree)/scripts/headerdep.pl -I$(srctree)/include

# ---------------------------------------------------------------------------

PHONY += depend dep
depend dep:
	@echo '*** Warning: make $@ is unnecessary now.'

# ---------------------------------------------------------------------------
# Firmware install
INSTALL_FW_PATH=$(INSTALL_MOD_PATH)/lib/firmware
export INSTALL_FW_PATH

PHONY += firmware_install
firmware_install: FORCE
	@mkdir -p $(objtree)/firmware
	$(Q)$(MAKE) -f $(srctree)/scripts/Makefile.fwinst obj=firmware __fw_install

# ---------------------------------------------------------------------------
# Kernel headers

#Default location for installed headers
export INSTALL_HDR_PATH = $(objtree)/usr

hdr-inst := -rR -f $(srctree)/scripts/Makefile.headersinst obj

# If we do an all arch process set dst to asm-$(hdr-arch)
hdr-dst = $(if $(KBUILD_HEADERS), dst=include/asm-$(hdr-arch), dst=include/asm)

PHONY += archheaders
archheaders:

PHONY += archscripts
archscripts:

PHONY += __headers
__headers: $(version_h) scripts_basic asm-generic archheaders archscripts FORCE
	$(Q)$(MAKE) $(build)=scripts build_unifdef

PHONY += headers_install_all
headers_install_all:
	$(Q)$(CONFIG_SHELL) $(srctree)/scripts/headers.sh install

PHONY += headers_install
headers_install: __headers
	$(if $(wildcard $(srctree)/arch/$(hdr-arch)/include/uapi/asm/Kbuild),, \
	  $(error Headers not exportable for the $(SRCARCH) architecture))
	$(Q)$(MAKE) $(hdr-inst)=include/uapi
	$(Q)$(MAKE) $(hdr-inst)=arch/$(hdr-arch)/include/uapi/asm $(hdr-dst)

PHONY += headers_check_all
headers_check_all: headers_install_all
	$(Q)$(CONFIG_SHELL) $(srctree)/scripts/headers.sh check

PHONY += headers_check
headers_check: headers_install
	$(Q)$(MAKE) $(hdr-inst)=include/uapi HDRCHECK=1
	$(Q)$(MAKE) $(hdr-inst)=arch/$(hdr-arch)/include/uapi/asm $(hdr-dst) HDRCHECK=1

# ---------------------------------------------------------------------------
# Modules

ifdef CONFIG_MODULES

# By default, build modules as well

all: modules

#	Build modules
#
#	A module can be listed more than once in obj-m resulting in
#	duplicate lines in modules.order files.  Those are removed
#	using awk while concatenating to the final file.

PHONY += modules
modules: $(vmlinux-dirs) $(if $(KBUILD_BUILTIN),vmlinux) modules.builtin
	$(Q)$(AWK) '!x[$$0]++' $(vmlinux-dirs:%=$(objtree)/%/modules.order) > $(objtree)/modules.order
	@$(kecho) '  Building modules, stage 2.';
	$(Q)$(MAKE) -f $(srctree)/scripts/Makefile.modpost
	$(Q)$(MAKE) -f $(srctree)/scripts/Makefile.fwinst obj=firmware __fw_modbuild

modules.builtin: $(vmlinux-dirs:%=%/modules.builtin)
	$(Q)$(AWK) '!x[$$0]++' $^ > $(objtree)/modules.builtin

%/modules.builtin: include/config/auto.conf
	$(Q)$(MAKE) $(modbuiltin)=$*


# Target to prepare building external modules
PHONY += modules_prepare
modules_prepare: prepare scripts

# Target to install modules
PHONY += modules_install
modules_install: _modinst_ _modinst_post

PHONY += _modinst_
_modinst_:
	@rm -rf $(MODLIB)/kernel
	@rm -f $(MODLIB)/source
	@mkdir -p $(MODLIB)/kernel
	@ln -s $(srctree) $(MODLIB)/source
	@if [ ! $(objtree) -ef  $(MODLIB)/build ]; then \
		rm -f $(MODLIB)/build ; \
		ln -s $(objtree) $(MODLIB)/build ; \
	fi
	@cp -f $(objtree)/modules.order $(MODLIB)/
	@cp -f $(objtree)/modules.builtin $(MODLIB)/
	$(Q)$(MAKE) -f $(srctree)/scripts/Makefile.modinst

# This depmod is only for convenience to give the initial
# boot a modules.dep even before / is mounted read-write.  However the
# boot script depmod is the master version.
PHONY += _modinst_post
_modinst_post: _modinst_
	$(Q)$(MAKE) -f $(srctree)/scripts/Makefile.fwinst obj=firmware __fw_modinst
	$(call cmd,depmod)

ifeq ($(CONFIG_MODULE_SIG), y)
PHONY += modules_sign
modules_sign:
	$(Q)$(MAKE) -f $(srctree)/scripts/Makefile.modsign
endif

else # CONFIG_MODULES

# Modules not configured
# ---------------------------------------------------------------------------

modules modules_install: FORCE
	@echo >&2
	@echo >&2 "The present kernel configuration has modules disabled."
	@echo >&2 "Type 'make config' and enable loadable module support."
	@echo >&2 "Then build a kernel with module support enabled."
	@echo >&2
	@exit 1

endif # CONFIG_MODULES

###
# Cleaning is done on three levels.
# make clean     Delete most generated files
#                Leave enough to build external modules
# make mrproper  Delete the current configuration, and all generated files
# make distclean Remove editor backup files, patch leftover files and the like

# Directories & files removed with 'make clean'
CLEAN_DIRS  += $(MODVERDIR)

# Directories & files removed with 'make mrproper'
MRPROPER_DIRS  += include/config usr/include include/generated          \
                  arch/*/include/generated
MRPROPER_FILES += .config .config.old .version .old_version $(version_h) \
		  Module.symvers tags TAGS cscope* GPATH GTAGS GRTAGS GSYMS \
		  signing_key.priv signing_key.x509 x509.genkey		\
		  extra_certificates signing_key.x509.keyid		\
		  signing_key.x509.signer

# clean - Delete most, but leave enough to build external modules
#
clean: rm-dirs  := $(CLEAN_DIRS)
clean: rm-files := $(CLEAN_FILES)
clean-dirs      := $(addprefix _clean_, . $(vmlinux-alldirs) Documentation samples)

PHONY += $(clean-dirs) clean archclean vmlinuxclean
$(clean-dirs):
	$(Q)$(MAKE) $(clean)=$(patsubst _clean_%,%,$@)

vmlinuxclean:
	$(Q)$(CONFIG_SHELL) $(srctree)/scripts/link-vmlinux.sh clean

clean: archclean vmlinuxclean

# mrproper - Delete all generated files, including .config
#
mrproper: rm-dirs  := $(wildcard $(MRPROPER_DIRS))
mrproper: rm-files := $(wildcard $(MRPROPER_FILES))
mrproper-dirs      := $(addprefix _mrproper_,Documentation/DocBook scripts)

PHONY += $(mrproper-dirs) mrproper archmrproper
$(mrproper-dirs):
	$(Q)$(MAKE) $(clean)=$(patsubst _mrproper_%,%,$@)

mrproper: clean archmrproper $(mrproper-dirs)
	$(call cmd,rmdirs)
	$(call cmd,rmfiles)

# distclean
#
PHONY += distclean

distclean: mrproper
	@find $(srctree) $(RCS_FIND_IGNORE) \
		\( -name '*.orig' -o -name '*.rej' -o -name '*~' \
		-o -name '*.bak' -o -name '#*#' -o -name '.*.orig' \
		-o -name '.*.rej' \
		-o -name '*%' -o -name '.*.cmd' -o -name 'core' \) \
		-type f -print | xargs rm -f


# Packaging of the kernel to various formats
# ---------------------------------------------------------------------------
# rpm target kept for backward compatibility
package-dir	:= $(srctree)/scripts/package

%src-pkg: FORCE
	$(Q)$(MAKE) $(build)=$(package-dir) $@
%pkg: include/config/kernel.release FORCE
	$(Q)$(MAKE) $(build)=$(package-dir) $@
rpm: include/config/kernel.release FORCE
	$(Q)$(MAKE) $(build)=$(package-dir) $@


# Brief documentation of the typical targets used
# ---------------------------------------------------------------------------

boards := $(wildcard $(srctree)/arch/$(SRCARCH)/configs/*_defconfig)
boards := $(notdir $(boards))
board-dirs := $(dir $(wildcard $(srctree)/arch/$(SRCARCH)/configs/*/*_defconfig))
board-dirs := $(sort $(notdir $(board-dirs:/=)))

help:
	@echo  'Cleaning targets:'
	@echo  '  clean		  - Remove most generated files but keep the config and'
	@echo  '                    enough build support to build external modules'
	@echo  '  mrproper	  - Remove all generated files + config + various backup files'
	@echo  '  distclean	  - mrproper + remove editor backup and patch files'
	@echo  ''
	@echo  'Configuration targets:'
	@$(MAKE) -f $(srctree)/scripts/kconfig/Makefile help
	@echo  ''
	@echo  'Other generic targets:'
	@echo  '  all		  - Build all targets marked with [*]'
	@echo  '* vmlinux	  - Build the bare kernel'
	@echo  '* modules	  - Build all modules'
	@echo  '  modules_install - Install all modules to INSTALL_MOD_PATH (default: /)'
	@echo  '  firmware_install- Install all firmware to INSTALL_FW_PATH'
	@echo  '                    (default: $$(INSTALL_MOD_PATH)/lib/firmware)'
	@echo  '  dir/            - Build all files in dir and below'
	@echo  '  dir/file.[oisS] - Build specified target only'
	@echo  '  dir/file.lst    - Build specified mixed source/assembly target only'
	@echo  '                    (requires a recent binutils and recent build (System.map))'
	@echo  '  dir/file.ko     - Build module including final link'
	@echo  '  modules_prepare - Set up for building external modules'
	@echo  '  tags/TAGS	  - Generate tags file for editors'
	@echo  '  cscope	  - Generate cscope index'
	@echo  '  gtags           - Generate GNU GLOBAL index'
	@echo  '  kernelrelease	  - Output the release version string'
	@echo  '  kernelversion	  - Output the version stored in Makefile'
	@echo  '  headers_install - Install sanitised kernel headers to INSTALL_HDR_PATH'; \
	 echo  '                    (default: $(INSTALL_HDR_PATH))'; \
	 echo  ''
	@echo  'Static analysers'
	@echo  '  checkstack      - Generate a list of stack hogs'
	@echo  '  namespacecheck  - Name space analysis on compiled kernel'
	@echo  '  versioncheck    - Sanity check on version.h usage'
	@echo  '  includecheck    - Check for duplicate included header files'
	@echo  '  export_report   - List the usages of all exported symbols'
	@echo  '  headers_check   - Sanity check on exported headers'
	@echo  '  headerdep       - Detect inclusion cycles in headers'
	@$(MAKE) -f $(srctree)/scripts/Makefile.help checker-help
	@echo  ''
	@echo  'Kernel packaging:'
	@$(MAKE) $(build)=$(package-dir) help
	@echo  ''
	@echo  'Documentation targets:'
	@$(MAKE) -f $(srctree)/Documentation/DocBook/Makefile dochelp
	@echo  ''
	@echo  'Architecture specific targets ($(SRCARCH)):'
	@$(if $(archhelp),$(archhelp),\
		echo '  No architecture specific help defined for $(SRCARCH)')
	@echo  ''
	@$(if $(boards), \
		$(foreach b, $(boards), \
		printf "  %-24s - Build for %s\\n" $(b) $(subst _defconfig,,$(b));) \
		echo '')
	@$(if $(board-dirs), \
		$(foreach b, $(board-dirs), \
		printf "  %-16s - Show %s-specific targets\\n" help-$(b) $(b);) \
		printf "  %-16s - Show all of the above\\n" help-boards; \
		echo '')

	@echo  '  make V=0|1 [targets] 0 => quiet build (default), 1 => verbose build'
	@echo  '  make V=2   [targets] 2 => give reason for rebuild of target'
	@echo  '  make O=dir [targets] Locate all output files in "dir", including .config'
	@echo  '  make C=1   [targets] Check all c source with $$CHECK (sparse by default)'
	@echo  '  make C=2   [targets] Force check of all c source with $$CHECK'
	@echo  '  make RECORDMCOUNT_WARN=1 [targets] Warn about ignored mcount sections'
	@echo  '  make W=n   [targets] Enable extra gcc checks, n=1,2,3 where'
	@echo  '		1: warnings which may be relevant and do not occur too often'
	@echo  '		2: warnings which occur quite often but may still be relevant'
	@echo  '		3: more obscure warnings, can most likely be ignored'
	@echo  '		Multiple levels can be combined with W=12 or W=123'
	@echo  ''
	@echo  'Execute "make" or "make all" to build all targets marked with [*] '
	@echo  'For further info see the ./README file'


help-board-dirs := $(addprefix help-,$(board-dirs))

help-boards: $(help-board-dirs)

boards-per-dir = $(notdir $(wildcard $(srctree)/arch/$(SRCARCH)/configs/$*/*_defconfig))

$(help-board-dirs): help-%:
	@echo  'Architecture specific targets ($(SRCARCH) $*):'
	@$(if $(boards-per-dir), \
		$(foreach b, $(boards-per-dir), \
		printf "  %-24s - Build for %s\\n" $*/$(b) $(subst _defconfig,,$(b));) \
		echo '')


# Documentation targets
# ---------------------------------------------------------------------------
%docs: scripts_basic FORCE
	$(Q)$(MAKE) $(build)=scripts build_docproc
	$(Q)$(MAKE) $(build)=Documentation/DocBook $@

else # KBUILD_EXTMOD

###
# External module support.
# When building external modules the kernel used as basis is considered
# read-only, and no consistency checks are made and the make
# system is not used on the basis kernel. If updates are required
# in the basis kernel ordinary make commands (without M=...) must
# be used.
#
# The following are the only valid targets when building external
# modules.
# make M=dir clean     Delete all automatically generated files
# make M=dir modules   Make all modules in specified dir
# make M=dir	       Same as 'make M=dir modules'
# make M=dir modules_install
#                      Install the modules built in the module directory
#                      Assumes install directory is already created

# We are always building modules
KBUILD_MODULES := 1
PHONY += crmodverdir
crmodverdir:
	$(cmd_crmodverdir)

PHONY += $(objtree)/Module.symvers
$(objtree)/Module.symvers:
	@test -e $(objtree)/Module.symvers || ( \
	echo; \
	echo "  WARNING: Symbol version dump $(objtree)/Module.symvers"; \
	echo "           is missing; modules will have no dependencies and modversions."; \
	echo )

module-dirs := $(addprefix _module_,$(KBUILD_EXTMOD))
PHONY += $(module-dirs) modules
$(module-dirs): crmodverdir $(objtree)/Module.symvers
	$(Q)$(MAKE) $(build)=$(patsubst _module_%,%,$@)

modules: $(module-dirs)
	@$(kecho) '  Building modules, stage 2.';
	$(Q)$(MAKE) -f $(srctree)/scripts/Makefile.modpost

PHONY += modules_install
modules_install: _emodinst_ _emodinst_post

install-dir := $(if $(INSTALL_MOD_DIR),$(INSTALL_MOD_DIR),extra)
PHONY += _emodinst_
_emodinst_:
	$(Q)mkdir -p $(MODLIB)/$(install-dir)
	$(Q)$(MAKE) -f $(srctree)/scripts/Makefile.modinst

PHONY += _emodinst_post
_emodinst_post: _emodinst_
	$(call cmd,depmod)

clean-dirs := $(addprefix _clean_,$(KBUILD_EXTMOD))

PHONY += $(clean-dirs) clean
$(clean-dirs):
	$(Q)$(MAKE) $(clean)=$(patsubst _clean_%,%,$@)

clean:	rm-dirs := $(MODVERDIR)
clean: rm-files := $(KBUILD_EXTMOD)/Module.symvers

help:
	@echo  '  Building external modules.'
	@echo  '  Syntax: make -C path/to/kernel/src M=$$PWD target'
	@echo  ''
	@echo  '  modules         - default target, build the module(s)'
	@echo  '  modules_install - install the module'
	@echo  '  clean           - remove generated files in module directory only'
	@echo  ''

# Dummies...
PHONY += prepare scripts
prepare: ;
scripts: ;
endif # KBUILD_EXTMOD

clean: $(clean-dirs)
	$(call cmd,rmdirs)
	$(call cmd,rmfiles)
	@find $(if $(KBUILD_EXTMOD), $(KBUILD_EXTMOD), .) $(RCS_FIND_IGNORE) \
		\( -name '*.[oas]' -o -name '*.ko' -o -name '.*.cmd' \
		-o -name '*.ko.*' \
		-o -name '.*.d' -o -name '.*.tmp' -o -name '*.mod.c' \
		-o -name '*.symtypes' -o -name 'modules.order' \
		-o -name modules.builtin -o -name '.tmp_*.o.*' \
		-o -name '*.gcno' \) -type f -print | xargs rm -f

# Generate tags for editors
# ---------------------------------------------------------------------------
quiet_cmd_tags = GEN     $@
      cmd_tags = $(CONFIG_SHELL) $(srctree)/scripts/tags.sh $@

tags TAGS cscope gtags: FORCE
	$(call cmd,tags)

# Scripts to check various things for consistency
# ---------------------------------------------------------------------------

PHONY += includecheck versioncheck coccicheck namespacecheck export_report

includecheck:
	find $(srctree)/* $(RCS_FIND_IGNORE) \
		-name '*.[hcS]' -type f -print | sort \
		| xargs $(PERL) -w $(srctree)/scripts/checkincludes.pl

versioncheck:
	find $(srctree)/* $(RCS_FIND_IGNORE) \
		-name '*.[hcS]' -type f -print | sort \
		| xargs $(PERL) -w $(srctree)/scripts/checkversion.pl

coccicheck:
	$(Q)$(CONFIG_SHELL) $(srctree)/scripts/$@

namespacecheck:
	$(PERL) $(srctree)/scripts/namespace.pl

export_report:
	$(PERL) $(srctree)/scripts/export_report.pl

endif #ifeq ($(config-targets),1)
endif #ifeq ($(mixed-targets),1)

PHONY += checkstack kernelrelease kernelversion

# UML needs a little special treatment here.  It wants to use the host
# toolchain, so needs $(SUBARCH) passed to checkstack.pl.  Everyone
# else wants $(ARCH), including people doing cross-builds, which means
# that $(SUBARCH) doesn't work here.
ifeq ($(ARCH), um)
CHECKSTACK_ARCH := $(SUBARCH)
else
CHECKSTACK_ARCH := $(ARCH)
endif
checkstack:
	$(OBJDUMP) -d vmlinux $$(find . -name '*.ko') | \
	$(PERL) $(src)/scripts/checkstack.pl $(CHECKSTACK_ARCH)

kernelrelease:
	@echo "$(KERNELVERSION)$$($(CONFIG_SHELL) $(srctree)/scripts/setlocalversion $(srctree))"

kernelversion:
	@echo $(KERNELVERSION)

# Clear a bunch of variables before executing the submake
tools/: FORCE
	$(Q)mkdir -p $(objtree)/tools
	$(Q)$(MAKE) LDFLAGS= MAKEFLAGS="$(filter --j% -j,$(MAKEFLAGS))" O=$(objtree) subdir=tools -C $(src)/tools/

tools/%: FORCE
	$(Q)mkdir -p $(objtree)/tools
	$(Q)$(MAKE) LDFLAGS= MAKEFLAGS="$(filter --j% -j,$(MAKEFLAGS))" O=$(objtree) subdir=tools -C $(src)/tools/ $*

# Single targets
# ---------------------------------------------------------------------------
# Single targets are compatible with:
# - build with mixed source and output
# - build with separate output dir 'make O=...'
# - external modules
#
#  target-dir => where to store outputfile
#  build-dir  => directory in kernel source tree to use

ifeq ($(KBUILD_EXTMOD),)
        build-dir  = $(patsubst %/,%,$(dir $@))
        target-dir = $(dir $@)
else
        zap-slash=$(filter-out .,$(patsubst %/,%,$(dir $@)))
        build-dir  = $(KBUILD_EXTMOD)$(if $(zap-slash),/$(zap-slash))
        target-dir = $(if $(KBUILD_EXTMOD),$(dir $<),$(dir $@))
endif

%.s: %.c prepare scripts FORCE
	$(Q)$(MAKE) $(build)=$(build-dir) $(target-dir)$(notdir $@)
%.i: %.c prepare scripts FORCE
	$(Q)$(MAKE) $(build)=$(build-dir) $(target-dir)$(notdir $@)
%.o: %.c prepare scripts FORCE
	$(Q)$(MAKE) $(build)=$(build-dir) $(target-dir)$(notdir $@)
%.lst: %.c prepare scripts FORCE
	$(Q)$(MAKE) $(build)=$(build-dir) $(target-dir)$(notdir $@)
%.s: %.S prepare scripts FORCE
	$(Q)$(MAKE) $(build)=$(build-dir) $(target-dir)$(notdir $@)
%.o: %.S prepare scripts FORCE
	$(Q)$(MAKE) $(build)=$(build-dir) $(target-dir)$(notdir $@)
%.symtypes: %.c prepare scripts FORCE
	$(Q)$(MAKE) $(build)=$(build-dir) $(target-dir)$(notdir $@)

# Modules
/: prepare scripts FORCE
	$(cmd_crmodverdir)
	$(Q)$(MAKE) KBUILD_MODULES=$(if $(CONFIG_MODULES),1) \
	$(build)=$(build-dir)
%/: prepare scripts FORCE
	$(cmd_crmodverdir)
	$(Q)$(MAKE) KBUILD_MODULES=$(if $(CONFIG_MODULES),1) \
	$(build)=$(build-dir)
%.ko: prepare scripts FORCE
	$(cmd_crmodverdir)
	$(Q)$(MAKE) KBUILD_MODULES=$(if $(CONFIG_MODULES),1)   \
	$(build)=$(build-dir) $(@:.ko=.o)
	$(Q)$(MAKE) -f $(srctree)/scripts/Makefile.modpost

# FIXME Should go into a make.lib or something 
# ===========================================================================

quiet_cmd_rmdirs = $(if $(wildcard $(rm-dirs)),CLEAN   $(wildcard $(rm-dirs)))
      cmd_rmdirs = rm -rf $(rm-dirs)

quiet_cmd_rmfiles = $(if $(wildcard $(rm-files)),CLEAN   $(wildcard $(rm-files)))
      cmd_rmfiles = rm -f $(rm-files)

# Run depmod only if we have System.map and depmod is executable
quiet_cmd_depmod = DEPMOD  $(KERNELRELEASE)
      cmd_depmod = $(CONFIG_SHELL) $(srctree)/scripts/depmod.sh $(DEPMOD) \
                   $(KERNELRELEASE) "$(patsubst y,_,$(CONFIG_HAVE_UNDERSCORE_SYMBOL_PREFIX))"

# Create temporary dir for module support files
# clean it up only when building all modules
cmd_crmodverdir = $(Q)mkdir -p $(MODVERDIR) \
                  $(if $(KBUILD_MODULES),; rm -f $(MODVERDIR)/*)

# read all saved command lines

targets := $(wildcard $(sort $(targets)))
cmd_files := $(wildcard .*.cmd $(foreach f,$(targets),$(dir $(f)).$(notdir $(f)).cmd))

ifneq ($(cmd_files),)
  $(cmd_files): ;	# Do not try to update included dependency files
  include $(cmd_files)
endif

# Shorthand for $(Q)$(MAKE) -f scripts/Makefile.clean obj=dir
# Usage:
# $(Q)$(MAKE) $(clean)=dir
clean := -f $(if $(KBUILD_SRC),$(srctree)/)scripts/Makefile.clean obj

endif	# skip-makefile

PHONY += FORCE
FORCE:

# Declare the contents of the .PHONY variable as phony.  We keep that
# information in a variable so we can use it in if_changed and friends.
.PHONY: $(PHONY)<|MERGE_RESOLUTION|>--- conflicted
+++ resolved
@@ -385,12 +385,9 @@
 		   -Werror-implicit-function-declaration \
 		   -Wno-format-security \
 		   -fno-delete-null-pointer-checks \
-<<<<<<< HEAD
-		   -fdiagnostics-show-option -Werror
-=======
+		   -fdiagnostics-show-option -Werror \
 		   -std=gnu89
 
->>>>>>> c4846542
 KBUILD_AFLAGS_KERNEL :=
 KBUILD_CFLAGS_KERNEL :=
 KBUILD_AFLAGS   := -D__ASSEMBLY__
