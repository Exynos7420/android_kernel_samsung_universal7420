/* Manage a process's keyrings
 *
 * Copyright (C) 2004-2005, 2008 Red Hat, Inc. All Rights Reserved.
 * Written by David Howells (dhowells@redhat.com)
 *
 * This program is free software; you can redistribute it and/or
 * modify it under the terms of the GNU General Public License
 * as published by the Free Software Foundation; either version
 * 2 of the License, or (at your option) any later version.
 */

#include <linux/module.h>
#include <linux/init.h>
#include <linux/sched.h>
#include <linux/keyctl.h>
#include <linux/fs.h>
#include <linux/err.h>
#include <linux/mutex.h>
#include <linux/security.h>
#include <linux/user_namespace.h>
#include <asm/uaccess.h>
#include "internal.h"

/* Session keyring create vs join semaphore */
static DEFINE_MUTEX(key_session_mutex);

/* User keyring creation semaphore */
static DEFINE_MUTEX(key_user_keyring_mutex);

/* The root user's tracking struct */
struct key_user root_key_user = {
	.usage		= ATOMIC_INIT(3),
	.cons_lock	= __MUTEX_INITIALIZER(root_key_user.cons_lock),
	.lock		= __SPIN_LOCK_UNLOCKED(root_key_user.lock),
	.nkeys		= ATOMIC_INIT(2),
	.nikeys		= ATOMIC_INIT(2),
	.uid		= GLOBAL_ROOT_UID,
};

/*
 * Install the user and user session keyrings for the current process's UID.
 */
int install_user_keyrings(void)
{
	struct user_struct *user;
	const struct cred *cred;
	struct key *uid_keyring, *session_keyring;
	key_perm_t user_keyring_perm;
	char buf[20];
	int ret;
	uid_t uid;

	user_keyring_perm = (KEY_POS_ALL & ~KEY_POS_SETATTR) | KEY_USR_ALL;
	cred = current_cred();
	user = cred->user;
	uid = from_kuid(cred->user_ns, user->uid);

	kenter("%p{%u}", user, uid);

	if (user->uid_keyring && user->session_keyring) {
		kleave(" = 0 [exist]");
		return 0;
	}

	mutex_lock(&key_user_keyring_mutex);
	ret = 0;

	if (!user->uid_keyring) {
		/* get the UID-specific keyring
		 * - there may be one in existence already as it may have been
		 *   pinned by a session, but the user_struct pointing to it
		 *   may have been destroyed by setuid */
		sprintf(buf, "_uid.%u", uid);

		uid_keyring = find_keyring_by_name(buf, true);
		if (IS_ERR(uid_keyring)) {
			uid_keyring = keyring_alloc(buf, user->uid, INVALID_GID,
						    cred, user_keyring_perm,
						    KEY_ALLOC_IN_QUOTA, NULL);
			if (IS_ERR(uid_keyring)) {
				ret = PTR_ERR(uid_keyring);
				goto error;
			}
		}

		/* get a default session keyring (which might also exist
		 * already) */
		sprintf(buf, "_uid_ses.%u", uid);

		session_keyring = find_keyring_by_name(buf, true);
		if (IS_ERR(session_keyring)) {
			session_keyring =
				keyring_alloc(buf, user->uid, INVALID_GID,
					      cred, user_keyring_perm,
					      KEY_ALLOC_IN_QUOTA, NULL);
			if (IS_ERR(session_keyring)) {
				ret = PTR_ERR(session_keyring);
				goto error_release;
			}

			/* we install a link from the user session keyring to
			 * the user keyring */
			ret = key_link(session_keyring, uid_keyring);
			if (ret < 0)
				goto error_release_both;
		}

		/* install the keyrings */
		user->uid_keyring = uid_keyring;
		user->session_keyring = session_keyring;
	}

	mutex_unlock(&key_user_keyring_mutex);
	kleave(" = 0");
	return 0;

error_release_both:
	key_put(session_keyring);
error_release:
	key_put(uid_keyring);
error:
	mutex_unlock(&key_user_keyring_mutex);
	kleave(" = %d", ret);
	return ret;
}

/*
 * Install a thread keyring to the given credentials struct if it didn't have
 * one already.  This is allowed to overrun the quota.
<<<<<<< HEAD
 * Return: 0 if a thread keyring is now present; -errno on failure. 
=======
 *
 * Return: 0 if a thread keyring is now present; -errno on failure.
>>>>>>> a07ea939
 */
int install_thread_keyring_to_cred(struct cred *new)
{
	struct key *keyring;

	if (new->thread_keyring)
		return 0;

	keyring = keyring_alloc("_tid", new->uid, new->gid, new,
				KEY_POS_ALL | KEY_USR_VIEW,
				KEY_ALLOC_QUOTA_OVERRUN, NULL);
	if (IS_ERR(keyring))
		return PTR_ERR(keyring);

	new->thread_keyring = keyring;
	return 0;
}

/*
 * Install a thread keyring to the current task if it didn't have one already.
 *
 * Return: 0 if a thread keyring is now present; -errno on failure.
 */
static int install_thread_keyring(void)
{
	struct cred *new;
	int ret;

	new = prepare_creds();
	if (!new)
		return -ENOMEM;

	ret = install_thread_keyring_to_cred(new);
	if (ret < 0) {
		abort_creds(new);
		return ret;
	}

	return commit_creds(new);
}

/*
 * Install a process keyring to the given credentials struct if it didn't have
 * one already.  This is allowed to overrun the quota.
 *
 * Return: 0 if a process keyring is now present; -errno on failure.
 */
int install_process_keyring_to_cred(struct cred *new)
{
	struct key *keyring;

	if (new->process_keyring)
		return 0;

	keyring = keyring_alloc("_pid", new->uid, new->gid, new,
				KEY_POS_ALL | KEY_USR_VIEW,
				KEY_ALLOC_QUOTA_OVERRUN, NULL);
	if (IS_ERR(keyring))
		return PTR_ERR(keyring);

	new->process_keyring = keyring;
	return 0;
}

/*
 * Install a process keyring to the current task if it didn't have one already.
 *
 * Return: 0 if a process keyring is now present; -errno on failure.
 */
static int install_process_keyring(void)
{
	struct cred *new;
	int ret;

	new = prepare_creds();
	if (!new)
		return -ENOMEM;

	ret = install_process_keyring_to_cred(new);
	if (ret < 0) {
		abort_creds(new);
		return ret;
	}

	return commit_creds(new);
}

/*
 * Install the given keyring as the session keyring of the given credentials
 * struct, replacing the existing one if any.  If the given keyring is NULL,
 * then install a new anonymous session keyring.
 *
 * Return: 0 on success; -errno on failure.
 */
int install_session_keyring_to_cred(struct cred *cred, struct key *keyring)
{
	unsigned long flags;
	struct key *old;

	might_sleep();

	/* create an empty session keyring */
	if (!keyring) {
		flags = KEY_ALLOC_QUOTA_OVERRUN;
		if (cred->session_keyring)
			flags = KEY_ALLOC_IN_QUOTA;

		keyring = keyring_alloc("_ses", cred->uid, cred->gid, cred,
					KEY_POS_ALL | KEY_USR_VIEW | KEY_USR_READ,
					flags, NULL);
		if (IS_ERR(keyring))
			return PTR_ERR(keyring);
	} else {
		atomic_inc(&keyring->usage);
	}

	/* install the keyring */
	old = cred->session_keyring;
	rcu_assign_pointer(cred->session_keyring, keyring);

	if (old)
		key_put(old);

	return 0;
}

/*
 * Install the given keyring as the session keyring of the current task,
 * replacing the existing one if any.  If the given keyring is NULL, then
 * install a new anonymous session keyring.
 *
 * Return: 0 on success; -errno on failure.
 */
static int install_session_keyring(struct key *keyring)
{
	struct cred *new;
	int ret;

	new = prepare_creds();
	if (!new)
		return -ENOMEM;

	ret = install_session_keyring_to_cred(new, keyring);
	if (ret < 0) {
		abort_creds(new);
		return ret;
	}

	return commit_creds(new);
}

/*
 * Handle the fsuid changing.
 */
void key_fsuid_changed(struct task_struct *tsk)
{
	/* update the ownership of the thread keyring */
	BUG_ON(!tsk->cred);
	if (tsk->cred->thread_keyring) {
		down_write(&tsk->cred->thread_keyring->sem);
		tsk->cred->thread_keyring->uid = tsk->cred->fsuid;
		up_write(&tsk->cred->thread_keyring->sem);
	}
}

/*
 * Handle the fsgid changing.
 */
void key_fsgid_changed(struct task_struct *tsk)
{
	/* update the ownership of the thread keyring */
	BUG_ON(!tsk->cred);
	if (tsk->cred->thread_keyring) {
		down_write(&tsk->cred->thread_keyring->sem);
		tsk->cred->thread_keyring->gid = tsk->cred->fsgid;
		up_write(&tsk->cred->thread_keyring->sem);
	}
}

/*
 * Search the process keyrings attached to the supplied cred for the first
 * matching key.
 *
 * The search criteria are the type and the match function.  The description is
 * given to the match function as a parameter, but doesn't otherwise influence
 * the search.  Typically the match function will compare the description
 * parameter to the key's description.
 *
 * This can only search keyrings that grant Search permission to the supplied
 * credentials.  Keyrings linked to searched keyrings will also be searched if
 * they grant Search permission too.  Keys can only be found if they grant
 * Search permission to the credentials.
 *
 * Returns a pointer to the key with the key usage count incremented if
 * successful, -EAGAIN if we didn't find any matching key or -ENOKEY if we only
 * matched negative keys.
 *
 * In the case of a successful return, the possession attribute is set on the
 * returned key reference.
 */
key_ref_t search_my_process_keyrings(struct key_type *type,
				     const void *description,
				     key_match_func_t match,
				     bool no_state_check,
				     const struct cred *cred)
{
	key_ref_t key_ref, ret, err;

	/* we want to return -EAGAIN or -ENOKEY if any of the keyrings were
	 * searchable, but we failed to find a key or we found a negative key;
	 * otherwise we want to return a sample error (probably -EACCES) if
	 * none of the keyrings were searchable
	 *
	 * in terms of priority: success > -ENOKEY > -EAGAIN > other error
	 */
	key_ref = NULL;
	ret = NULL;
	err = ERR_PTR(-EAGAIN);

	/* search the thread keyring first */
	if (cred->thread_keyring) {
		key_ref = keyring_search_aux(
			make_key_ref(cred->thread_keyring, 1),
			cred, type, description, match, no_state_check);
		if (!IS_ERR(key_ref))
			goto found;

		switch (PTR_ERR(key_ref)) {
		case -EAGAIN: /* no key */
		case -ENOKEY: /* negative key */
			ret = key_ref;
			break;
		default:
			err = key_ref;
			break;
		}
	}

	/* search the process keyring second */
	if (cred->process_keyring) {
		key_ref = keyring_search_aux(
			make_key_ref(cred->process_keyring, 1),
			cred, type, description, match, no_state_check);
		if (!IS_ERR(key_ref))
			goto found;

		switch (PTR_ERR(key_ref)) {
		case -EAGAIN: /* no key */
			if (ret)
				break;
		case -ENOKEY: /* negative key */
			ret = key_ref;
			break;
		default:
			err = key_ref;
			break;
		}
	}

	/* search the session keyring */
	if (cred->session_keyring) {
		rcu_read_lock();
		key_ref = keyring_search_aux(
			make_key_ref(rcu_dereference(cred->session_keyring), 1),
			cred, type, description, match, no_state_check);
		rcu_read_unlock();

		if (!IS_ERR(key_ref))
			goto found;

		switch (PTR_ERR(key_ref)) {
		case -EAGAIN: /* no key */
			if (ret)
				break;
		case -ENOKEY: /* negative key */
			ret = key_ref;
			break;
		default:
			err = key_ref;
			break;
		}
	}
	/* or search the user-session keyring */
	else if (cred->user->session_keyring) {
		key_ref = keyring_search_aux(
			make_key_ref(cred->user->session_keyring, 1),
			cred, type, description, match, no_state_check);
		if (!IS_ERR(key_ref))
			goto found;

		switch (PTR_ERR(key_ref)) {
		case -EAGAIN: /* no key */
			if (ret)
				break;
		case -ENOKEY: /* negative key */
			ret = key_ref;
			break;
		default:
			err = key_ref;
			break;
		}
	}

	/* no key - decide on the error we're going to go for */
	key_ref = ret ? ret : err;

found:
	return key_ref;
}

/*
 * Search the process keyrings attached to the supplied cred for the first
 * matching key in the manner of search_my_process_keyrings(), but also search
 * the keys attached to the assumed authorisation key using its credentials if
 * one is available.
 *
 * Return same as search_my_process_keyrings().
 */
key_ref_t search_process_keyrings(struct key_type *type,
				  const void *description,
				  key_match_func_t match,
				  const struct cred *cred)
{
	struct request_key_auth *rka;
	key_ref_t key_ref, ret = ERR_PTR(-EACCES), err;

	might_sleep();

	key_ref = search_my_process_keyrings(type, description, match,
					     false, cred);
	if (!IS_ERR(key_ref))
		goto found;
	err = key_ref;

	/* if this process has an instantiation authorisation key, then we also
	 * search the keyrings of the process mentioned there
	 * - we don't permit access to request_key auth keys via this method
	 */
	if (cred->request_key_auth &&
	    cred == current_cred() &&
	    type != &key_type_request_key_auth
	    ) {
		/* defend against the auth key being revoked */
		down_read(&cred->request_key_auth->sem);

		if (key_validate(cred->request_key_auth) == 0) {
			rka = cred->request_key_auth->payload.data;

			key_ref = search_process_keyrings(type, description,
							  match, rka->cred);

			up_read(&cred->request_key_auth->sem);

			if (!IS_ERR(key_ref))
				goto found;

			ret = key_ref;
		} else {
			up_read(&cred->request_key_auth->sem);
		}
	}

	/* no key - decide on the error we're going to go for */
	if (err == ERR_PTR(-ENOKEY) || ret == ERR_PTR(-ENOKEY))
		key_ref = ERR_PTR(-ENOKEY);
	else if (err == ERR_PTR(-EACCES))
		key_ref = ret;
	else
		key_ref = err;

found:
	return key_ref;
}

/*
 * See if the key we're looking at is the target key.
 */
int lookup_user_key_possessed(const struct key *key, const void *target)
{
	return key == target;
}

/*
 * Look up a key ID given us by userspace with a given permissions mask to get
 * the key it refers to.
 *
 * Flags can be passed to request that special keyrings be created if referred
 * to directly, to permit partially constructed keys to be found and to skip
 * validity and permission checks on the found key.
 *
 * Returns a pointer to the key with an incremented usage count if successful;
 * -EINVAL if the key ID is invalid; -ENOKEY if the key ID does not correspond
 * to a key or the best found key was a negative key; -EKEYREVOKED or
 * -EKEYEXPIRED if the best found key was revoked or expired; -EACCES if the
 * found key doesn't grant the requested permit or the LSM denied access to it;
 * or -ENOMEM if a special keyring couldn't be created.
 *
 * In the case of a successful return, the possession attribute is set on the
 * returned key reference.
 */
key_ref_t lookup_user_key(key_serial_t id, unsigned long lflags,
			  key_perm_t perm)
{
	struct request_key_auth *rka;
	const struct cred *cred;
	struct key *key;
	key_ref_t key_ref, skey_ref;
	int ret;

try_again:
	cred = get_current_cred();
	key_ref = ERR_PTR(-ENOKEY);

	switch (id) {
	case KEY_SPEC_THREAD_KEYRING:
		if (!cred->thread_keyring) {
			if (!(lflags & KEY_LOOKUP_CREATE))
				goto error;

			ret = install_thread_keyring();
			if (ret < 0) {
				key_ref = ERR_PTR(ret);
				goto error;
			}
			goto reget_creds;
		}

		key = cred->thread_keyring;
		atomic_inc(&key->usage);
		key_ref = make_key_ref(key, 1);
		break;

	case KEY_SPEC_PROCESS_KEYRING:
		if (!cred->process_keyring) {
			if (!(lflags & KEY_LOOKUP_CREATE))
				goto error;

			ret = install_process_keyring();
			if (ret < 0) {
				key_ref = ERR_PTR(ret);
				goto error;
			}
			goto reget_creds;
		}

		key = cred->process_keyring;
		atomic_inc(&key->usage);
		key_ref = make_key_ref(key, 1);
		break;

	case KEY_SPEC_SESSION_KEYRING:
		if (!cred->session_keyring) {
			/* always install a session keyring upon access if one
			 * doesn't exist yet */
			ret = install_user_keyrings();
			if (ret < 0)
				goto error;
			if (lflags & KEY_LOOKUP_CREATE)
				ret = join_session_keyring(NULL);
			else
				ret = install_session_keyring(
					cred->user->session_keyring);

			if (ret < 0)
				goto error;
			goto reget_creds;
		} else if (cred->session_keyring ==
			   cred->user->session_keyring &&
			   lflags & KEY_LOOKUP_CREATE) {
			ret = join_session_keyring(NULL);
			if (ret < 0)
				goto error;
			goto reget_creds;
		}

		rcu_read_lock();
		key = rcu_dereference(cred->session_keyring);
		atomic_inc(&key->usage);
		rcu_read_unlock();
		key_ref = make_key_ref(key, 1);
		break;

	case KEY_SPEC_USER_KEYRING:
		if (!cred->user->uid_keyring) {
			ret = install_user_keyrings();
			if (ret < 0)
				goto error;
		}

		key = cred->user->uid_keyring;
		atomic_inc(&key->usage);
		key_ref = make_key_ref(key, 1);
		break;

	case KEY_SPEC_USER_SESSION_KEYRING:
		if (!cred->user->session_keyring) {
			ret = install_user_keyrings();
			if (ret < 0)
				goto error;
		}

		key = cred->user->session_keyring;
		atomic_inc(&key->usage);
		key_ref = make_key_ref(key, 1);
		break;

	case KEY_SPEC_GROUP_KEYRING:
		/* group keyrings are not yet supported */
		key_ref = ERR_PTR(-EINVAL);
		goto error;

	case KEY_SPEC_REQKEY_AUTH_KEY:
		key = cred->request_key_auth;
		if (!key)
			goto error;

		atomic_inc(&key->usage);
		key_ref = make_key_ref(key, 1);
		break;

	case KEY_SPEC_REQUESTOR_KEYRING:
		if (!cred->request_key_auth)
			goto error;

		down_read(&cred->request_key_auth->sem);
		if (test_bit(KEY_FLAG_REVOKED,
			     &cred->request_key_auth->flags)) {
			key_ref = ERR_PTR(-EKEYREVOKED);
			key = NULL;
		} else {
			rka = cred->request_key_auth->payload.data;
			key = rka->dest_keyring;
			atomic_inc(&key->usage);
		}
		up_read(&cred->request_key_auth->sem);
		if (!key)
			goto error;
		key_ref = make_key_ref(key, 1);
		break;

	default:
		key_ref = ERR_PTR(-EINVAL);
		if (id < 1)
			goto error;

		key = key_lookup(id);
		if (IS_ERR(key)) {
			key_ref = ERR_CAST(key);
			goto error;
		}

		key_ref = make_key_ref(key, 0);

		/* check to see if we possess the key */
		skey_ref = search_process_keyrings(key->type, key,
						   lookup_user_key_possessed,
						   cred);

		if (!IS_ERR(skey_ref)) {
			key_put(key);
			key_ref = skey_ref;
		}

		break;
	}

	/* unlink does not use the nominated key in any way, so can skip all
	 * the permission checks as it is only concerned with the keyring */
	if (lflags & KEY_LOOKUP_FOR_UNLINK) {
		ret = 0;
		goto error;
	}

	if (!(lflags & KEY_LOOKUP_PARTIAL)) {
		ret = wait_for_key_construction(key, true);
		switch (ret) {
		case -ERESTARTSYS:
			goto invalid_key;
		default:
			if (perm)
				goto invalid_key;
		case 0:
			break;
		}
	} else if (perm) {
		ret = key_validate(key);
		if (ret < 0)
			goto invalid_key;
	}

	ret = -EIO;
	if (!(lflags & KEY_LOOKUP_PARTIAL) &&
	    !test_bit(KEY_FLAG_INSTANTIATED, &key->flags))
		goto invalid_key;

	/* check the permissions */
	ret = key_task_permission(key_ref, cred, perm);
	if (ret < 0)
		goto invalid_key;

	key->last_used_at = current_kernel_time().tv_sec;

error:
	put_cred(cred);
	return key_ref;

invalid_key:
	key_ref_put(key_ref);
	key_ref = ERR_PTR(ret);
	goto error;

	/* if we attempted to install a keyring, then it may have caused new
	 * creds to be installed */
reget_creds:
	put_cred(cred);
	goto try_again;
}

/*
 * Join the named keyring as the session keyring if possible else attempt to
 * create a new one of that name and join that.
 *
 * If the name is NULL, an empty anonymous keyring will be installed as the
 * session keyring.
 *
 * Named session keyrings are joined with a semaphore held to prevent the
 * keyrings from going away whilst the attempt is made to going them and also
 * to prevent a race in creating compatible session keyrings.
 */
long join_session_keyring(const char *name)
{
	const struct cred *old;
	struct cred *new;
	struct key *keyring;
	long ret, serial;

	new = prepare_creds();
	if (!new)
		return -ENOMEM;
	old = current_cred();

	/* if no name is provided, install an anonymous keyring */
	if (!name) {
		ret = install_session_keyring_to_cred(new, NULL);
		if (ret < 0)
			goto error;

		serial = new->session_keyring->serial;
		ret = commit_creds(new);
		if (ret == 0)
			ret = serial;
		goto okay;
	}

	/* allow the user to join or create a named keyring */
	mutex_lock(&key_session_mutex);

	/* look for an existing keyring of this name */
	keyring = find_keyring_by_name(name, false);
	if (PTR_ERR(keyring) == -ENOKEY) {
		/* not found - try and create a new one */
		keyring = keyring_alloc(
			name, old->uid, old->gid, old,
			KEY_POS_ALL | KEY_USR_VIEW | KEY_USR_READ | KEY_USR_LINK,
			KEY_ALLOC_IN_QUOTA, NULL);
		if (IS_ERR(keyring)) {
			ret = PTR_ERR(keyring);
			goto error2;
		}
	} else if (IS_ERR(keyring)) {
		ret = PTR_ERR(keyring);
		goto error2;
	} else if (keyring == new->session_keyring) {
		key_put(keyring);
		ret = 0;
		goto error2;
	}

	/* we've got a keyring - now to install it */
	ret = install_session_keyring_to_cred(new, keyring);
	if (ret < 0)
		goto error2;

	commit_creds(new);
	mutex_unlock(&key_session_mutex);

	ret = keyring->serial;
	key_put(keyring);
okay:
	return ret;

error2:
	mutex_unlock(&key_session_mutex);
error:
	abort_creds(new);
	return ret;
}

/*
 * Replace a process's session keyring on behalf of one of its children when
 * the target  process is about to resume userspace execution.
 */
void key_change_session_keyring(struct callback_head *twork)
{
	const struct cred *old = current_cred();
	struct cred *new = container_of(twork, struct cred, rcu);

	if (unlikely(current->flags & PF_EXITING)) {
		put_cred(new);
		return;
	}

	new->  uid	= old->  uid;
	new-> euid	= old-> euid;
	new-> suid	= old-> suid;
	new->fsuid	= old->fsuid;
	new->  gid	= old->  gid;
	new-> egid	= old-> egid;
	new-> sgid	= old-> sgid;
	new->fsgid	= old->fsgid;
	new->user	= get_uid(old->user);
	new->user_ns	= get_user_ns(old->user_ns);
	new->group_info	= get_group_info(old->group_info);

	new->securebits	= old->securebits;
	new->cap_inheritable	= old->cap_inheritable;
	new->cap_permitted	= old->cap_permitted;
	new->cap_effective	= old->cap_effective;
	new->cap_ambient	= old->cap_ambient;
	new->cap_bset		= old->cap_bset;

	new->jit_keyring	= old->jit_keyring;
	new->thread_keyring	= key_get(old->thread_keyring);
	new->process_keyring	= key_get(old->process_keyring);

	security_transfer_creds(new, old);

	commit_creds(new);
}<|MERGE_RESOLUTION|>--- conflicted
+++ resolved
@@ -127,12 +127,8 @@
 /*
  * Install a thread keyring to the given credentials struct if it didn't have
  * one already.  This is allowed to overrun the quota.
-<<<<<<< HEAD
- * Return: 0 if a thread keyring is now present; -errno on failure. 
-=======
  *
  * Return: 0 if a thread keyring is now present; -errno on failure.
->>>>>>> a07ea939
  */
 int install_thread_keyring_to_cred(struct cred *new)
 {
