/*
 * mm/mmap.c
 *
 * Written by obz.
 *
 * Address space accounting code	<alan@lxorguk.ukuu.org.uk>
 */

#include <linux/kernel.h>
#include <linux/slab.h>
#include <linux/backing-dev.h>
#include <linux/mm.h>
#include <linux/shm.h>
#include <linux/mman.h>
#include <linux/pagemap.h>
#include <linux/swap.h>
#include <linux/syscalls.h>
#include <linux/capability.h>
#include <linux/init.h>
#include <linux/file.h>
#include <linux/fs.h>
#include <linux/personality.h>
#include <linux/security.h>
#include <linux/hugetlb.h>
#include <linux/profile.h>
#include <linux/export.h>
#include <linux/mount.h>
#include <linux/mempolicy.h>
#include <linux/rmap.h>
#include <linux/mmu_notifier.h>
#include <linux/perf_event.h>
#include <linux/audit.h>
#include <linux/khugepaged.h>
#include <linux/uprobes.h>
#include <linux/rbtree_augmented.h>
#include <linux/sched/sysctl.h>
#include <linux/notifier.h>
#include <linux/memory.h>

#include <asm/uaccess.h>
#include <asm/cacheflush.h>
#include <asm/tlb.h>
#include <asm/mmu_context.h>

#include "internal.h"

#ifndef arch_mmap_check
#define arch_mmap_check(addr, len, flags)	(0)
#endif

#ifndef arch_rebalance_pgtables
#define arch_rebalance_pgtables(addr, len)		(addr)
#endif

#ifdef CONFIG_HAVE_ARCH_MMAP_RND_BITS
const int mmap_rnd_bits_min = CONFIG_ARCH_MMAP_RND_BITS_MIN;
const int mmap_rnd_bits_max = CONFIG_ARCH_MMAP_RND_BITS_MAX;
int mmap_rnd_bits __read_mostly = CONFIG_ARCH_MMAP_RND_BITS;
#endif
#ifdef CONFIG_HAVE_ARCH_MMAP_RND_COMPAT_BITS
const int mmap_rnd_compat_bits_min = CONFIG_ARCH_MMAP_RND_COMPAT_BITS_MIN;
const int mmap_rnd_compat_bits_max = CONFIG_ARCH_MMAP_RND_COMPAT_BITS_MAX;
int mmap_rnd_compat_bits __read_mostly = CONFIG_ARCH_MMAP_RND_COMPAT_BITS;
#endif


static void unmap_region(struct mm_struct *mm,
		struct vm_area_struct *vma, struct vm_area_struct *prev,
		unsigned long start, unsigned long end);

/* description of effects of mapping type and prot in current implementation.
 * this is due to the limited x86 page protection hardware.  The expected
 * behavior is in parens:
 *
 * map_type	prot
 *		PROT_NONE	PROT_READ	PROT_WRITE	PROT_EXEC
 * MAP_SHARED	r: (no) no	r: (yes) yes	r: (no) yes	r: (no) yes
 *		w: (no) no	w: (no) no	w: (yes) yes	w: (no) no
 *		x: (no) no	x: (no) yes	x: (no) yes	x: (yes) yes
 *		
 * MAP_PRIVATE	r: (no) no	r: (yes) yes	r: (no) yes	r: (no) yes
 *		w: (no) no	w: (no) no	w: (copy) copy	w: (no) no
 *		x: (no) no	x: (no) yes	x: (no) yes	x: (yes) yes
 *
 */
pgprot_t protection_map[16] = {
	__P000, __P001, __P010, __P011, __P100, __P101, __P110, __P111,
	__S000, __S001, __S010, __S011, __S100, __S101, __S110, __S111
};

pgprot_t vm_get_page_prot(unsigned long vm_flags)
{
	return __pgprot(pgprot_val(protection_map[vm_flags &
				(VM_READ|VM_WRITE|VM_EXEC|VM_SHARED)]) |
			pgprot_val(arch_vm_get_page_prot(vm_flags)));
}
EXPORT_SYMBOL(vm_get_page_prot);

int sysctl_overcommit_memory __read_mostly = OVERCOMMIT_GUESS;  /* heuristic overcommit */
int sysctl_overcommit_ratio __read_mostly = 50;	/* default is 50% */
int sysctl_max_map_count __read_mostly = DEFAULT_MAX_MAP_COUNT;
unsigned long sysctl_user_reserve_kbytes __read_mostly = 1UL << 17; /* 128MB */
unsigned long sysctl_admin_reserve_kbytes __read_mostly = 1UL << 13; /* 8MB */
/*
 * Make sure vm_committed_as in one cacheline and not cacheline shared with
 * other variables. It can be updated by several CPUs frequently.
 */
struct percpu_counter vm_committed_as ____cacheline_aligned_in_smp;

/*
 * The global memory commitment made in the system can be a metric
 * that can be used to drive ballooning decisions when Linux is hosted
 * as a guest. On Hyper-V, the host implements a policy engine for dynamically
 * balancing memory across competing virtual machines that are hosted.
 * Several metrics drive this policy engine including the guest reported
 * memory commitment.
 */
unsigned long vm_memory_committed(void)
{
	return percpu_counter_read_positive(&vm_committed_as);
}
EXPORT_SYMBOL_GPL(vm_memory_committed);

/*
 * Check that a process has enough memory to allocate a new virtual
 * mapping. 0 means there is enough memory for the allocation to
 * succeed and -ENOMEM implies there is not.
 *
 * We currently support three overcommit policies, which are set via the
 * vm.overcommit_memory sysctl.  See Documentation/vm/overcommit-accounting
 *
 * Strict overcommit modes added 2002 Feb 26 by Alan Cox.
 * Additional code 2002 Jul 20 by Robert Love.
 *
 * cap_sys_admin is 1 if the process has admin privileges, 0 otherwise.
 *
 * Note this is a helper function intended to be used by LSMs which
 * wish to use this logic.
 */
int __vm_enough_memory(struct mm_struct *mm, long pages, int cap_sys_admin)
{
	long free, allowed, reserve;

	vm_acct_memory(pages);

	/*
	 * Sometimes we want to use more memory than we have
	 */
	if (sysctl_overcommit_memory == OVERCOMMIT_ALWAYS)
		return 0;

	if (sysctl_overcommit_memory == OVERCOMMIT_GUESS) {
		free = global_page_state(NR_FREE_PAGES);
		free += global_page_state(NR_FILE_PAGES);

		/*
		 * shmem pages shouldn't be counted as free in this
		 * case, they can't be purged, only swapped out, and
		 * that won't affect the overall amount of available
		 * memory in the system.
		 */
		free -= global_page_state(NR_SHMEM);

		free += get_nr_swap_pages();

		/*
		 * Any slabs which are created with the
		 * SLAB_RECLAIM_ACCOUNT flag claim to have contents
		 * which are reclaimable, under pressure.  The dentry
		 * cache and most inode caches should fall into this
		 */
		free += global_page_state(NR_SLAB_RECLAIMABLE);

		/*
		 * Leave reserved pages. The pages are not for anonymous pages.
		 */
		if (free <= totalreserve_pages)
			goto error;
		else
			free -= totalreserve_pages;

		/*
		 * Reserve some for root
		 */
		if (!cap_sys_admin)
			free -= sysctl_admin_reserve_kbytes >> (PAGE_SHIFT - 10);

		if (free > pages)
			return 0;

		goto error;
	}

	allowed = (totalram_pages - hugetlb_total_pages())
	       	* sysctl_overcommit_ratio / 100;
	/*
	 * Reserve some for root
	 */
	if (!cap_sys_admin)
		allowed -= sysctl_admin_reserve_kbytes >> (PAGE_SHIFT - 10);
	allowed += total_swap_pages;

	/*
	 * Don't let a single process grow so big a user can't recover
	 */
	if (mm) {
		reserve = sysctl_user_reserve_kbytes >> (PAGE_SHIFT - 10);
		allowed -= min_t(long, mm->total_vm / 32, reserve);
	}

	if (percpu_counter_read_positive(&vm_committed_as) < allowed)
		return 0;
error:
	vm_unacct_memory(pages);

	return -ENOMEM;
}

/*
 * Requires inode->i_mapping->i_mmap_mutex
 */
static void __remove_shared_vm_struct(struct vm_area_struct *vma,
		struct file *file, struct address_space *mapping)
{
	if (vma->vm_flags & VM_DENYWRITE)
		atomic_inc(&file_inode(file)->i_writecount);
	if (vma->vm_flags & VM_SHARED)
		mapping->i_mmap_writable--;

	flush_dcache_mmap_lock(mapping);
	if (unlikely(vma->vm_flags & VM_NONLINEAR))
		list_del_init(&vma->shared.nonlinear);
	else
		vma_interval_tree_remove(vma, &mapping->i_mmap);
	flush_dcache_mmap_unlock(mapping);
}

/*
 * Unlink a file-based vm structure from its interval tree, to hide
 * vma from rmap and vmtruncate before freeing its page tables.
 */
void unlink_file_vma(struct vm_area_struct *vma)
{
	struct file *file = vma->vm_file;

	if (file) {
		struct address_space *mapping = file->f_mapping;
		mutex_lock(&mapping->i_mmap_mutex);
		__remove_shared_vm_struct(vma, file, mapping);
		mutex_unlock(&mapping->i_mmap_mutex);
	}
}

/*
 * Close a vm structure and free it, returning the next.
 */
static struct vm_area_struct *remove_vma(struct vm_area_struct *vma)
{
	struct vm_area_struct *next = vma->vm_next;

	might_sleep();
	if (vma->vm_ops && vma->vm_ops->close)
		vma->vm_ops->close(vma);
	if (vma->vm_file)
		fput(vma->vm_file);
	mpol_put(vma_policy(vma));
	kmem_cache_free(vm_area_cachep, vma);
	return next;
}

static unsigned long do_brk(unsigned long addr, unsigned long len);

SYSCALL_DEFINE1(brk, unsigned long, brk)
{
	unsigned long rlim, retval;
	unsigned long newbrk, oldbrk;
	struct mm_struct *mm = current->mm;
	struct vm_area_struct *next;
	unsigned long min_brk;
	bool populate;

	down_write(&mm->mmap_sem);

#ifdef CONFIG_COMPAT_BRK
	/*
	 * CONFIG_COMPAT_BRK can still be overridden by setting
	 * randomize_va_space to 2, which will still cause mm->start_brk
	 * to be arbitrarily shifted
	 */
	if (current->brk_randomized)
		min_brk = mm->start_brk;
	else
		min_brk = mm->end_data;
#else
	min_brk = mm->start_brk;
#endif
	if (brk < min_brk)
		goto out;

	/*
	 * Check against rlimit here. If this check is done later after the test
	 * of oldbrk with newbrk then it can escape the test and let the data
	 * segment grow beyond its set limit the in case where the limit is
	 * not page aligned -Ram Gupta
	 */
	rlim = rlimit(RLIMIT_DATA);
	if (rlim < RLIM_INFINITY && (brk - mm->start_brk) +
			(mm->end_data - mm->start_data) > rlim)
		goto out;

	newbrk = PAGE_ALIGN(brk);
	oldbrk = PAGE_ALIGN(mm->brk);
	if (oldbrk == newbrk)
		goto set_brk;

	/* Always allow shrinking brk. */
	if (brk <= mm->brk) {
		if (!do_munmap(mm, newbrk, oldbrk-newbrk))
			goto set_brk;
		goto out;
	}

	/* Check against existing mmap mappings. */
	next = find_vma(mm, oldbrk);
	if (next && newbrk + PAGE_SIZE > vm_start_gap(next))
		goto out;

	/* Ok, looks good - let it rip. */
	if (do_brk(oldbrk, newbrk-oldbrk) != oldbrk)
		goto out;

set_brk:
	mm->brk = brk;
	populate = newbrk > oldbrk && (mm->def_flags & VM_LOCKED) != 0;
	up_write(&mm->mmap_sem);
	if (populate)
		mm_populate(oldbrk, newbrk - oldbrk);
	return brk;

out:
	retval = mm->brk;
	up_write(&mm->mmap_sem);
	return retval;
}

static long vma_compute_subtree_gap(struct vm_area_struct *vma)
{
	unsigned long max, prev_end, subtree_gap;

	/*
	 * Note: in the rare case of a VM_GROWSDOWN above a VM_GROWSUP, we
	 * allow two stack_guard_gaps between them here, and when choosing
	 * an unmapped area; whereas when expanding we only require one.
	 * That's a little inconsistent, but keeps the code here simpler.
	 */
	max = vm_start_gap(vma);
	if (vma->vm_prev) {
		prev_end = vm_end_gap(vma->vm_prev);
		if (max > prev_end)
			max -= prev_end;
		else
			max = 0;
	}
	if (vma->vm_rb.rb_left) {
		subtree_gap = rb_entry(vma->vm_rb.rb_left,
				struct vm_area_struct, vm_rb)->rb_subtree_gap;
		if (subtree_gap > max)
			max = subtree_gap;
	}
	if (vma->vm_rb.rb_right) {
		subtree_gap = rb_entry(vma->vm_rb.rb_right,
				struct vm_area_struct, vm_rb)->rb_subtree_gap;
		if (subtree_gap > max)
			max = subtree_gap;
	}
	return max;
}

#ifdef CONFIG_DEBUG_VM_RB
static int browse_rb(struct rb_root *root)
{
	int i = 0, j, bug = 0;
	struct rb_node *nd, *pn = NULL;
	unsigned long prev = 0, pend = 0;

	for (nd = rb_first(root); nd; nd = rb_next(nd)) {
		struct vm_area_struct *vma;
		vma = rb_entry(nd, struct vm_area_struct, vm_rb);
		if (vma->vm_start < prev) {
			printk("vm_start %lx prev %lx\n", vma->vm_start, prev);
			bug = 1;
		}
		if (vma->vm_start < pend) {
			printk("vm_start %lx pend %lx\n", vma->vm_start, pend);
			bug = 1;
		}
		if (vma->vm_start > vma->vm_end) {
			printk("vm_end %lx < vm_start %lx\n",
				vma->vm_end, vma->vm_start);
			bug = 1;
		}
		if (vma->rb_subtree_gap != vma_compute_subtree_gap(vma)) {
			printk("free gap %lx, correct %lx\n",
			       vma->rb_subtree_gap,
			       vma_compute_subtree_gap(vma));
			bug = 1;
		}
		i++;
		pn = nd;
		prev = vma->vm_start;
		pend = vma->vm_end;
	}
	j = 0;
	for (nd = pn; nd; nd = rb_prev(nd))
		j++;
	if (i != j) {
		printk("backwards %d, forwards %d\n", j, i);
		bug = 1;
	}
	return bug ? -1 : i;
}

static void validate_mm_rb(struct rb_root *root, struct vm_area_struct *ignore)
{
	struct rb_node *nd;

	for (nd = rb_first(root); nd; nd = rb_next(nd)) {
		struct vm_area_struct *vma;
		vma = rb_entry(nd, struct vm_area_struct, vm_rb);
		BUG_ON(vma != ignore &&
		       vma->rb_subtree_gap != vma_compute_subtree_gap(vma));
	}
}

void validate_mm(struct mm_struct *mm)
{
	int bug = 0;
	int i = 0;
	unsigned long highest_address = 0;
	struct vm_area_struct *vma = mm->mmap;
	while (vma) {
		struct anon_vma_chain *avc;
		vma_lock_anon_vma(vma);
		list_for_each_entry(avc, &vma->anon_vma_chain, same_vma)
			anon_vma_interval_tree_verify(avc);
		vma_unlock_anon_vma(vma);
		highest_address = vm_end_gap(vma);
		vma = vma->vm_next;
		i++;
	}
	if (i != mm->map_count) {
		printk("map_count %d vm_next %d\n", mm->map_count, i);
		bug = 1;
	}
	if (highest_address != mm->highest_vm_end) {
		printk("mm->highest_vm_end %lx, found %lx\n",
		       mm->highest_vm_end, highest_address);
		bug = 1;
	}
	i = browse_rb(&mm->mm_rb);
	if (i != mm->map_count) {
		printk("map_count %d rb %d\n", mm->map_count, i);
		bug = 1;
	}
	BUG_ON(bug);
}
#else
#define validate_mm_rb(root, ignore) do { } while (0)
#define validate_mm(mm) do { } while (0)
#endif

RB_DECLARE_CALLBACKS(static, vma_gap_callbacks, struct vm_area_struct, vm_rb,
		     unsigned long, rb_subtree_gap, vma_compute_subtree_gap)

/*
 * Update augmented rbtree rb_subtree_gap values after vma->vm_start or
 * vma->vm_prev->vm_end values changed, without modifying the vma's position
 * in the rbtree.
 */
static void vma_gap_update(struct vm_area_struct *vma)
{
	/*
	 * As it turns out, RB_DECLARE_CALLBACKS() already created a callback
	 * function that does exacltly what we want.
	 */
	vma_gap_callbacks_propagate(&vma->vm_rb, NULL);
}

static inline void vma_rb_insert(struct vm_area_struct *vma,
				 struct rb_root *root)
{
	/* All rb_subtree_gap values must be consistent prior to insertion */
	validate_mm_rb(root, NULL);

	rb_insert_augmented(&vma->vm_rb, root, &vma_gap_callbacks);
}

static void vma_rb_erase(struct vm_area_struct *vma, struct rb_root *root)
{
	/*
	 * All rb_subtree_gap values must be consistent prior to erase,
	 * with the possible exception of the vma being erased.
	 */
	validate_mm_rb(root, vma);

	/*
	 * Note rb_erase_augmented is a fairly large inline function,
	 * so make sure we instantiate it only once with our desired
	 * augmented rbtree callbacks.
	 */
	rb_erase_augmented(&vma->vm_rb, root, &vma_gap_callbacks);
}

/*
 * vma has some anon_vma assigned, and is already inserted on that
 * anon_vma's interval trees.
 *
 * Before updating the vma's vm_start / vm_end / vm_pgoff fields, the
 * vma must be removed from the anon_vma's interval trees using
 * anon_vma_interval_tree_pre_update_vma().
 *
 * After the update, the vma will be reinserted using
 * anon_vma_interval_tree_post_update_vma().
 *
 * The entire update must be protected by exclusive mmap_sem and by
 * the root anon_vma's mutex.
 */
static inline void
anon_vma_interval_tree_pre_update_vma(struct vm_area_struct *vma)
{
	struct anon_vma_chain *avc;

	list_for_each_entry(avc, &vma->anon_vma_chain, same_vma)
		anon_vma_interval_tree_remove(avc, &avc->anon_vma->rb_root);
}

static inline void
anon_vma_interval_tree_post_update_vma(struct vm_area_struct *vma)
{
	struct anon_vma_chain *avc;

	list_for_each_entry(avc, &vma->anon_vma_chain, same_vma)
		anon_vma_interval_tree_insert(avc, &avc->anon_vma->rb_root);
}

static int find_vma_links(struct mm_struct *mm, unsigned long addr,
		unsigned long end, struct vm_area_struct **pprev,
		struct rb_node ***rb_link, struct rb_node **rb_parent)
{
	struct rb_node **__rb_link, *__rb_parent, *rb_prev;

	__rb_link = &mm->mm_rb.rb_node;
	rb_prev = __rb_parent = NULL;

	while (*__rb_link) {
		struct vm_area_struct *vma_tmp;

		__rb_parent = *__rb_link;
		vma_tmp = rb_entry(__rb_parent, struct vm_area_struct, vm_rb);

		if (vma_tmp->vm_end > addr) {
			/* Fail if an existing vma overlaps the area */
			if (vma_tmp->vm_start < end)
				return -ENOMEM;
			__rb_link = &__rb_parent->rb_left;
		} else {
			rb_prev = __rb_parent;
			__rb_link = &__rb_parent->rb_right;
		}
	}

	*pprev = NULL;
	if (rb_prev)
		*pprev = rb_entry(rb_prev, struct vm_area_struct, vm_rb);
	*rb_link = __rb_link;
	*rb_parent = __rb_parent;
	return 0;
}

static unsigned long count_vma_pages_range(struct mm_struct *mm,
		unsigned long addr, unsigned long end)
{
	unsigned long nr_pages = 0;
	struct vm_area_struct *vma;

	/* Find first overlaping mapping */
	vma = find_vma_intersection(mm, addr, end);
	if (!vma)
		return 0;

	nr_pages = (min(end, vma->vm_end) -
		max(addr, vma->vm_start)) >> PAGE_SHIFT;

	/* Iterate over the rest of the overlaps */
	for (vma = vma->vm_next; vma; vma = vma->vm_next) {
		unsigned long overlap_len;

		if (vma->vm_start > end)
			break;

		overlap_len = min(end, vma->vm_end) - vma->vm_start;
		nr_pages += overlap_len >> PAGE_SHIFT;
	}

	return nr_pages;
}

void __vma_link_rb(struct mm_struct *mm, struct vm_area_struct *vma,
		struct rb_node **rb_link, struct rb_node *rb_parent)
{
	/* Update tracking information for the gap following the new vma. */
	if (vma->vm_next)
		vma_gap_update(vma->vm_next);
	else
		mm->highest_vm_end = vm_end_gap(vma);

	/*
	 * vma->vm_prev wasn't known when we followed the rbtree to find the
	 * correct insertion point for that vma. As a result, we could not
	 * update the vma vm_rb parents rb_subtree_gap values on the way down.
	 * So, we first insert the vma with a zero rb_subtree_gap value
	 * (to be consistent with what we did on the way down), and then
	 * immediately update the gap to the correct value. Finally we
	 * rebalance the rbtree after all augmented values have been set.
	 */
	rb_link_node(&vma->vm_rb, rb_parent, rb_link);
	vma->rb_subtree_gap = 0;
	vma_gap_update(vma);
	vma_rb_insert(vma, &mm->mm_rb);
}

static void __vma_link_file(struct vm_area_struct *vma)
{
	struct file *file;

	file = vma->vm_file;
	if (file) {
		struct address_space *mapping = file->f_mapping;

		if (vma->vm_flags & VM_DENYWRITE)
			atomic_dec(&file_inode(file)->i_writecount);
		if (vma->vm_flags & VM_SHARED)
			mapping->i_mmap_writable++;

		flush_dcache_mmap_lock(mapping);
		if (unlikely(vma->vm_flags & VM_NONLINEAR))
			vma_nonlinear_insert(vma, &mapping->i_mmap_nonlinear);
		else
			vma_interval_tree_insert(vma, &mapping->i_mmap);
		flush_dcache_mmap_unlock(mapping);
	}
}

static void
__vma_link(struct mm_struct *mm, struct vm_area_struct *vma,
	struct vm_area_struct *prev, struct rb_node **rb_link,
	struct rb_node *rb_parent)
{
	__vma_link_list(mm, vma, prev, rb_parent);
	__vma_link_rb(mm, vma, rb_link, rb_parent);
}

static void vma_link(struct mm_struct *mm, struct vm_area_struct *vma,
			struct vm_area_struct *prev, struct rb_node **rb_link,
			struct rb_node *rb_parent)
{
	struct address_space *mapping = NULL;

	if (vma->vm_file)
		mapping = vma->vm_file->f_mapping;

	if (mapping)
		mutex_lock(&mapping->i_mmap_mutex);

	__vma_link(mm, vma, prev, rb_link, rb_parent);
	__vma_link_file(vma);

	if (mapping)
		mutex_unlock(&mapping->i_mmap_mutex);

	mm->map_count++;
	validate_mm(mm);
}

/*
 * Helper for vma_adjust() in the split_vma insert case: insert a vma into the
 * mm's list and rbtree.  It has already been inserted into the interval tree.
 */
static void __insert_vm_struct(struct mm_struct *mm, struct vm_area_struct *vma)
{
	struct vm_area_struct *prev;
	struct rb_node **rb_link, *rb_parent;

	if (find_vma_links(mm, vma->vm_start, vma->vm_end,
			   &prev, &rb_link, &rb_parent))
		BUG();
	__vma_link(mm, vma, prev, rb_link, rb_parent);
	mm->map_count++;
}

static inline void
__vma_unlink(struct mm_struct *mm, struct vm_area_struct *vma,
		struct vm_area_struct *prev)
{
	struct vm_area_struct *next;

	vma_rb_erase(vma, &mm->mm_rb);
	prev->vm_next = next = vma->vm_next;
	if (next)
		next->vm_prev = prev;
	if (mm->mmap_cache == vma)
		mm->mmap_cache = prev;
}

/*
 * We cannot adjust vm_start, vm_end, vm_pgoff fields of a vma that
 * is already present in an i_mmap tree without adjusting the tree.
 * The following helper function should be used when such adjustments
 * are necessary.  The "insert" vma (if any) is to be inserted
 * before we drop the necessary locks.
 */
int vma_adjust(struct vm_area_struct *vma, unsigned long start,
	unsigned long end, pgoff_t pgoff, struct vm_area_struct *insert)
{
	struct mm_struct *mm = vma->vm_mm;
	struct vm_area_struct *next = vma->vm_next;
	struct vm_area_struct *importer = NULL;
	struct address_space *mapping = NULL;
	struct rb_root *root = NULL;
	struct anon_vma *anon_vma = NULL;
	struct file *file = vma->vm_file;
	bool start_changed = false, end_changed = false;
	long adjust_next = 0;
	int remove_next = 0;

	if (next && !insert) {
		struct vm_area_struct *exporter = NULL;

		if (end >= next->vm_end) {
			/*
			 * vma expands, overlapping all the next, and
			 * perhaps the one after too (mprotect case 6).
			 */
again:			remove_next = 1 + (end > next->vm_end);
			end = next->vm_end;
			exporter = next;
			importer = vma;
		} else if (end > next->vm_start) {
			/*
			 * vma expands, overlapping part of the next:
			 * mprotect case 5 shifting the boundary up.
			 */
			adjust_next = (end - next->vm_start) >> PAGE_SHIFT;
			exporter = next;
			importer = vma;
		} else if (end < vma->vm_end) {
			/*
			 * vma shrinks, and !insert tells it's not
			 * split_vma inserting another: so it must be
			 * mprotect case 4 shifting the boundary down.
			 */
			adjust_next = - ((vma->vm_end - end) >> PAGE_SHIFT);
			exporter = vma;
			importer = next;
		}

		/*
		 * Easily overlooked: when mprotect shifts the boundary,
		 * make sure the expanding vma has anon_vma set if the
		 * shrinking vma had, to cover any anon pages imported.
		 */
		if (exporter && exporter->anon_vma && !importer->anon_vma) {
			if (anon_vma_clone(importer, exporter))
				return -ENOMEM;
			importer->anon_vma = exporter->anon_vma;
		}
	}

	if (file) {
		mapping = file->f_mapping;
		if (!(vma->vm_flags & VM_NONLINEAR)) {
			root = &mapping->i_mmap;
			uprobe_munmap(vma, vma->vm_start, vma->vm_end);

			if (adjust_next)
				uprobe_munmap(next, next->vm_start,
							next->vm_end);
		}

		mutex_lock(&mapping->i_mmap_mutex);
		if (insert) {
			/*
			 * Put into interval tree now, so instantiated pages
			 * are visible to arm/parisc __flush_dcache_page
			 * throughout; but we cannot insert into address
			 * space until vma start or end is updated.
			 */
			__vma_link_file(insert);
		}
	}

	vma_adjust_trans_huge(vma, start, end, adjust_next);

	anon_vma = vma->anon_vma;
	if (!anon_vma && adjust_next)
		anon_vma = next->anon_vma;
	if (anon_vma) {
		VM_BUG_ON(adjust_next && next->anon_vma &&
			  anon_vma != next->anon_vma);
		anon_vma_lock_write(anon_vma);
		anon_vma_interval_tree_pre_update_vma(vma);
		if (adjust_next)
			anon_vma_interval_tree_pre_update_vma(next);
	}

	if (root) {
		flush_dcache_mmap_lock(mapping);
		vma_interval_tree_remove(vma, root);
		if (adjust_next)
			vma_interval_tree_remove(next, root);
	}

	if (start != vma->vm_start) {
		vma->vm_start = start;
		start_changed = true;
	}
	if (end != vma->vm_end) {
		vma->vm_end = end;
		end_changed = true;
	}
	vma->vm_pgoff = pgoff;
	if (adjust_next) {
		next->vm_start += adjust_next << PAGE_SHIFT;
		next->vm_pgoff += adjust_next;
	}

	if (root) {
		if (adjust_next)
			vma_interval_tree_insert(next, root);
		vma_interval_tree_insert(vma, root);
		flush_dcache_mmap_unlock(mapping);
	}

	if (remove_next) {
		/*
		 * vma_merge has merged next into vma, and needs
		 * us to remove next before dropping the locks.
		 */
		__vma_unlink(mm, next, vma);
		if (file)
			__remove_shared_vm_struct(next, file, mapping);
	} else if (insert) {
		/*
		 * split_vma has split insert from vma, and needs
		 * us to insert it before dropping the locks
		 * (it may either follow vma or precede it).
		 */
		__insert_vm_struct(mm, insert);
	} else {
		if (start_changed)
			vma_gap_update(vma);
		if (end_changed) {
			if (!next)
				mm->highest_vm_end = vm_end_gap(vma);
			else if (!adjust_next)
				vma_gap_update(next);
		}
	}

	if (anon_vma) {
		anon_vma_interval_tree_post_update_vma(vma);
		if (adjust_next)
			anon_vma_interval_tree_post_update_vma(next);
		anon_vma_unlock_write(anon_vma);
	}
	if (mapping)
		mutex_unlock(&mapping->i_mmap_mutex);

	if (root) {
		uprobe_mmap(vma);

		if (adjust_next)
			uprobe_mmap(next);
	}

	if (remove_next) {
		if (file) {
			uprobe_munmap(next, next->vm_start, next->vm_end);
			fput(file);
		}
		if (next->anon_vma)
			anon_vma_merge(vma, next);
		mm->map_count--;
		mpol_put(vma_policy(next));
		kmem_cache_free(vm_area_cachep, next);
		/*
		 * In mprotect's case 6 (see comments on vma_merge),
		 * we must remove another next too. It would clutter
		 * up the code too much to do both in one go.
		 */
		next = vma->vm_next;
		if (remove_next == 2)
			goto again;
		else if (next)
			vma_gap_update(next);
		else
			WARN_ON(mm->highest_vm_end != vm_end_gap(vma));
	}
	if (insert && file)
		uprobe_mmap(insert);

	validate_mm(mm);

	return 0;
}

/*
 * If the vma has a ->close operation then the driver probably needs to release
 * per-vma resources, so we don't attempt to merge those.
 */
static inline int is_mergeable_vma(struct vm_area_struct *vma,
			struct file *file, unsigned long vm_flags,
			const char __user *anon_name)
{
	if (vma->vm_flags ^ vm_flags)
		return 0;
	if (vma->vm_file != file)
		return 0;
	if (vma->vm_ops && vma->vm_ops->close)
		return 0;
	if (vma_get_anon_name(vma) != anon_name)
		return 0;
	return 1;
}

static inline int is_mergeable_anon_vma(struct anon_vma *anon_vma1,
					struct anon_vma *anon_vma2,
					struct vm_area_struct *vma)
{
	/*
	 * The list_is_singular() test is to avoid merging VMA cloned from
	 * parents. This can improve scalability caused by anon_vma lock.
	 */
	if ((!anon_vma1 || !anon_vma2) && (!vma ||
		list_is_singular(&vma->anon_vma_chain)))
		return 1;
	return anon_vma1 == anon_vma2;
}

/*
 * Return true if we can merge this (vm_flags,anon_vma,file,vm_pgoff)
 * in front of (at a lower virtual address and file offset than) the vma.
 *
 * We cannot merge two vmas if they have differently assigned (non-NULL)
 * anon_vmas, nor if same anon_vma is assigned but offsets incompatible.
 *
 * We don't check here for the merged mmap wrapping around the end of pagecache
 * indices (16TB on ia32) because do_mmap_pgoff() does not permit mmap's which
 * wrap, nor mmaps which cover the final page at index -1UL.
 */
static int
can_vma_merge_before(struct vm_area_struct *vma, unsigned long vm_flags,
	struct anon_vma *anon_vma, struct file *file, pgoff_t vm_pgoff,
	const char __user *anon_name)
{
	if (is_mergeable_vma(vma, file, vm_flags, anon_name) &&
	    is_mergeable_anon_vma(anon_vma, vma->anon_vma, vma)) {
		if (vma->vm_pgoff == vm_pgoff)
			return 1;
	}
	return 0;
}

/*
 * Return true if we can merge this (vm_flags,anon_vma,file,vm_pgoff)
 * beyond (at a higher virtual address and file offset than) the vma.
 *
 * We cannot merge two vmas if they have differently assigned (non-NULL)
 * anon_vmas, nor if same anon_vma is assigned but offsets incompatible.
 */
static int
can_vma_merge_after(struct vm_area_struct *vma, unsigned long vm_flags,
	struct anon_vma *anon_vma, struct file *file, pgoff_t vm_pgoff,
	const char __user *anon_name)
{
	if (is_mergeable_vma(vma, file, vm_flags, anon_name) &&
	    is_mergeable_anon_vma(anon_vma, vma->anon_vma, vma)) {
		pgoff_t vm_pglen;
		vm_pglen = (vma->vm_end - vma->vm_start) >> PAGE_SHIFT;
		if (vma->vm_pgoff + vm_pglen == vm_pgoff)
			return 1;
	}
	return 0;
}

/*
 * Given a mapping request (addr,end,vm_flags,file,pgoff,anon_name),
 * figure out whether that can be merged with its predecessor or its
 * successor.  Or both (it neatly fills a hole).
 *
 * In most cases - when called for mmap, brk or mremap - [addr,end) is
 * certain not to be mapped by the time vma_merge is called; but when
 * called for mprotect, it is certain to be already mapped (either at
 * an offset within prev, or at the start of next), and the flags of
 * this area are about to be changed to vm_flags - and the no-change
 * case has already been eliminated.
 *
 * The following mprotect cases have to be considered, where AAAA is
 * the area passed down from mprotect_fixup, never extending beyond one
 * vma, PPPPPP is the prev vma specified, and NNNNNN the next vma after:
 *
 *     AAAA             AAAA                AAAA          AAAA
 *    PPPPPPNNNNNN    PPPPPPNNNNNN    PPPPPPNNNNNN    PPPPNNNNXXXX
 *    cannot merge    might become    might become    might become
 *                    PPNNNNNNNNNN    PPPPPPPPPPNN    PPPPPPPPPPPP 6 or
 *    mmap, brk or    case 4 below    case 5 below    PPPPPPPPXXXX 7 or
 *    mremap move:                                    PPPPNNNNNNNN 8
 *        AAAA
 *    PPPP    NNNN    PPPPPPPPPPPP    PPPPPPPPNNNN    PPPPNNNNNNNN
 *    might become    case 1 below    case 2 below    case 3 below
 *
 * Odd one out? Case 8, because it extends NNNN but needs flags of XXXX:
 * mprotect_fixup updates vm_flags & vm_page_prot on successful return.
 */
struct vm_area_struct *vma_merge(struct mm_struct *mm,
			struct vm_area_struct *prev, unsigned long addr,
			unsigned long end, unsigned long vm_flags,
		     	struct anon_vma *anon_vma, struct file *file,
			pgoff_t pgoff, struct mempolicy *policy,
			const char __user *anon_name)
{
	pgoff_t pglen = (end - addr) >> PAGE_SHIFT;
	struct vm_area_struct *area, *next;
	int err;

	/*
	 * We later require that vma->vm_flags == vm_flags,
	 * so this tests vma->vm_flags & VM_SPECIAL, too.
	 */
	if (vm_flags & VM_SPECIAL)
		return NULL;

	if (prev)
		next = prev->vm_next;
	else
		next = mm->mmap;
	area = next;
	if (next && next->vm_end == end)		/* cases 6, 7, 8 */
		next = next->vm_next;

	/*
	 * Can it merge with the predecessor?
	 */
	if (prev && prev->vm_end == addr &&
  			mpol_equal(vma_policy(prev), policy) &&
			can_vma_merge_after(prev, vm_flags, anon_vma,
						file, pgoff, anon_name)) {
		/*
		 * OK, it can.  Can we now merge in the successor as well?
		 */
		if (next && end == next->vm_start &&
				mpol_equal(policy, vma_policy(next)) &&
				can_vma_merge_before(next, vm_flags, anon_vma,
						file, pgoff+pglen, anon_name) &&
				is_mergeable_anon_vma(prev->anon_vma,
						      next->anon_vma, NULL)) {
							/* cases 1, 6 */
			err = vma_adjust(prev, prev->vm_start,
				next->vm_end, prev->vm_pgoff, NULL);
		} else					/* cases 2, 5, 7 */
			err = vma_adjust(prev, prev->vm_start,
				end, prev->vm_pgoff, NULL);
		if (err)
			return NULL;
		khugepaged_enter_vma_merge(prev);
		return prev;
	}

	/*
	 * Can this new request be merged in front of next?
	 */
	if (next && end == next->vm_start &&
 			mpol_equal(policy, vma_policy(next)) &&
			can_vma_merge_before(next, vm_flags, anon_vma,
					file, pgoff+pglen, anon_name)) {
		if (prev && addr < prev->vm_end)	/* case 4 */
			err = vma_adjust(prev, prev->vm_start,
				addr, prev->vm_pgoff, NULL);
		else					/* cases 3, 8 */
			err = vma_adjust(area, addr, next->vm_end,
				next->vm_pgoff - pglen, NULL);
		if (err)
			return NULL;
		khugepaged_enter_vma_merge(area);
		return area;
	}

	return NULL;
}

/*
 * Rough compatbility check to quickly see if it's even worth looking
 * at sharing an anon_vma.
 *
 * They need to have the same vm_file, and the flags can only differ
 * in things that mprotect may change.
 *
 * NOTE! The fact that we share an anon_vma doesn't _have_ to mean that
 * we can merge the two vma's. For example, we refuse to merge a vma if
 * there is a vm_ops->close() function, because that indicates that the
 * driver is doing some kind of reference counting. But that doesn't
 * really matter for the anon_vma sharing case.
 */
static int anon_vma_compatible(struct vm_area_struct *a, struct vm_area_struct *b)
{
	return a->vm_end == b->vm_start &&
		mpol_equal(vma_policy(a), vma_policy(b)) &&
		a->vm_file == b->vm_file &&
		!((a->vm_flags ^ b->vm_flags) & ~(VM_READ|VM_WRITE|VM_EXEC)) &&
		b->vm_pgoff == a->vm_pgoff + ((b->vm_start - a->vm_start) >> PAGE_SHIFT);
}

/*
 * Do some basic sanity checking to see if we can re-use the anon_vma
 * from 'old'. The 'a'/'b' vma's are in VM order - one of them will be
 * the same as 'old', the other will be the new one that is trying
 * to share the anon_vma.
 *
 * NOTE! This runs with mm_sem held for reading, so it is possible that
 * the anon_vma of 'old' is concurrently in the process of being set up
 * by another page fault trying to merge _that_. But that's ok: if it
 * is being set up, that automatically means that it will be a singleton
 * acceptable for merging, so we can do all of this optimistically. But
 * we do that ACCESS_ONCE() to make sure that we never re-load the pointer.
 *
 * IOW: that the "list_is_singular()" test on the anon_vma_chain only
 * matters for the 'stable anon_vma' case (ie the thing we want to avoid
 * is to return an anon_vma that is "complex" due to having gone through
 * a fork).
 *
 * We also make sure that the two vma's are compatible (adjacent,
 * and with the same memory policies). That's all stable, even with just
 * a read lock on the mm_sem.
 */
static struct anon_vma *reusable_anon_vma(struct vm_area_struct *old, struct vm_area_struct *a, struct vm_area_struct *b)
{
	if (anon_vma_compatible(a, b)) {
		struct anon_vma *anon_vma = ACCESS_ONCE(old->anon_vma);

		if (anon_vma && list_is_singular(&old->anon_vma_chain))
			return anon_vma;
	}
	return NULL;
}

/*
 * find_mergeable_anon_vma is used by anon_vma_prepare, to check
 * neighbouring vmas for a suitable anon_vma, before it goes off
 * to allocate a new anon_vma.  It checks because a repetitive
 * sequence of mprotects and faults may otherwise lead to distinct
 * anon_vmas being allocated, preventing vma merge in subsequent
 * mprotect.
 */
struct anon_vma *find_mergeable_anon_vma(struct vm_area_struct *vma)
{
	struct anon_vma *anon_vma;
	struct vm_area_struct *near;

	near = vma->vm_next;
	if (!near)
		goto try_prev;

	anon_vma = reusable_anon_vma(near, vma, near);
	if (anon_vma)
		return anon_vma;
try_prev:
	near = vma->vm_prev;
	if (!near)
		goto none;

	anon_vma = reusable_anon_vma(near, near, vma);
	if (anon_vma)
		return anon_vma;
none:
	/*
	 * There's no absolute need to look only at touching neighbours:
	 * we could search further afield for "compatible" anon_vmas.
	 * But it would probably just be a waste of time searching,
	 * or lead to too many vmas hanging off the same anon_vma.
	 * We're trying to allow mprotect remerging later on,
	 * not trying to minimize memory used for anon_vmas.
	 */
	return NULL;
}

#ifdef CONFIG_PROC_FS
void vm_stat_account(struct mm_struct *mm, unsigned long flags,
						struct file *file, long pages)
{
	const unsigned long stack_flags
		= VM_STACK_FLAGS & (VM_GROWSUP|VM_GROWSDOWN);

	mm->total_vm += pages;

	if (file) {
		mm->shared_vm += pages;
		if ((flags & (VM_EXEC|VM_WRITE)) == VM_EXEC)
			mm->exec_vm += pages;
	} else if (flags & stack_flags)
		mm->stack_vm += pages;
}
#endif /* CONFIG_PROC_FS */

/*
 * If a hint addr is less than mmap_min_addr change hint to be as
 * low as possible but still greater than mmap_min_addr
 */
static inline unsigned long round_hint_to_min(unsigned long hint)
{
	hint &= PAGE_MASK;
	if (((void *)hint != NULL) &&
	    (hint < mmap_min_addr))
		return PAGE_ALIGN(mmap_min_addr);
	return hint;
}

/*
 * The caller must hold down_write(&current->mm->mmap_sem).
 */

unsigned long do_mmap_pgoff(struct file *file, unsigned long addr,
			unsigned long len, unsigned long prot,
			unsigned long flags, unsigned long pgoff,
			unsigned long *populate)
{
	struct mm_struct * mm = current->mm;
	struct inode *inode;
	vm_flags_t vm_flags;

	*populate = 0;

	while (file && (file->f_mode & FMODE_NONMAPPABLE))
		file = file->f_op->get_lower_file(file);

	/*
	 * Does the application expect PROT_READ to imply PROT_EXEC?
	 *
	 * (the exception is when the underlying filesystem is noexec
	 *  mounted, in which case we dont add PROT_EXEC.)
	 */
	if ((prot & PROT_READ) && (current->personality & READ_IMPLIES_EXEC))
		if (!(file && (file->f_path.mnt->mnt_flags & MNT_NOEXEC)))
			prot |= PROT_EXEC;

	if (!len)
		return -EINVAL;

	if (!(flags & MAP_FIXED))
		addr = round_hint_to_min(addr);

	/* Careful about overflows.. */
	len = PAGE_ALIGN(len);
	if (!len)
		return -ENOMEM;

	/* offset overflow? */
	if ((pgoff + (len >> PAGE_SHIFT)) < pgoff)
               return -EOVERFLOW;

	/* Too many mappings? */
	if (mm->map_count > sysctl_max_map_count)
		return -ENOMEM;

	/* Obtain the address to map to. we verify (or select) it and ensure
	 * that it represents a valid section of the address space.
	 */
	addr = get_unmapped_area(file, addr, len, pgoff, flags);
	if (addr & ~PAGE_MASK)
		return addr;

	/* Do simple checking here so the lower-level routines won't have
	 * to. we assume access permissions have been handled by the open
	 * of the memory object, so we don't do any here.
	 */
	vm_flags = calc_vm_prot_bits(prot) | calc_vm_flag_bits(flags) |
			mm->def_flags | VM_MAYREAD | VM_MAYWRITE | VM_MAYEXEC;

	if (flags & MAP_LOCKED)
		if (!can_do_mlock())
			return -EPERM;

	/* mlock MCL_FUTURE? */
	if (vm_flags & VM_LOCKED) {
		unsigned long locked, lock_limit;
		locked = len >> PAGE_SHIFT;
		locked += mm->locked_vm;
		lock_limit = rlimit(RLIMIT_MEMLOCK);
		lock_limit >>= PAGE_SHIFT;
		if (locked > lock_limit && !capable(CAP_IPC_LOCK))
			return -EAGAIN;
	}

	inode = file ? file_inode(file) : NULL;

	if (file) {
		switch (flags & MAP_TYPE) {
		case MAP_SHARED:
			if ((prot&PROT_WRITE) && !(file->f_mode&FMODE_WRITE))
				return -EACCES;

			/*
			 * Make sure we don't allow writing to an append-only
			 * file..
			 */
			if (IS_APPEND(inode) && (file->f_mode & FMODE_WRITE))
				return -EACCES;

			/*
			 * Make sure there are no mandatory locks on the file.
			 */
			if (locks_verify_locked(inode))
				return -EAGAIN;

			vm_flags |= VM_SHARED | VM_MAYSHARE;
			if (!(file->f_mode & FMODE_WRITE))
				vm_flags &= ~(VM_MAYWRITE | VM_SHARED);

			/* fall through */
		case MAP_PRIVATE:
			if (!(file->f_mode & FMODE_READ))
				return -EACCES;
			if (file->f_path.mnt->mnt_flags & MNT_NOEXEC) {
				if (vm_flags & VM_EXEC)
					return -EPERM;
				vm_flags &= ~VM_MAYEXEC;
			}

			if (!file->f_op || !file->f_op->mmap)
				return -ENODEV;
			break;

		default:
			return -EINVAL;
		}
	} else {
		switch (flags & MAP_TYPE) {
		case MAP_SHARED:
			/*
			 * Ignore pgoff.
			 */
			pgoff = 0;
			vm_flags |= VM_SHARED | VM_MAYSHARE;
			break;
		case MAP_PRIVATE:
			/*
			 * Set pgoff according to addr for anon_vma.
			 */
			pgoff = addr >> PAGE_SHIFT;
			break;
		default:
			return -EINVAL;
		}
	}

	/*
	 * Set 'VM_NORESERVE' if we should not account for the
	 * memory use of this mapping.
	 */
	if (flags & MAP_NORESERVE) {
		/* We honor MAP_NORESERVE if allowed to overcommit */
		if (sysctl_overcommit_memory != OVERCOMMIT_NEVER)
			vm_flags |= VM_NORESERVE;

		/* hugetlb applies strict overcommit unless MAP_NORESERVE */
		if (file && is_file_hugepages(file))
			vm_flags |= VM_NORESERVE;
	}

	addr = mmap_region(file, addr, len, vm_flags, pgoff);
	if (!IS_ERR_VALUE(addr) &&
	    ((vm_flags & VM_LOCKED) ||
	     (flags & (MAP_POPULATE | MAP_NONBLOCK)) == MAP_POPULATE))
		*populate = len;
	return addr;
}

SYSCALL_DEFINE6(mmap_pgoff, unsigned long, addr, unsigned long, len,
		unsigned long, prot, unsigned long, flags,
		unsigned long, fd, unsigned long, pgoff)
{
	struct file *file = NULL;
	unsigned long retval = -EBADF;

	if (!(flags & MAP_ANONYMOUS)) {
		audit_mmap_fd(fd, flags);
		if (unlikely(flags & MAP_HUGETLB))
			return -EINVAL;
		file = fget(fd);
		if (!file)
			goto out;
		if (is_file_hugepages(file))
			len = ALIGN(len, huge_page_size(hstate_file(file)));
	} else if (flags & MAP_HUGETLB) {
		struct user_struct *user = NULL;
		struct hstate *hs = hstate_sizelog((flags >> MAP_HUGE_SHIFT) &
						   SHM_HUGE_MASK);

		if (!hs)
			return -EINVAL;

		len = ALIGN(len, huge_page_size(hs));
		/*
		 * VM_NORESERVE is used because the reservations will be
		 * taken when vm_ops->mmap() is called
		 * A dummy user value is used because we are not locking
		 * memory so no accounting is necessary
		 */
		file = hugetlb_file_setup(HUGETLB_ANON_FILE, len,
				VM_NORESERVE,
				&user, HUGETLB_ANONHUGE_INODE,
				(flags >> MAP_HUGE_SHIFT) & MAP_HUGE_MASK);
		if (IS_ERR(file))
			return PTR_ERR(file);
	}

	flags &= ~(MAP_EXECUTABLE | MAP_DENYWRITE);

	retval = vm_mmap_pgoff(file, addr, len, prot, flags, pgoff);
	if (file)
		fput(file);
out:
	return retval;
}

#ifdef __ARCH_WANT_SYS_OLD_MMAP
struct mmap_arg_struct {
	unsigned long addr;
	unsigned long len;
	unsigned long prot;
	unsigned long flags;
	unsigned long fd;
	unsigned long offset;
};

SYSCALL_DEFINE1(old_mmap, struct mmap_arg_struct __user *, arg)
{
	struct mmap_arg_struct a;

	if (copy_from_user(&a, arg, sizeof(a)))
		return -EFAULT;
	if (a.offset & ~PAGE_MASK)
		return -EINVAL;

	return sys_mmap_pgoff(a.addr, a.len, a.prot, a.flags, a.fd,
			      a.offset >> PAGE_SHIFT);
}
#endif /* __ARCH_WANT_SYS_OLD_MMAP */

/*
 * Some shared mappigns will want the pages marked read-only
 * to track write events. If so, we'll downgrade vm_page_prot
 * to the private version (using protection_map[] without the
 * VM_SHARED bit).
 */
int vma_wants_writenotify(struct vm_area_struct *vma)
{
	vm_flags_t vm_flags = vma->vm_flags;

	/* If it was private or non-writable, the write bit is already clear */
	if ((vm_flags & (VM_WRITE|VM_SHARED)) != ((VM_WRITE|VM_SHARED)))
		return 0;

	/* The backer wishes to know when pages are first written to? */
	if (vma->vm_ops && vma->vm_ops->page_mkwrite)
		return 1;

	/* The open routine did something to the protections already? */
	if (pgprot_val(vma->vm_page_prot) !=
	    pgprot_val(vm_get_page_prot(vm_flags)))
		return 0;

	/* Specialty mapping? */
	if (vm_flags & VM_PFNMAP)
		return 0;

	/* Can the mapping track the dirty pages? */
	return vma->vm_file && vma->vm_file->f_mapping &&
		mapping_cap_account_dirty(vma->vm_file->f_mapping);
}

/*
 * We account for memory if it's a private writeable mapping,
 * not hugepages and VM_NORESERVE wasn't set.
 */
static inline int accountable_mapping(struct file *file, vm_flags_t vm_flags)
{
	/*
	 * hugetlb has its own accounting separate from the core VM
	 * VM_HUGETLB may not be set yet so we cannot check for that flag.
	 */
	if (file && is_file_hugepages(file))
		return 0;

	return (vm_flags & (VM_NORESERVE | VM_SHARED | VM_WRITE)) == VM_WRITE;
}

unsigned long mmap_region(struct file *file, unsigned long addr,
		unsigned long len, vm_flags_t vm_flags, unsigned long pgoff)
{
	struct mm_struct *mm = current->mm;
	struct vm_area_struct *vma, *prev;
	int correct_wcount = 0;
	int error;
	struct rb_node **rb_link, *rb_parent;
	unsigned long charged = 0;
	struct inode *inode =  file ? file_inode(file) : NULL;

	/* Check against address space limit. */
	if (!may_expand_vm(mm, len >> PAGE_SHIFT)) {
		unsigned long nr_pages;

		/*
		 * MAP_FIXED may remove pages of mappings that intersects with
		 * requested mapping. Account for the pages it would unmap.
		 */
		if (!(vm_flags & MAP_FIXED))
			return -ENOMEM;

		nr_pages = count_vma_pages_range(mm, addr, addr + len);

		if (!may_expand_vm(mm, (len >> PAGE_SHIFT) - nr_pages))
			return -ENOMEM;
	}

	/* Clear old maps */
	error = -ENOMEM;
munmap_back:
	if (find_vma_links(mm, addr, addr + len, &prev, &rb_link, &rb_parent)) {
		if (do_munmap(mm, addr, len))
			return -ENOMEM;
		goto munmap_back;
	}

	/*
	 * Private writable mapping: check memory availability
	 */
	if (accountable_mapping(file, vm_flags)) {
		charged = len >> PAGE_SHIFT;
		if (security_vm_enough_memory_mm(mm, charged))
			return -ENOMEM;
		vm_flags |= VM_ACCOUNT;
	}

	/*
	 * Can we just expand an old mapping?
	 */
	vma = vma_merge(mm, prev, addr, addr + len, vm_flags, NULL, file, pgoff,
			NULL, NULL);
	if (vma)
		goto out;

	/*
	 * Determine the object being mapped and call the appropriate
	 * specific mapper. the address has already been validated, but
	 * not unmapped, but the maps are removed from the list.
	 */
	vma = kmem_cache_zalloc(vm_area_cachep, GFP_KERNEL);
	if (!vma) {
		error = -ENOMEM;
		goto unacct_error;
	}

	vma->vm_mm = mm;
	vma->vm_start = addr;
	vma->vm_end = addr + len;
	vma->vm_flags = vm_flags;
	vma->vm_page_prot = vm_get_page_prot(vm_flags);
	vma->vm_pgoff = pgoff;
	INIT_LIST_HEAD(&vma->anon_vma_chain);

	error = -EINVAL;	/* when rejecting VM_GROWSDOWN|VM_GROWSUP */

	if (file) {
		if (vm_flags & (VM_GROWSDOWN|VM_GROWSUP))
			goto free_vma;
		if (vm_flags & VM_DENYWRITE) {
			error = deny_write_access(file);
			if (error)
				goto free_vma;
			correct_wcount = 1;
		}
		vma->vm_file = get_file(file);
		error = file->f_op->mmap(file, vma);
		if (error)
			goto unmap_and_free_vma;

		/* Can addr have changed??
		 *
		 * Answer: Yes, several device drivers can do it in their
		 *         f_op->mmap method. -DaveM
		 * Bug: If addr is changed, prev, rb_link, rb_parent should
		 *      be updated for vma_link()
		 */
		WARN_ON_ONCE(addr != vma->vm_start);

		addr = vma->vm_start;
		pgoff = vma->vm_pgoff;
		vm_flags = vma->vm_flags;
	} else if (vm_flags & VM_SHARED) {
		if (unlikely(vm_flags & (VM_GROWSDOWN|VM_GROWSUP)))
			goto free_vma;
		error = shmem_zero_setup(vma);
		if (error)
			goto free_vma;
	}

	if (vma_wants_writenotify(vma)) {
		pgprot_t pprot = vma->vm_page_prot;

		/* Can vma->vm_page_prot have changed??
		 *
		 * Answer: Yes, drivers may have changed it in their
		 *         f_op->mmap method.
		 *
		 * Ensures that vmas marked as uncached stay that way.
		 */
		vma->vm_page_prot = vm_get_page_prot(vm_flags & ~VM_SHARED);
		if (pgprot_val(pprot) == pgprot_val(pgprot_noncached(pprot)))
			vma->vm_page_prot = pgprot_noncached(vma->vm_page_prot);
	}

	vma_link(mm, vma, prev, rb_link, rb_parent);
	file = vma->vm_file;

	/* Once vma denies write, undo our temporary denial count */
	if (correct_wcount)
		atomic_inc(&inode->i_writecount);
out:
	perf_event_mmap(vma);

	vm_stat_account(mm, vm_flags, file, len >> PAGE_SHIFT);
	if (vm_flags & VM_LOCKED) {
		if (!((vm_flags & VM_SPECIAL) || is_vm_hugetlb_page(vma) ||
					vma == get_gate_vma(current->mm)))
			mm->locked_vm += (len >> PAGE_SHIFT);
		else
			vma->vm_flags &= ~VM_LOCKED;
	}

	if (file)
		uprobe_mmap(vma);

	return addr;

unmap_and_free_vma:
	if (correct_wcount)
		atomic_inc(&inode->i_writecount);
	vma->vm_file = NULL;
	fput(file);

	/* Undo any partial mapping done by a device driver. */
	unmap_region(mm, vma, prev, vma->vm_start, vma->vm_end);
	charged = 0;
free_vma:
	kmem_cache_free(vm_area_cachep, vma);
unacct_error:
	if (charged)
		vm_unacct_memory(charged);
	return error;
}

unsigned long unmapped_area(struct vm_unmapped_area_info *info)
{
	/*
	 * We implement the search by looking for an rbtree node that
	 * immediately follows a suitable gap. That is,
	 * - gap_start = vma->vm_prev->vm_end <= info->high_limit - length;
	 * - gap_end   = vma->vm_start        >= info->low_limit  + length;
	 * - gap_end - gap_start >= length
	 */

	struct mm_struct *mm = current->mm;
	struct vm_area_struct *vma;
	unsigned long length, low_limit, high_limit, gap_start, gap_end;

	/* Adjust search length to account for worst case alignment overhead */
	length = info->length + info->align_mask;
	if (length < info->length)
		return -ENOMEM;

	/* Adjust search limits by the desired length */
	if (info->high_limit < length)
		return -ENOMEM;
	high_limit = info->high_limit - length;

	if (info->low_limit > high_limit)
		return -ENOMEM;
	low_limit = info->low_limit + length;

	/* Check if rbtree root looks promising */
	if (RB_EMPTY_ROOT(&mm->mm_rb))
		goto check_highest;
	vma = rb_entry(mm->mm_rb.rb_node, struct vm_area_struct, vm_rb);
	if (vma->rb_subtree_gap < length)
		goto check_highest;

	while (true) {
		/* Visit left subtree if it looks promising */
		gap_end = vm_start_gap(vma);
		if (gap_end >= low_limit && vma->vm_rb.rb_left) {
			struct vm_area_struct *left =
				rb_entry(vma->vm_rb.rb_left,
					 struct vm_area_struct, vm_rb);
			if (left->rb_subtree_gap >= length) {
				vma = left;
				continue;
			}
		}

		gap_start = vma->vm_prev ? vm_end_gap(vma->vm_prev) : 0;
check_current:
		/* Check if current node has a suitable gap */
		if (gap_start > high_limit)
			return -ENOMEM;
		if (gap_end >= low_limit &&
<<<<<<< HEAD
			gap_end > gap_start && gap_end - gap_start >= length)
=======
		    gap_end > gap_start && gap_end - gap_start >= length)
>>>>>>> 0e3d5747
			goto found;

		/* Visit right subtree if it looks promising */
		if (vma->vm_rb.rb_right) {
			struct vm_area_struct *right =
				rb_entry(vma->vm_rb.rb_right,
					 struct vm_area_struct, vm_rb);
			if (right->rb_subtree_gap >= length) {
				vma = right;
				continue;
			}
		}

		/* Go back up the rbtree to find next candidate node */
		while (true) {
			struct rb_node *prev = &vma->vm_rb;
			if (!rb_parent(prev))
				goto check_highest;
			vma = rb_entry(rb_parent(prev),
				       struct vm_area_struct, vm_rb);
			if (prev == vma->vm_rb.rb_left) {
				gap_start = vm_end_gap(vma->vm_prev);
				gap_end = vm_start_gap(vma);
				goto check_current;
			}
		}
	}

check_highest:
	/* Check highest gap, which does not precede any rbtree node */
	gap_start = mm->highest_vm_end;
	gap_end = ULONG_MAX;  /* Only for VM_BUG_ON below */
	if (gap_start > high_limit)
		return -ENOMEM;

found:
	/* We found a suitable gap. Clip it with the original low_limit. */
	if (gap_start < info->low_limit)
		gap_start = info->low_limit;

	/* Adjust gap address to the desired alignment */
	gap_start += (info->align_offset - gap_start) & info->align_mask;

	VM_BUG_ON(gap_start + info->length > info->high_limit);
	VM_BUG_ON(gap_start + info->length > gap_end);
	return gap_start;
}

unsigned long unmapped_area_topdown(struct vm_unmapped_area_info *info)
{
	struct mm_struct *mm = current->mm;
	struct vm_area_struct *vma;
	unsigned long length, low_limit, high_limit, gap_start, gap_end;

	/* Adjust search length to account for worst case alignment overhead */
	length = info->length + info->align_mask;
	if (length < info->length)
		return -ENOMEM;

	/*
	 * Adjust search limits by the desired length.
	 * See implementation comment at top of unmapped_area().
	 */
	gap_end = info->high_limit;
	if (gap_end < length)
		return -ENOMEM;
	high_limit = gap_end - length;

	if (info->low_limit > high_limit)
		return -ENOMEM;
	low_limit = info->low_limit + length;

	/* Check highest gap, which does not precede any rbtree node */
	gap_start = mm->highest_vm_end;
	if (gap_start <= high_limit)
		goto found_highest;

	/* Check if rbtree root looks promising */
	if (RB_EMPTY_ROOT(&mm->mm_rb))
		return -ENOMEM;
	vma = rb_entry(mm->mm_rb.rb_node, struct vm_area_struct, vm_rb);
	if (vma->rb_subtree_gap < length)
		return -ENOMEM;

	while (true) {
		/* Visit right subtree if it looks promising */
		gap_start = vma->vm_prev ? vm_end_gap(vma->vm_prev) : 0;
		if (gap_start <= high_limit && vma->vm_rb.rb_right) {
			struct vm_area_struct *right =
				rb_entry(vma->vm_rb.rb_right,
					 struct vm_area_struct, vm_rb);
			if (right->rb_subtree_gap >= length) {
				vma = right;
				continue;
			}
		}

check_current:
		/* Check if current node has a suitable gap */
		gap_end = vm_start_gap(vma);
		if (gap_end < low_limit)
			return -ENOMEM;
		if (gap_start <= high_limit &&
<<<<<<< HEAD
			gap_end > gap_start && gap_end - gap_start >= length)
=======
		    gap_end > gap_start && gap_end - gap_start >= length)
>>>>>>> 0e3d5747
			goto found;

		/* Visit left subtree if it looks promising */
		if (vma->vm_rb.rb_left) {
			struct vm_area_struct *left =
				rb_entry(vma->vm_rb.rb_left,
					 struct vm_area_struct, vm_rb);
			if (left->rb_subtree_gap >= length) {
				vma = left;
				continue;
			}
		}

		/* Go back up the rbtree to find next candidate node */
		while (true) {
			struct rb_node *prev = &vma->vm_rb;
			if (!rb_parent(prev))
				return -ENOMEM;
			vma = rb_entry(rb_parent(prev),
				       struct vm_area_struct, vm_rb);
			if (prev == vma->vm_rb.rb_right) {
				gap_start = vma->vm_prev ?
					vm_end_gap(vma->vm_prev) : 0;
				goto check_current;
			}
		}
	}

found:
	/* We found a suitable gap. Clip it with the original high_limit. */
	if (gap_end > info->high_limit)
		gap_end = info->high_limit;

found_highest:
	/* Compute highest gap address at the desired alignment */
	gap_end -= info->length;
	gap_end -= (gap_end - info->align_offset) & info->align_mask;

	VM_BUG_ON(gap_end < info->low_limit);
	VM_BUG_ON(gap_end < gap_start);
	return gap_end;
}

/* Get an address range which is currently unmapped.
 * For shmat() with addr=0.
 *
 * Ugly calling convention alert:
 * Return value with the low bits set means error value,
 * ie
 *	if (ret & ~PAGE_MASK)
 *		error = ret;
 *
 * This function "knows" that -ENOMEM has the bits set.
 */
#ifndef HAVE_ARCH_UNMAPPED_AREA
unsigned long
arch_get_unmapped_area(struct file *filp, unsigned long addr,
		unsigned long len, unsigned long pgoff, unsigned long flags)
{
	struct mm_struct *mm = current->mm;
	struct vm_area_struct *vma, *prev;
	struct vm_unmapped_area_info info;

	if (len > TASK_SIZE - mmap_min_addr)
		return -ENOMEM;

	if (flags & MAP_FIXED)
		return addr;

	if (addr) {
		addr = PAGE_ALIGN(addr);
		vma = find_vma_prev(mm, addr, &prev);
		if (TASK_SIZE - len >= addr && addr >= mmap_min_addr &&
		    (!vma || addr + len <= vm_start_gap(vma)) &&
		    (!prev || addr >= vm_end_gap(prev)))
			return addr;
	}

	info.flags = 0;
	info.length = len;
	info.low_limit = TASK_UNMAPPED_BASE;
	info.high_limit = TASK_SIZE;
	info.align_mask = 0;
	return vm_unmapped_area(&info);
}
#endif	

void arch_unmap_area(struct mm_struct *mm, unsigned long addr)
{
	/*
	 * Is this a new hole at the lowest possible address?
	 */
	if (addr >= TASK_UNMAPPED_BASE && addr < mm->free_area_cache)
		mm->free_area_cache = addr;
}

/*
 * This mmap-allocator allocates new areas top-down from below the
 * stack's low limit (the base):
 */
#ifndef HAVE_ARCH_UNMAPPED_AREA_TOPDOWN
unsigned long
arch_get_unmapped_area_topdown(struct file *filp, const unsigned long addr0,
			  const unsigned long len, const unsigned long pgoff,
			  const unsigned long flags)
{
	struct vm_area_struct *vma, *prev;
	struct mm_struct *mm = current->mm;
	unsigned long addr = addr0;
	struct vm_unmapped_area_info info;

	/* requested length too big for entire address space */
	if (len > TASK_SIZE - mmap_min_addr)
		return -ENOMEM;

	if (flags & MAP_FIXED)
		return addr;

	/* requesting a specific address */
	if (addr) {
		addr = PAGE_ALIGN(addr);
		vma = find_vma_prev(mm, addr, &prev);
		if (TASK_SIZE - len >= addr && addr >= mmap_min_addr &&
				(!vma || addr + len <= vm_start_gap(vma)) &&
				(!prev || addr >= vm_end_gap(prev)))
			return addr;
	}

	info.flags = VM_UNMAPPED_AREA_TOPDOWN;
	info.length = len;
	info.low_limit = max(PAGE_SIZE, mmap_min_addr);
	info.high_limit = mm->mmap_base;
	info.align_mask = 0;
	addr = vm_unmapped_area(&info);

	/*
	 * A failed mmap() very likely causes application failure,
	 * so fall back to the bottom-up function here. This scenario
	 * can happen with large stack limits and large mmap()
	 * allocations.
	 */
	if (addr & ~PAGE_MASK) {
		VM_BUG_ON(addr != -ENOMEM);
		info.flags = 0;
		info.low_limit = TASK_UNMAPPED_BASE;
		info.high_limit = TASK_SIZE;
		addr = vm_unmapped_area(&info);
	}

	return addr;
}
#endif

void arch_unmap_area_topdown(struct mm_struct *mm, unsigned long addr)
{
	/*
	 * Is this a new hole at the highest possible address?
	 */
	if (addr > mm->free_area_cache)
		mm->free_area_cache = addr;

	/* dont allow allocations above current base */
	if (mm->free_area_cache > mm->mmap_base)
		mm->free_area_cache = mm->mmap_base;
}

unsigned long
get_unmapped_area(struct file *file, unsigned long addr, unsigned long len,
		unsigned long pgoff, unsigned long flags)
{
	unsigned long (*get_area)(struct file *, unsigned long,
				  unsigned long, unsigned long, unsigned long);

	unsigned long error = arch_mmap_check(addr, len, flags);
	if (error)
		return error;

	/* Careful about overflows.. */
	if (len > TASK_SIZE)
		return -ENOMEM;

	get_area = current->mm->get_unmapped_area;
	if (file && file->f_op && file->f_op->get_unmapped_area)
		get_area = file->f_op->get_unmapped_area;
	addr = get_area(file, addr, len, pgoff, flags);
	if (IS_ERR_VALUE(addr))
		return addr;

	if (addr > TASK_SIZE - len)
		return -ENOMEM;
	if (addr & ~PAGE_MASK)
		return -EINVAL;

	addr = arch_rebalance_pgtables(addr, len);
	error = security_mmap_addr(addr);
	return error ? error : addr;
}

EXPORT_SYMBOL(get_unmapped_area);

/* Look up the first VMA which satisfies  addr < vm_end,  NULL if none. */
struct vm_area_struct *find_vma(struct mm_struct *mm, unsigned long addr)
{
	struct vm_area_struct *vma = NULL;

	/* Check the cache first. */
	/* (Cache hit rate is typically around 35%.) */
	vma = ACCESS_ONCE(mm->mmap_cache);
	if (!(vma && vma->vm_end > addr && vma->vm_start <= addr)) {
		struct rb_node *rb_node;

		rb_node = mm->mm_rb.rb_node;
		vma = NULL;

		while (rb_node) {
			struct vm_area_struct *vma_tmp;

			vma_tmp = rb_entry(rb_node,
					   struct vm_area_struct, vm_rb);

			if (vma_tmp->vm_end > addr) {
				vma = vma_tmp;
				if (vma_tmp->vm_start <= addr)
					break;
				rb_node = rb_node->rb_left;
			} else
				rb_node = rb_node->rb_right;
		}
		if (vma)
			mm->mmap_cache = vma;
	}
	return vma;
}

EXPORT_SYMBOL(find_vma);

/*
 * Same as find_vma, but also return a pointer to the previous VMA in *pprev.
 */
struct vm_area_struct *
find_vma_prev(struct mm_struct *mm, unsigned long addr,
			struct vm_area_struct **pprev)
{
	struct vm_area_struct *vma;

	vma = find_vma(mm, addr);
	if (vma) {
		*pprev = vma->vm_prev;
	} else {
		struct rb_node *rb_node = mm->mm_rb.rb_node;
		*pprev = NULL;
		while (rb_node) {
			*pprev = rb_entry(rb_node, struct vm_area_struct, vm_rb);
			rb_node = rb_node->rb_right;
		}
	}
	return vma;
}

/*
 * Verify that the stack growth is acceptable and
 * update accounting. This is shared with both the
 * grow-up and grow-down cases.
 */
static int acct_stack_growth(struct vm_area_struct *vma,
<<<<<<< HEAD
			    unsigned long size, unsigned long grow)
=======
			     unsigned long size, unsigned long grow)
>>>>>>> 0e3d5747
{
	struct mm_struct *mm = vma->vm_mm;
	struct rlimit *rlim = current->signal->rlim;
	unsigned long new_start;

	/* address space limit tests */
	if (!may_expand_vm(mm, grow))
		return -ENOMEM;

	/* Stack limit test */
	if (size > ACCESS_ONCE(rlim[RLIMIT_STACK].rlim_cur))
		return -ENOMEM;

	/* mlock limit tests */
	if (vma->vm_flags & VM_LOCKED) {
		unsigned long locked;
		unsigned long limit;
		locked = mm->locked_vm + grow;
		limit = ACCESS_ONCE(rlim[RLIMIT_MEMLOCK].rlim_cur);
		limit >>= PAGE_SHIFT;
		if (locked > limit && !capable(CAP_IPC_LOCK))
			return -ENOMEM;
	}

	/* Check to ensure the stack will not grow into a hugetlb-only region */
	new_start = (vma->vm_flags & VM_GROWSUP) ? vma->vm_start :
			vma->vm_end - size;
	if (is_hugepage_only_range(vma->vm_mm, new_start, size))
		return -EFAULT;

	/*
	 * Overcommit..  This must be the final test, as it will
	 * update security statistics.
	 */
	if (security_vm_enough_memory_mm(mm, grow))
		return -ENOMEM;

	/* Ok, everything looks good - let it rip */
	if (vma->vm_flags & VM_LOCKED)
		mm->locked_vm += grow;
	vm_stat_account(mm, vma->vm_flags, vma->vm_file, grow);
	return 0;
}

#if defined(CONFIG_STACK_GROWSUP) || defined(CONFIG_IA64)
/*
 * PA-RISC uses this for its stack; IA64 for its Register Backing Store.
 * vma is the last one with address > vma->vm_end.  Have to extend vma.
 */
int expand_upwards(struct vm_area_struct *vma, unsigned long address)
{
	struct vm_area_struct *next;
	unsigned long gap_addr;
	int error = 0;

	if (!(vma->vm_flags & VM_GROWSUP))
		return -EFAULT;

<<<<<<< HEAD
	/* Guard against wrapping around to address 0. */
	address &= PAGE_MASK;
	address += PAGE_SIZE;
	if (!address)
=======
	/* Guard against exceeding limits of the address space. */
	address &= PAGE_MASK;
	if (address >= TASK_SIZE)
		return -ENOMEM;
	address += PAGE_SIZE;

	/* Enforce stack_guard_gap */
	gap_addr = address + stack_guard_gap;

	/* Guard against overflow */
	if (gap_addr < address || gap_addr > TASK_SIZE)
		gap_addr = TASK_SIZE;

	next = vma->vm_next;
	if (next && next->vm_start < gap_addr) {
		if (!(next->vm_flags & VM_GROWSUP))
			return -ENOMEM;
		/* Check that both stack segments have the same anon_vma? */
	}

	/* We must make sure the anon_vma is allocated. */
	if (unlikely(anon_vma_prepare(vma)))
>>>>>>> 0e3d5747
		return -ENOMEM;

	/* Enforce stack_guard_gap */
	gap_addr = address + stack_guard_gap;
	if (gap_addr < address)
		return -ENOMEM;
	next = vma->vm_next;
	if (next && next->vm_start < gap_addr) {
		if (!(next->vm_flags & VM_GROWSUP))
			return -ENOMEM;
		/* Check that both stack segments have the same anon_vma? */
	}

	/* We must make sure the anon_vma is allocated. */
	if (unlikely(anon_vma_prepare(vma)))
		return -ENOMEM;
	
	/*
	 * vma->vm_start/vm_end cannot change under us because the caller
	 * is required to hold the mmap_sem in read mode.  We need the
	 * anon_vma lock to serialize against concurrent expand_stacks.
	 */
	vma_lock_anon_vma(vma);

	/* Somebody else might have raced and expanded it already */
	if (address > vma->vm_end) {
		unsigned long size, grow;

		size = address - vma->vm_start;
		grow = (address - vma->vm_end) >> PAGE_SHIFT;

		error = -ENOMEM;
		if (vma->vm_pgoff + (size >> PAGE_SHIFT) >= vma->vm_pgoff) {
			error = acct_stack_growth(vma, size, grow);
			if (!error) {
				/*
				 * vma_gap_update() doesn't support concurrent
				 * updates, but we only hold a shared mmap_sem
				 * lock here, so we need to protect against
				 * concurrent vma expansions.
				 * vma_lock_anon_vma() doesn't help here, as
				 * we don't guarantee that all growable vmas
				 * in a mm share the same root anon vma.
				 * So, we reuse mm->page_table_lock to guard
				 * against concurrent vma expansions.
				 */
				spin_lock(&vma->vm_mm->page_table_lock);
				anon_vma_interval_tree_pre_update_vma(vma);
				vma->vm_end = address;
				anon_vma_interval_tree_post_update_vma(vma);
				if (vma->vm_next)
					vma_gap_update(vma->vm_next);
				else
					vma->vm_mm->highest_vm_end = vm_end_gap(vma);
				spin_unlock(&vma->vm_mm->page_table_lock);

				perf_event_mmap(vma);
			}
		}
	}
	vma_unlock_anon_vma(vma);
	khugepaged_enter_vma_merge(vma);
	validate_mm(vma->vm_mm);
	return error;
}
#endif /* CONFIG_STACK_GROWSUP || CONFIG_IA64 */

/*
 * vma is the first one with address < vma->vm_start.  Have to extend vma.
 */
int expand_downwards(struct vm_area_struct *vma,
				   unsigned long address)
{
	struct vm_area_struct *prev;
<<<<<<< HEAD
	unsigned long gap_addr;	
=======
	unsigned long gap_addr;
>>>>>>> 0e3d5747
	int error;

	address &= PAGE_MASK;
	error = security_mmap_addr(address);
	if (error)
		return error;

	/* Enforce stack_guard_gap */
	gap_addr = address - stack_guard_gap;
	if (gap_addr > address)
		return -ENOMEM;
	prev = vma->vm_prev;
	if (prev && prev->vm_end > gap_addr) {
		if (!(prev->vm_flags & VM_GROWSDOWN))
			return -ENOMEM;
		/* Check that both stack segments have the same anon_vma? */
	}

	/* We must make sure the anon_vma is allocated. */
	if (unlikely(anon_vma_prepare(vma)))
		return -ENOMEM;

	/*
	 * vma->vm_start/vm_end cannot change under us because the caller
	 * is required to hold the mmap_sem in read mode.  We need the
	 * anon_vma lock to serialize against concurrent expand_stacks.
	 */
	vma_lock_anon_vma(vma);

	/* Somebody else might have raced and expanded it already */
	if (address < vma->vm_start) {
		unsigned long size, grow;

		size = vma->vm_end - address;
		grow = (vma->vm_start - address) >> PAGE_SHIFT;

		error = -ENOMEM;
		if (grow <= vma->vm_pgoff) {
			error = acct_stack_growth(vma, size, grow);
			if (!error) {
				/*
				 * vma_gap_update() doesn't support concurrent
				 * updates, but we only hold a shared mmap_sem
				 * lock here, so we need to protect against
				 * concurrent vma expansions.
				 * vma_lock_anon_vma() doesn't help here, as
				 * we don't guarantee that all growable vmas
				 * in a mm share the same root anon vma.
				 * So, we reuse mm->page_table_lock to guard
				 * against concurrent vma expansions.
				 */
				spin_lock(&vma->vm_mm->page_table_lock);
				anon_vma_interval_tree_pre_update_vma(vma);
				vma->vm_start = address;
				vma->vm_pgoff -= grow;
				anon_vma_interval_tree_post_update_vma(vma);
				vma_gap_update(vma);
				spin_unlock(&vma->vm_mm->page_table_lock);

				perf_event_mmap(vma);
			}
		}
	}
	vma_unlock_anon_vma(vma);
	khugepaged_enter_vma_merge(vma);
	validate_mm(vma->vm_mm);
	return error;
}

/* enforced gap between the expanding stack and other mappings. */
unsigned long stack_guard_gap = 256UL<<PAGE_SHIFT;

static int __init cmdline_parse_stack_guard_gap(char *p)
{
	unsigned long val;
	char *endptr;

	val = simple_strtoul(p, &endptr, 10);
	if (!*endptr)
		stack_guard_gap = val << PAGE_SHIFT;

	return 0;
}
__setup("stack_guard_gap=", cmdline_parse_stack_guard_gap);

#ifdef CONFIG_STACK_GROWSUP
int expand_stack(struct vm_area_struct *vma, unsigned long address)
{
	return expand_upwards(vma, address);
}

struct vm_area_struct *
find_extend_vma(struct mm_struct *mm, unsigned long addr)
{
	struct vm_area_struct *vma, *prev;

	addr &= PAGE_MASK;
	vma = find_vma_prev(mm, addr, &prev);
	if (vma && (vma->vm_start <= addr))
		return vma;
	if (!prev || expand_stack(prev, addr))
		return NULL;
	if (prev->vm_flags & VM_LOCKED)
		__mlock_vma_pages_range(prev, addr, prev->vm_end, NULL);
	return prev;
}
#else
int expand_stack(struct vm_area_struct *vma, unsigned long address)
{
	return expand_downwards(vma, address);
}

struct vm_area_struct *
find_extend_vma(struct mm_struct * mm, unsigned long addr)
{
	struct vm_area_struct * vma;
	unsigned long start;

	addr &= PAGE_MASK;
	vma = find_vma(mm,addr);
	if (!vma)
		return NULL;
	if (vma->vm_start <= addr)
		return vma;
	if (!(vma->vm_flags & VM_GROWSDOWN))
		return NULL;
	start = vma->vm_start;
	if (expand_stack(vma, addr))
		return NULL;
	if (vma->vm_flags & VM_LOCKED)
		__mlock_vma_pages_range(vma, addr, start, NULL);
	return vma;
}
#endif

/*
 * Ok - we have the memory areas we should free on the vma list,
 * so release them, and do the vma updates.
 *
 * Called with the mm semaphore held.
 */
static void remove_vma_list(struct mm_struct *mm, struct vm_area_struct *vma)
{
	unsigned long nr_accounted = 0;

	/* Update high watermark before we lower total_vm */
	update_hiwater_vm(mm);
	do {
		long nrpages = vma_pages(vma);

		if (vma->vm_flags & VM_ACCOUNT)
			nr_accounted += nrpages;
		vm_stat_account(mm, vma->vm_flags, vma->vm_file, -nrpages);
		vma = remove_vma(vma);
	} while (vma);
	vm_unacct_memory(nr_accounted);
	validate_mm(mm);
}

/*
 * Get rid of page table information in the indicated region.
 *
 * Called with the mm semaphore held.
 */
static void unmap_region(struct mm_struct *mm,
		struct vm_area_struct *vma, struct vm_area_struct *prev,
		unsigned long start, unsigned long end)
{
	struct vm_area_struct *next = prev? prev->vm_next: mm->mmap;
	struct mmu_gather tlb;

	lru_add_drain();
	tlb_gather_mmu(&tlb, mm, start, end);
	update_hiwater_rss(mm);
	unmap_vmas(&tlb, vma, start, end);
	free_pgtables(&tlb, vma, prev ? prev->vm_end : FIRST_USER_ADDRESS,
				 next ? next->vm_start : USER_PGTABLES_CEILING);
	tlb_finish_mmu(&tlb, start, end);
}

/*
 * Create a list of vma's touched by the unmap, removing them from the mm's
 * vma list as we go..
 */
static void
detach_vmas_to_be_unmapped(struct mm_struct *mm, struct vm_area_struct *vma,
	struct vm_area_struct *prev, unsigned long end)
{
	struct vm_area_struct **insertion_point;
	struct vm_area_struct *tail_vma = NULL;
	unsigned long addr;

	insertion_point = (prev ? &prev->vm_next : &mm->mmap);
	vma->vm_prev = NULL;
	do {
		vma_rb_erase(vma, &mm->mm_rb);
		mm->map_count--;
		tail_vma = vma;
		vma = vma->vm_next;
	} while (vma && vma->vm_start < end);
	*insertion_point = vma;
	if (vma) {
		vma->vm_prev = prev;
		vma_gap_update(vma);
	} else
		mm->highest_vm_end = prev ? vm_end_gap(prev) : 0;
	tail_vma->vm_next = NULL;
	if (mm->unmap_area == arch_unmap_area)
		addr = prev ? prev->vm_end : mm->mmap_base;
	else
		addr = vma ?  vma->vm_start : mm->mmap_base;
	mm->unmap_area(mm, addr);
	mm->mmap_cache = NULL;		/* Kill the cache. */
}

/*
 * __split_vma() bypasses sysctl_max_map_count checking.  We use this on the
 * munmap path where it doesn't make sense to fail.
 */
static int __split_vma(struct mm_struct * mm, struct vm_area_struct * vma,
	      unsigned long addr, int new_below)
{
	struct mempolicy *pol;
	struct vm_area_struct *new;
	int err = -ENOMEM;

	if (is_vm_hugetlb_page(vma) && (addr &
					~(huge_page_mask(hstate_vma(vma)))))
		return -EINVAL;

	new = kmem_cache_alloc(vm_area_cachep, GFP_KERNEL);
	if (!new)
		goto out_err;

	/* most fields are the same, copy all, and then fixup */
	*new = *vma;

	INIT_LIST_HEAD(&new->anon_vma_chain);

	if (new_below)
		new->vm_end = addr;
	else {
		new->vm_start = addr;
		new->vm_pgoff += ((addr - vma->vm_start) >> PAGE_SHIFT);
	}

	pol = mpol_dup(vma_policy(vma));
	if (IS_ERR(pol)) {
		err = PTR_ERR(pol);
		goto out_free_vma;
	}
	vma_set_policy(new, pol);

	if (anon_vma_clone(new, vma))
		goto out_free_mpol;

	if (new->vm_file)
		get_file(new->vm_file);

	if (new->vm_ops && new->vm_ops->open)
		new->vm_ops->open(new);

	if (new_below)
		err = vma_adjust(vma, addr, vma->vm_end, vma->vm_pgoff +
			((addr - new->vm_start) >> PAGE_SHIFT), new);
	else
		err = vma_adjust(vma, vma->vm_start, addr, vma->vm_pgoff, new);

	/* Success. */
	if (!err)
		return 0;

	/* Clean everything up if vma_adjust failed. */
	if (new->vm_ops && new->vm_ops->close)
		new->vm_ops->close(new);
	if (new->vm_file)
		fput(new->vm_file);
	unlink_anon_vmas(new);
 out_free_mpol:
	mpol_put(pol);
 out_free_vma:
	kmem_cache_free(vm_area_cachep, new);
 out_err:
	return err;
}

/*
 * Split a vma into two pieces at address 'addr', a new vma is allocated
 * either for the first part or the tail.
 */
int split_vma(struct mm_struct *mm, struct vm_area_struct *vma,
	      unsigned long addr, int new_below)
{
	if (mm->map_count >= sysctl_max_map_count)
		return -ENOMEM;

	return __split_vma(mm, vma, addr, new_below);
}

/* Munmap is split into 2 main parts -- this part which finds
 * what needs doing, and the areas themselves, which do the
 * work.  This now handles partial unmappings.
 * Jeremy Fitzhardinge <jeremy@goop.org>
 */
int do_munmap(struct mm_struct *mm, unsigned long start, size_t len)
{
	unsigned long end;
	struct vm_area_struct *vma, *prev, *last;

	if ((start & ~PAGE_MASK) || start > TASK_SIZE || len > TASK_SIZE-start)
		return -EINVAL;

	if ((len = PAGE_ALIGN(len)) == 0)
		return -EINVAL;

	/* Find the first overlapping VMA */
	vma = find_vma(mm, start);
	if (!vma)
		return 0;
	prev = vma->vm_prev;
	/* we have  start < vma->vm_end  */

	/* if it doesn't overlap, we have nothing.. */
	end = start + len;
	if (vma->vm_start >= end)
		return 0;

	/*
	 * If we need to split any vma, do it now to save pain later.
	 *
	 * Note: mremap's move_vma VM_ACCOUNT handling assumes a partially
	 * unmapped vm_area_struct will remain in use: so lower split_vma
	 * places tmp vma above, and higher split_vma places tmp vma below.
	 */
	if (start > vma->vm_start) {
		int error;

		/*
		 * Make sure that map_count on return from munmap() will
		 * not exceed its limit; but let map_count go just above
		 * its limit temporarily, to help free resources as expected.
		 */
		if (end < vma->vm_end && mm->map_count >= sysctl_max_map_count)
			return -ENOMEM;

		error = __split_vma(mm, vma, start, 0);
		if (error)
			return error;
		prev = vma;
	}

	/* Does it split the last one? */
	last = find_vma(mm, end);
	if (last && end > last->vm_start) {
		int error = __split_vma(mm, last, end, 1);
		if (error)
			return error;
	}
	vma = prev? prev->vm_next: mm->mmap;

	/*
	 * unlock any mlock()ed ranges before detaching vmas
	 */
	if (mm->locked_vm) {
		struct vm_area_struct *tmp = vma;
		while (tmp && tmp->vm_start < end) {
			if (tmp->vm_flags & VM_LOCKED) {
				mm->locked_vm -= vma_pages(tmp);
				munlock_vma_pages_all(tmp);
			}
			tmp = tmp->vm_next;
		}
	}

	/*
	 * Remove the vma's, and unmap the actual pages
	 */
	detach_vmas_to_be_unmapped(mm, vma, prev, end);
	unmap_region(mm, vma, prev, start, end);

	/* Fix up all other VM information */
	remove_vma_list(mm, vma);

	return 0;
}

int vm_munmap(unsigned long start, size_t len)
{
	int ret;
	struct mm_struct *mm = current->mm;

	down_write(&mm->mmap_sem);
	ret = do_munmap(mm, start, len);
	up_write(&mm->mmap_sem);
	return ret;
}
EXPORT_SYMBOL(vm_munmap);

SYSCALL_DEFINE2(munmap, unsigned long, addr, size_t, len)
{
	profile_munmap(addr);
	return vm_munmap(addr, len);
}

static inline void verify_mm_writelocked(struct mm_struct *mm)
{
#ifdef CONFIG_DEBUG_VM
	if (unlikely(down_read_trylock(&mm->mmap_sem))) {
		WARN_ON(1);
		up_read(&mm->mmap_sem);
	}
#endif
}

/*
 *  this is really a simplified "do_mmap".  it only handles
 *  anonymous maps.  eventually we may be able to do some
 *  brk-specific accounting here.
 */
static unsigned long do_brk(unsigned long addr, unsigned long len)
{
	struct mm_struct * mm = current->mm;
	struct vm_area_struct * vma, * prev;
	unsigned long flags;
	struct rb_node ** rb_link, * rb_parent;
	pgoff_t pgoff = addr >> PAGE_SHIFT;
	int error;

	len = PAGE_ALIGN(len);
	if (!len)
		return addr;

	flags = VM_DATA_DEFAULT_FLAGS | VM_ACCOUNT | mm->def_flags;

	error = get_unmapped_area(NULL, addr, len, 0, MAP_FIXED);
	if (error & ~PAGE_MASK)
		return error;

	/*
	 * mlock MCL_FUTURE?
	 */
	if (mm->def_flags & VM_LOCKED) {
		unsigned long locked, lock_limit;
		locked = len >> PAGE_SHIFT;
		locked += mm->locked_vm;
		lock_limit = rlimit(RLIMIT_MEMLOCK);
		lock_limit >>= PAGE_SHIFT;
		if (locked > lock_limit && !capable(CAP_IPC_LOCK))
			return -EAGAIN;
	}

	/*
	 * mm->mmap_sem is required to protect against another thread
	 * changing the mappings in case we sleep.
	 */
	verify_mm_writelocked(mm);

	/*
	 * Clear old maps.  this also does some error checking for us
	 */
 munmap_back:
	if (find_vma_links(mm, addr, addr + len, &prev, &rb_link, &rb_parent)) {
		if (do_munmap(mm, addr, len))
			return -ENOMEM;
		goto munmap_back;
	}

	/* Check against address space limits *after* clearing old maps... */
	if (!may_expand_vm(mm, len >> PAGE_SHIFT))
		return -ENOMEM;

	if (mm->map_count > sysctl_max_map_count)
		return -ENOMEM;

	if (security_vm_enough_memory_mm(mm, len >> PAGE_SHIFT))
		return -ENOMEM;

	/* Can we just expand an old private anonymous mapping? */
	vma = vma_merge(mm, prev, addr, addr + len, flags,
					NULL, NULL, pgoff, NULL, NULL);
	if (vma)
		goto out;

	/*
	 * create a vma struct for an anonymous mapping
	 */
	vma = kmem_cache_zalloc(vm_area_cachep, GFP_KERNEL);
	if (!vma) {
		vm_unacct_memory(len >> PAGE_SHIFT);
		return -ENOMEM;
	}

	INIT_LIST_HEAD(&vma->anon_vma_chain);
	vma->vm_mm = mm;
	vma->vm_start = addr;
	vma->vm_end = addr + len;
	vma->vm_pgoff = pgoff;
	vma->vm_flags = flags;
	vma->vm_page_prot = vm_get_page_prot(flags);
	vma_link(mm, vma, prev, rb_link, rb_parent);
out:
	perf_event_mmap(vma);
	mm->total_vm += len >> PAGE_SHIFT;
	if (flags & VM_LOCKED)
		mm->locked_vm += (len >> PAGE_SHIFT);
	return addr;
}

unsigned long vm_brk(unsigned long addr, unsigned long len)
{
	struct mm_struct *mm = current->mm;
	unsigned long ret;
	bool populate;

	down_write(&mm->mmap_sem);
	ret = do_brk(addr, len);
	populate = ((mm->def_flags & VM_LOCKED) != 0);
	up_write(&mm->mmap_sem);
	if (populate)
		mm_populate(addr, len);
	return ret;
}
EXPORT_SYMBOL(vm_brk);

/* Release all mmaps. */
void exit_mmap(struct mm_struct *mm)
{
	struct mmu_gather tlb;
	struct vm_area_struct *vma;
	unsigned long nr_accounted = 0;

	/* mm's last user has gone, and its about to be pulled down */
	mmu_notifier_release(mm);

	if (mm->locked_vm) {
		vma = mm->mmap;
		while (vma) {
			if (vma->vm_flags & VM_LOCKED)
				munlock_vma_pages_all(vma);
			vma = vma->vm_next;
		}
	}

	arch_exit_mmap(mm);

	vma = mm->mmap;
	if (!vma)	/* Can happen if dup_mmap() received an OOM */
		return;

	lru_add_drain();
	flush_cache_mm(mm);
	tlb_gather_mmu(&tlb, mm, 0, -1);
	/* update_hiwater_rss(mm) here? but nobody should be looking */
	/* Use -1 here to ensure all VMAs in the mm are unmapped */
	unmap_vmas(&tlb, vma, 0, -1);

	free_pgtables(&tlb, vma, FIRST_USER_ADDRESS, USER_PGTABLES_CEILING);
	tlb_finish_mmu(&tlb, 0, -1);

	/*
	 * Walk the list again, actually closing and freeing it,
	 * with preemption enabled, without holding any MM locks.
	 */
	while (vma) {
		if (vma->vm_flags & VM_ACCOUNT)
			nr_accounted += vma_pages(vma);
		vma = remove_vma(vma);
	}
	vm_unacct_memory(nr_accounted);

	WARN_ON(mm->nr_ptes > (FIRST_USER_ADDRESS+PMD_SIZE-1)>>PMD_SHIFT);
}

/* Insert vm structure into process list sorted by address
 * and into the inode's i_mmap tree.  If vm_file is non-NULL
 * then i_mmap_mutex is taken here.
 */
int insert_vm_struct(struct mm_struct *mm, struct vm_area_struct *vma)
{
	struct vm_area_struct *prev;
	struct rb_node **rb_link, *rb_parent;

	/*
	 * The vm_pgoff of a purely anonymous vma should be irrelevant
	 * until its first write fault, when page's anon_vma and index
	 * are set.  But now set the vm_pgoff it will almost certainly
	 * end up with (unless mremap moves it elsewhere before that
	 * first wfault), so /proc/pid/maps tells a consistent story.
	 *
	 * By setting it to reflect the virtual start address of the
	 * vma, merges and splits can happen in a seamless way, just
	 * using the existing file pgoff checks and manipulations.
	 * Similarly in do_mmap_pgoff and in do_brk.
	 */
	if (!vma->vm_file) {
		BUG_ON(vma->anon_vma);
		vma->vm_pgoff = vma->vm_start >> PAGE_SHIFT;
	}
	if (find_vma_links(mm, vma->vm_start, vma->vm_end,
			   &prev, &rb_link, &rb_parent))
		return -ENOMEM;
	if ((vma->vm_flags & VM_ACCOUNT) &&
	     security_vm_enough_memory_mm(mm, vma_pages(vma)))
		return -ENOMEM;

	vma_link(mm, vma, prev, rb_link, rb_parent);
	return 0;
}

/*
 * Copy the vma structure to a new location in the same mm,
 * prior to moving page table entries, to effect an mremap move.
 */
struct vm_area_struct *copy_vma(struct vm_area_struct **vmap,
	unsigned long addr, unsigned long len, pgoff_t pgoff,
	bool *need_rmap_locks)
{
	struct vm_area_struct *vma = *vmap;
	unsigned long vma_start = vma->vm_start;
	struct mm_struct *mm = vma->vm_mm;
	struct vm_area_struct *new_vma, *prev;
	struct rb_node **rb_link, *rb_parent;
	struct mempolicy *pol;
	bool faulted_in_anon_vma = true;

	/*
	 * If anonymous vma has not yet been faulted, update new pgoff
	 * to match new location, to increase its chance of merging.
	 */
	if (unlikely(!vma->vm_file && !vma->anon_vma)) {
		pgoff = addr >> PAGE_SHIFT;
		faulted_in_anon_vma = false;
	}

	if (find_vma_links(mm, addr, addr + len, &prev, &rb_link, &rb_parent))
		return NULL;	/* should never get here */
	new_vma = vma_merge(mm, prev, addr, addr + len, vma->vm_flags,
			vma->anon_vma, vma->vm_file, pgoff, vma_policy(vma),
			vma_get_anon_name(vma));
	if (new_vma) {
		/*
		 * Source vma may have been merged into new_vma
		 */
		if (unlikely(vma_start >= new_vma->vm_start &&
			     vma_start < new_vma->vm_end)) {
			/*
			 * The only way we can get a vma_merge with
			 * self during an mremap is if the vma hasn't
			 * been faulted in yet and we were allowed to
			 * reset the dst vma->vm_pgoff to the
			 * destination address of the mremap to allow
			 * the merge to happen. mremap must change the
			 * vm_pgoff linearity between src and dst vmas
			 * (in turn preventing a vma_merge) to be
			 * safe. It is only safe to keep the vm_pgoff
			 * linear if there are no pages mapped yet.
			 */
			VM_BUG_ON(faulted_in_anon_vma);
			*vmap = vma = new_vma;
		}
		*need_rmap_locks = (new_vma->vm_pgoff <= vma->vm_pgoff);
	} else {
		new_vma = kmem_cache_alloc(vm_area_cachep, GFP_KERNEL);
		if (new_vma) {
			*new_vma = *vma;
			new_vma->vm_start = addr;
			new_vma->vm_end = addr + len;
			new_vma->vm_pgoff = pgoff;
			pol = mpol_dup(vma_policy(vma));
			if (IS_ERR(pol))
				goto out_free_vma;
			vma_set_policy(new_vma, pol);
			INIT_LIST_HEAD(&new_vma->anon_vma_chain);
			if (anon_vma_clone(new_vma, vma))
				goto out_free_mempol;
			if (new_vma->vm_file)
				get_file(new_vma->vm_file);
			if (new_vma->vm_ops && new_vma->vm_ops->open)
				new_vma->vm_ops->open(new_vma);
			vma_link(mm, new_vma, prev, rb_link, rb_parent);
			*need_rmap_locks = false;
		}
	}
	return new_vma;

 out_free_mempol:
	mpol_put(pol);
 out_free_vma:
	kmem_cache_free(vm_area_cachep, new_vma);
	return NULL;
}

/*
 * Return true if the calling process may expand its vm space by the passed
 * number of pages
 */
int may_expand_vm(struct mm_struct *mm, unsigned long npages)
{
	unsigned long cur = mm->total_vm;	/* pages */
	unsigned long lim;

	lim = rlimit(RLIMIT_AS) >> PAGE_SHIFT;

	if (cur + npages > lim)
		return 0;
	return 1;
}


static int special_mapping_fault(struct vm_area_struct *vma,
				struct vm_fault *vmf)
{
	pgoff_t pgoff;
	struct page **pages;

	/*
	 * special mappings have no vm_file, and in that case, the mm
	 * uses vm_pgoff internally. So we have to subtract it from here.
	 * We are allowed to do this because we are the mm; do not copy
	 * this code into drivers!
	 */
	pgoff = vmf->pgoff - vma->vm_pgoff;

	for (pages = vma->vm_private_data; pgoff && *pages; ++pages)
		pgoff--;

	if (*pages) {
		struct page *page = *pages;
		get_page(page);
		vmf->page = page;
		return 0;
	}

	return VM_FAULT_SIGBUS;
}

/*
 * Having a close hook prevents vma merging regardless of flags.
 */
static void special_mapping_close(struct vm_area_struct *vma)
{
}

static const struct vm_operations_struct special_mapping_vmops = {
	.close = special_mapping_close,
	.fault = special_mapping_fault,
};

/*
 * Called with mm->mmap_sem held for writing.
 * Insert a new vma covering the given region, with the given flags.
 * Its pages are supplied by the given array of struct page *.
 * The array can be shorter than len >> PAGE_SHIFT if it's null-terminated.
 * The region past the last page supplied will always produce SIGBUS.
 * The array pointer and the pages it points to are assumed to stay alive
 * for as long as this mapping might exist.
 */
int install_special_mapping(struct mm_struct *mm,
			    unsigned long addr, unsigned long len,
			    unsigned long vm_flags, struct page **pages)
{
	int ret;
	struct vm_area_struct *vma;

	vma = kmem_cache_zalloc(vm_area_cachep, GFP_KERNEL);
	if (unlikely(vma == NULL))
		return -ENOMEM;

	INIT_LIST_HEAD(&vma->anon_vma_chain);
	vma->vm_mm = mm;
	vma->vm_start = addr;
	vma->vm_end = addr + len;

	vma->vm_flags = vm_flags | mm->def_flags | VM_DONTEXPAND;
	vma->vm_page_prot = vm_get_page_prot(vma->vm_flags);

	vma->vm_ops = &special_mapping_vmops;
	vma->vm_private_data = pages;

	ret = insert_vm_struct(mm, vma);
	if (ret)
		goto out;

	mm->total_vm += len >> PAGE_SHIFT;

	perf_event_mmap(vma);

	return 0;

out:
	kmem_cache_free(vm_area_cachep, vma);
	return ret;
}

static DEFINE_MUTEX(mm_all_locks_mutex);

static void vm_lock_anon_vma(struct mm_struct *mm, struct anon_vma *anon_vma)
{
	if (!test_bit(0, (unsigned long *) &anon_vma->root->rb_root.rb_node)) {
		/*
		 * The LSB of head.next can't change from under us
		 * because we hold the mm_all_locks_mutex.
		 */
		down_write_nest_lock(&anon_vma->root->rwsem, &mm->mmap_sem);
		/*
		 * We can safely modify head.next after taking the
		 * anon_vma->root->rwsem. If some other vma in this mm shares
		 * the same anon_vma we won't take it again.
		 *
		 * No need of atomic instructions here, head.next
		 * can't change from under us thanks to the
		 * anon_vma->root->rwsem.
		 */
		if (__test_and_set_bit(0, (unsigned long *)
				       &anon_vma->root->rb_root.rb_node))
			BUG();
	}
}

static void vm_lock_mapping(struct mm_struct *mm, struct address_space *mapping)
{
	if (!test_bit(AS_MM_ALL_LOCKS, &mapping->flags)) {
		/*
		 * AS_MM_ALL_LOCKS can't change from under us because
		 * we hold the mm_all_locks_mutex.
		 *
		 * Operations on ->flags have to be atomic because
		 * even if AS_MM_ALL_LOCKS is stable thanks to the
		 * mm_all_locks_mutex, there may be other cpus
		 * changing other bitflags in parallel to us.
		 */
		if (test_and_set_bit(AS_MM_ALL_LOCKS, &mapping->flags))
			BUG();
		mutex_lock_nest_lock(&mapping->i_mmap_mutex, &mm->mmap_sem);
	}
}

/*
 * This operation locks against the VM for all pte/vma/mm related
 * operations that could ever happen on a certain mm. This includes
 * vmtruncate, try_to_unmap, and all page faults.
 *
 * The caller must take the mmap_sem in write mode before calling
 * mm_take_all_locks(). The caller isn't allowed to release the
 * mmap_sem until mm_drop_all_locks() returns.
 *
 * mmap_sem in write mode is required in order to block all operations
 * that could modify pagetables and free pages without need of
 * altering the vma layout (for example populate_range() with
 * nonlinear vmas). It's also needed in write mode to avoid new
 * anon_vmas to be associated with existing vmas.
 *
 * A single task can't take more than one mm_take_all_locks() in a row
 * or it would deadlock.
 *
 * The LSB in anon_vma->rb_root.rb_node and the AS_MM_ALL_LOCKS bitflag in
 * mapping->flags avoid to take the same lock twice, if more than one
 * vma in this mm is backed by the same anon_vma or address_space.
 *
 * We can take all the locks in random order because the VM code
 * taking i_mmap_mutex or anon_vma->rwsem outside the mmap_sem never
 * takes more than one of them in a row. Secondly we're protected
 * against a concurrent mm_take_all_locks() by the mm_all_locks_mutex.
 *
 * mm_take_all_locks() and mm_drop_all_locks are expensive operations
 * that may have to take thousand of locks.
 *
 * mm_take_all_locks() can fail if it's interrupted by signals.
 */
int mm_take_all_locks(struct mm_struct *mm)
{
	struct vm_area_struct *vma;
	struct anon_vma_chain *avc;

	BUG_ON(down_read_trylock(&mm->mmap_sem));

	mutex_lock(&mm_all_locks_mutex);

	for (vma = mm->mmap; vma; vma = vma->vm_next) {
		if (signal_pending(current))
			goto out_unlock;
		if (vma->vm_file && vma->vm_file->f_mapping)
			vm_lock_mapping(mm, vma->vm_file->f_mapping);
	}

	for (vma = mm->mmap; vma; vma = vma->vm_next) {
		if (signal_pending(current))
			goto out_unlock;
		if (vma->anon_vma)
			list_for_each_entry(avc, &vma->anon_vma_chain, same_vma)
				vm_lock_anon_vma(mm, avc->anon_vma);
	}

	return 0;

out_unlock:
	mm_drop_all_locks(mm);
	return -EINTR;
}

static void vm_unlock_anon_vma(struct anon_vma *anon_vma)
{
	if (test_bit(0, (unsigned long *) &anon_vma->root->rb_root.rb_node)) {
		/*
		 * The LSB of head.next can't change to 0 from under
		 * us because we hold the mm_all_locks_mutex.
		 *
		 * We must however clear the bitflag before unlocking
		 * the vma so the users using the anon_vma->rb_root will
		 * never see our bitflag.
		 *
		 * No need of atomic instructions here, head.next
		 * can't change from under us until we release the
		 * anon_vma->root->rwsem.
		 */
		if (!__test_and_clear_bit(0, (unsigned long *)
					  &anon_vma->root->rb_root.rb_node))
			BUG();
		anon_vma_unlock_write(anon_vma);
	}
}

static void vm_unlock_mapping(struct address_space *mapping)
{
	if (test_bit(AS_MM_ALL_LOCKS, &mapping->flags)) {
		/*
		 * AS_MM_ALL_LOCKS can't change to 0 from under us
		 * because we hold the mm_all_locks_mutex.
		 */
		mutex_unlock(&mapping->i_mmap_mutex);
		if (!test_and_clear_bit(AS_MM_ALL_LOCKS,
					&mapping->flags))
			BUG();
	}
}

/*
 * The mmap_sem cannot be released by the caller until
 * mm_drop_all_locks() returns.
 */
void mm_drop_all_locks(struct mm_struct *mm)
{
	struct vm_area_struct *vma;
	struct anon_vma_chain *avc;

	BUG_ON(down_read_trylock(&mm->mmap_sem));
	BUG_ON(!mutex_is_locked(&mm_all_locks_mutex));

	for (vma = mm->mmap; vma; vma = vma->vm_next) {
		if (vma->anon_vma)
			list_for_each_entry(avc, &vma->anon_vma_chain, same_vma)
				vm_unlock_anon_vma(avc->anon_vma);
		if (vma->vm_file && vma->vm_file->f_mapping)
			vm_unlock_mapping(vma->vm_file->f_mapping);
	}

	mutex_unlock(&mm_all_locks_mutex);
}

/*
 * initialise the VMA slab
 */
void __init mmap_init(void)
{
	int ret;

	ret = percpu_counter_init(&vm_committed_as, 0);
	VM_BUG_ON(ret);
}

/*
 * Initialise sysctl_user_reserve_kbytes.
 *
 * This is intended to prevent a user from starting a single memory hogging
 * process, such that they cannot recover (kill the hog) in OVERCOMMIT_NEVER
 * mode.
 *
 * The default value is min(3% of free memory, 128MB)
 * 128MB is enough to recover with sshd/login, bash, and top/kill.
 */
static int init_user_reserve(void)
{
	unsigned long free_kbytes;

	free_kbytes = global_page_state(NR_FREE_PAGES) << (PAGE_SHIFT - 10);

	sysctl_user_reserve_kbytes = min(free_kbytes / 32, 1UL << 17);
	return 0;
}
module_init(init_user_reserve)

/*
 * Initialise sysctl_admin_reserve_kbytes.
 *
 * The purpose of sysctl_admin_reserve_kbytes is to allow the sys admin
 * to log in and kill a memory hogging process.
 *
 * Systems with more than 256MB will reserve 8MB, enough to recover
 * with sshd, bash, and top in OVERCOMMIT_GUESS. Smaller systems will
 * only reserve 3% of free pages by default.
 */
static int init_admin_reserve(void)
{
	unsigned long free_kbytes;

	free_kbytes = global_page_state(NR_FREE_PAGES) << (PAGE_SHIFT - 10);

	sysctl_admin_reserve_kbytes = min(free_kbytes / 32, 1UL << 13);
	return 0;
}
module_init(init_admin_reserve)

/*
 * Reinititalise user and admin reserves if memory is added or removed.
 *
 * The default user reserve max is 128MB, and the default max for the
 * admin reserve is 8MB. These are usually, but not always, enough to
 * enable recovery from a memory hogging process using login/sshd, a shell,
 * and tools like top. It may make sense to increase or even disable the
 * reserve depending on the existence of swap or variations in the recovery
 * tools. So, the admin may have changed them.
 *
 * If memory is added and the reserves have been eliminated or increased above
 * the default max, then we'll trust the admin.
 *
 * If memory is removed and there isn't enough free memory, then we
 * need to reset the reserves.
 *
 * Otherwise keep the reserve set by the admin.
 */
static int reserve_mem_notifier(struct notifier_block *nb,
			     unsigned long action, void *data)
{
	unsigned long tmp, free_kbytes;

	switch (action) {
	case MEM_ONLINE:
		/* Default max is 128MB. Leave alone if modified by operator. */
		tmp = sysctl_user_reserve_kbytes;
		if (0 < tmp && tmp < (1UL << 17))
			init_user_reserve();

		/* Default max is 8MB.  Leave alone if modified by operator. */
		tmp = sysctl_admin_reserve_kbytes;
		if (0 < tmp && tmp < (1UL << 13))
			init_admin_reserve();

		break;
	case MEM_OFFLINE:
		free_kbytes = global_page_state(NR_FREE_PAGES) << (PAGE_SHIFT - 10);

		if (sysctl_user_reserve_kbytes > free_kbytes) {
			init_user_reserve();
			pr_info("vm.user_reserve_kbytes reset to %lu\n",
				sysctl_user_reserve_kbytes);
		}

		if (sysctl_admin_reserve_kbytes > free_kbytes) {
			init_admin_reserve();
			pr_info("vm.admin_reserve_kbytes reset to %lu\n",
				sysctl_admin_reserve_kbytes);
		}
		break;
	default:
		break;
	}
	return NOTIFY_OK;
}

static struct notifier_block reserve_mem_nb = {
	.notifier_call = reserve_mem_notifier,
};

static int __meminit init_reserve_notifier(void)
{
	if (register_hotmemory_notifier(&reserve_mem_nb))
		printk("Failed registering memory add/remove notifier for admin reserve");

	return 0;
}
module_init(init_reserve_notifier)<|MERGE_RESOLUTION|>--- conflicted
+++ resolved
@@ -1723,11 +1723,7 @@
 		if (gap_start > high_limit)
 			return -ENOMEM;
 		if (gap_end >= low_limit &&
-<<<<<<< HEAD
 			gap_end > gap_start && gap_end - gap_start >= length)
-=======
-		    gap_end > gap_start && gap_end - gap_start >= length)
->>>>>>> 0e3d5747
 			goto found;
 
 		/* Visit right subtree if it looks promising */
@@ -1831,11 +1827,7 @@
 		if (gap_end < low_limit)
 			return -ENOMEM;
 		if (gap_start <= high_limit &&
-<<<<<<< HEAD
 			gap_end > gap_start && gap_end - gap_start >= length)
-=======
-		    gap_end > gap_start && gap_end - gap_start >= length)
->>>>>>> 0e3d5747
 			goto found;
 
 		/* Visit left subtree if it looks promising */
@@ -2101,11 +2093,7 @@
  * grow-up and grow-down cases.
  */
 static int acct_stack_growth(struct vm_area_struct *vma,
-<<<<<<< HEAD
 			    unsigned long size, unsigned long grow)
-=======
-			     unsigned long size, unsigned long grow)
->>>>>>> 0e3d5747
 {
 	struct mm_struct *mm = vma->vm_mm;
 	struct rlimit *rlim = current->signal->rlim;
@@ -2164,12 +2152,6 @@
 	if (!(vma->vm_flags & VM_GROWSUP))
 		return -EFAULT;
 
-<<<<<<< HEAD
-	/* Guard against wrapping around to address 0. */
-	address &= PAGE_MASK;
-	address += PAGE_SIZE;
-	if (!address)
-=======
 	/* Guard against exceeding limits of the address space. */
 	address &= PAGE_MASK;
 	if (address >= TASK_SIZE)
@@ -2192,7 +2174,6 @@
 
 	/* We must make sure the anon_vma is allocated. */
 	if (unlikely(anon_vma_prepare(vma)))
->>>>>>> 0e3d5747
 		return -ENOMEM;
 
 	/* Enforce stack_guard_gap */
@@ -2267,11 +2248,7 @@
 				   unsigned long address)
 {
 	struct vm_area_struct *prev;
-<<<<<<< HEAD
-	unsigned long gap_addr;	
-=======
 	unsigned long gap_addr;
->>>>>>> 0e3d5747
 	int error;
 
 	address &= PAGE_MASK;
