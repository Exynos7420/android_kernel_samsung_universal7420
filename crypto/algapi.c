/*
 * Cryptographic API for algorithms (i.e., low-level API).
 *
 * Copyright (c) 2006 Herbert Xu <herbert@gondor.apana.org.au>
 *
 * This program is free software; you can redistribute it and/or modify it
 * under the terms of the GNU General Public License as published by the Free
 * Software Foundation; either version 2 of the License, or (at your option)
 * any later version.
 *
 */

#include <linux/err.h>
#include <linux/errno.h>
#include <linux/init.h>
#include <linux/kernel.h>
#include <linux/list.h>
#include <linux/module.h>
#include <linux/rtnetlink.h>
#include <linux/slab.h>
#include <linux/string.h>

#include "internal.h"

static LIST_HEAD(crypto_template_list);

static inline int crypto_set_driver_name(struct crypto_alg *alg)
{
	static const char suffix[] = "-generic";
	char *driver_name = alg->cra_driver_name;
	int len;

	if (*driver_name)
		return 0;

	len = strlcpy(driver_name, alg->cra_name, CRYPTO_MAX_ALG_NAME);
	if (len + sizeof(suffix) > CRYPTO_MAX_ALG_NAME)
		return -ENAMETOOLONG;

	memcpy(driver_name + len, suffix, sizeof(suffix));
	return 0;
}

static int crypto_check_alg(struct crypto_alg *alg)
{
#ifdef CONFIG_CRYPTO_FIPS
	if (unlikely(in_fips_err())) {
		printk(KERN_ERR
			"crypto_check_alg failed due to FIPS error: %s",
			alg->cra_name);
		return -EACCES;
	}
#endif

	if (alg->cra_alignmask & (alg->cra_alignmask + 1))
		return -EINVAL;

	if (alg->cra_blocksize > PAGE_SIZE / 8)
		return -EINVAL;

	if (alg->cra_priority < 0)
		return -EINVAL;

	return crypto_set_driver_name(alg);
}

static void crypto_destroy_instance(struct crypto_alg *alg)
{
	struct crypto_instance *inst = (void *)alg;
	struct crypto_template *tmpl = inst->tmpl;

	tmpl->free(inst);
	crypto_tmpl_put(tmpl);
}

static struct list_head *crypto_more_spawns(struct crypto_alg *alg,
					    struct list_head *stack,
					    struct list_head *top,
					    struct list_head *secondary_spawns)
{
	struct crypto_spawn *spawn, *n;

	if (list_empty(stack))
		return NULL;

	spawn = list_first_entry(stack, struct crypto_spawn, list);
	n = list_entry(spawn->list.next, struct crypto_spawn, list);

	if (spawn->alg && &n->list != stack && !n->alg)
		n->alg = (n->list.next == stack) ? alg :
			 &list_entry(n->list.next, struct crypto_spawn,
				     list)->inst->alg;

	list_move(&spawn->list, secondary_spawns);

	return &n->list == stack ? top : &n->inst->alg.cra_users;
}

static void crypto_remove_spawn(struct crypto_spawn *spawn,
				struct list_head *list)
{
	struct crypto_instance *inst = spawn->inst;
	struct crypto_template *tmpl = inst->tmpl;

	if (crypto_is_dead(&inst->alg))
		return;

	inst->alg.cra_flags |= CRYPTO_ALG_DEAD;
	if (hlist_unhashed(&inst->list))
		return;

	if (!tmpl || !crypto_tmpl_get(tmpl))
		return;

	crypto_notify(CRYPTO_MSG_ALG_UNREGISTER, &inst->alg);
	list_move(&inst->alg.cra_list, list);
	hlist_del(&inst->list);
	inst->alg.cra_destroy = crypto_destroy_instance;

	BUG_ON(!list_empty(&inst->alg.cra_users));
}

void crypto_remove_spawns(struct crypto_alg *alg, struct list_head *list,
			  struct crypto_alg *nalg)
{
	u32 new_type = (nalg ?: alg)->cra_flags;
	struct crypto_spawn *spawn, *n;
	LIST_HEAD(secondary_spawns);
	struct list_head *spawns;
	LIST_HEAD(stack);
	LIST_HEAD(top);

	spawns = &alg->cra_users;
	list_for_each_entry_safe(spawn, n, spawns, list) {
		if ((spawn->alg->cra_flags ^ new_type) & spawn->mask)
			continue;

		list_move(&spawn->list, &top);
	}

	spawns = &top;
	do {
		while (!list_empty(spawns)) {
			struct crypto_instance *inst;

			spawn = list_first_entry(spawns, struct crypto_spawn,
						 list);
			inst = spawn->inst;

			BUG_ON(&inst->alg == alg);

			list_move(&spawn->list, &stack);

			if (&inst->alg == nalg)
				break;

			spawn->alg = NULL;
			spawns = &inst->alg.cra_users;
		}
	} while ((spawns = crypto_more_spawns(alg, &stack, &top,
					      &secondary_spawns)));

	list_for_each_entry_safe(spawn, n, &secondary_spawns, list) {
		if (spawn->alg)
			list_move(&spawn->list, &spawn->alg->cra_users);
		else
			crypto_remove_spawn(spawn, list);
	}
}
EXPORT_SYMBOL_GPL(crypto_remove_spawns);

static struct crypto_larval *__crypto_register_alg(struct crypto_alg *alg)
{
	struct crypto_alg *q;
	struct crypto_larval *larval;
	int ret = -EAGAIN;

	if (crypto_is_dead(alg))
		goto err;

	INIT_LIST_HEAD(&alg->cra_users);

	/* No cheating! */
	alg->cra_flags &= ~CRYPTO_ALG_TESTED;

	ret = -EEXIST;

	atomic_set(&alg->cra_refcnt, 1);
	list_for_each_entry(q, &crypto_alg_list, cra_list) {
		if (q == alg)
			goto err;

		if (crypto_is_moribund(q))
			continue;

		if (crypto_is_larval(q)) {
			if (!strcmp(alg->cra_driver_name, q->cra_driver_name))
				goto err;
			continue;
		}

		if (!strcmp(q->cra_driver_name, alg->cra_name) ||
		    !strcmp(q->cra_name, alg->cra_driver_name))
			goto err;
	}

	larval = crypto_larval_alloc(alg->cra_name,
				     alg->cra_flags | CRYPTO_ALG_TESTED, 0);
	if (IS_ERR(larval))
		goto out;

	ret = -ENOENT;
	larval->adult = crypto_mod_get(alg);
	if (!larval->adult)
		goto free_larval;

	atomic_set(&larval->alg.cra_refcnt, 1);
	memcpy(larval->alg.cra_driver_name, alg->cra_driver_name,
	       CRYPTO_MAX_ALG_NAME);
	larval->alg.cra_priority = alg->cra_priority;

	list_add(&alg->cra_list, &crypto_alg_list);
	list_add(&larval->alg.cra_list, &crypto_alg_list);

out:
	return larval;

free_larval:
	kfree(larval);
err:
	larval = ERR_PTR(ret);
	goto out;
}

void crypto_alg_tested(const char *name, int err)
{
	struct crypto_larval *test;
	struct crypto_alg *alg;
	struct crypto_alg *q;
	LIST_HEAD(list);

	down_write(&crypto_alg_sem);
	list_for_each_entry(q, &crypto_alg_list, cra_list) {
		if (crypto_is_moribund(q) || !crypto_is_larval(q))
			continue;

		test = (struct crypto_larval *)q;

		if (!strcmp(q->cra_driver_name, name))
			goto found;
	}

	printk(KERN_ERR "alg: Unexpected test result for %s: %d\n", name, err);
	goto unlock;

found:
	q->cra_flags |= CRYPTO_ALG_DEAD;
	alg = test->adult;

#ifndef CONFIG_CRYPTO_FIPS
	if (err || list_empty(&alg->cra_list))
		goto complete;
#else
	/* change@dtl.ksingh - starts
	 * Self-test failure is not reported when it fails for HMAC
	 * as it runs in a tertiary thread. Hence appropirate failure
	 * notification must be sent to prevent 60sec thread sleep
	 */
	if (err || list_empty(&alg->cra_list)) {
		list_for_each_entry(q, &crypto_alg_list, cra_list) {
			if (q == alg) {
				continue;
			}

			if (crypto_is_moribund(q)) {
				continue;
			}

			if (crypto_is_larval(q)) {
				struct crypto_larval *larval = (void *)q;
				if (strcmp(alg->cra_name, q->cra_name) &&
						strcmp(alg->cra_driver_name, q->cra_name)) {
					continue;
				}

				larval->adult = alg;
				complete_all(&larval->completion);
				continue;
			}
		}

		goto complete;
	}
#endif
	// change@dtl.ksingh - ends

	alg->cra_flags |= CRYPTO_ALG_TESTED;

	list_for_each_entry(q, &crypto_alg_list, cra_list) {
		if (q == alg)
			continue;

		if (crypto_is_moribund(q))
			continue;

		if (crypto_is_larval(q)) {
			struct crypto_larval *larval = (void *)q;

			/*
			 * Check to see if either our generic name or
			 * specific name can satisfy the name requested
			 * by the larval entry q.
			 */
			if (strcmp(alg->cra_name, q->cra_name) &&
			    strcmp(alg->cra_driver_name, q->cra_name))
				continue;

			if (larval->adult)
				continue;
			if ((q->cra_flags ^ alg->cra_flags) & larval->mask)
				continue;
			if (!crypto_mod_get(alg))
				continue;

			larval->adult = alg;
			continue;
		}

		if (strcmp(alg->cra_name, q->cra_name))
			continue;

		if (strcmp(alg->cra_driver_name, q->cra_driver_name) &&
		    q->cra_priority > alg->cra_priority)
			continue;

		crypto_remove_spawns(q, &list, alg);
	}

complete:
	complete_all(&test->completion);

unlock:
	up_write(&crypto_alg_sem);

	crypto_remove_final(&list);
}
EXPORT_SYMBOL_GPL(crypto_alg_tested);

void crypto_remove_final(struct list_head *list)
{
	struct crypto_alg *alg;
	struct crypto_alg *n;

	list_for_each_entry_safe(alg, n, list, cra_list) {
		list_del_init(&alg->cra_list);
		crypto_alg_put(alg);
	}
}
EXPORT_SYMBOL_GPL(crypto_remove_final);

static void crypto_wait_for_test(struct crypto_larval *larval)
{
	int err;

	err = crypto_probing_notify(CRYPTO_MSG_ALG_REGISTER, larval->adult);
	if (err != NOTIFY_STOP) {
		if (WARN_ON(err != NOTIFY_DONE))
			goto out;
		crypto_alg_tested(larval->alg.cra_driver_name, 0);
	}

	err = wait_for_completion_interruptible(&larval->completion);
	WARN_ON(err);

out:
	crypto_larval_kill(&larval->alg);
}

int crypto_register_alg(struct crypto_alg *alg)
{
	struct crypto_larval *larval;
	int err;

#ifdef CONFIG_CRYPTO_FIPS
	if (unlikely(in_fips_err())) {
		printk(KERN_ERR
			"Unable to registrer alg: %s because of FIPS ERROR\n"
			, alg->cra_name);
		return -EACCES;
	}
#endif

	err = crypto_check_alg(alg);
	if (err)
		return err;

	down_write(&crypto_alg_sem);
	larval = __crypto_register_alg(alg);
	up_write(&crypto_alg_sem);

	if (IS_ERR(larval))
		return PTR_ERR(larval);

	crypto_wait_for_test(larval);
	return 0;
}
EXPORT_SYMBOL_GPL(crypto_register_alg);

static int crypto_remove_alg(struct crypto_alg *alg, struct list_head *list)
{
	if (unlikely(list_empty(&alg->cra_list)))
		return -ENOENT;

	alg->cra_flags |= CRYPTO_ALG_DEAD;

	crypto_notify(CRYPTO_MSG_ALG_UNREGISTER, alg);
	list_del_init(&alg->cra_list);
	crypto_remove_spawns(alg, list, NULL);

	return 0;
}

int crypto_unregister_alg(struct crypto_alg *alg)
{
	int ret;
	LIST_HEAD(list);

	down_write(&crypto_alg_sem);
	ret = crypto_remove_alg(alg, &list);
	up_write(&crypto_alg_sem);

	if (ret)
		return ret;

	BUG_ON(atomic_read(&alg->cra_refcnt) != 1);
	if (alg->cra_destroy)
		alg->cra_destroy(alg);

	crypto_remove_final(&list);
	return 0;
}
EXPORT_SYMBOL_GPL(crypto_unregister_alg);

int crypto_register_algs(struct crypto_alg *algs, int count)
{
	int i, ret;

	for (i = 0; i < count; i++) {
		ret = crypto_register_alg(&algs[i]);
		if (ret)
			goto err;
	}

	return 0;

err:
	for (--i; i >= 0; --i)
		crypto_unregister_alg(&algs[i]);

	return ret;
}
EXPORT_SYMBOL_GPL(crypto_register_algs);

int crypto_unregister_algs(struct crypto_alg *algs, int count)
{
	int i, ret;

	for (i = 0; i < count; i++) {
		ret = crypto_unregister_alg(&algs[i]);
		if (ret)
			pr_err("Failed to unregister %s %s: %d\n",
			       algs[i].cra_driver_name, algs[i].cra_name, ret);
	}

	return 0;
}
EXPORT_SYMBOL_GPL(crypto_unregister_algs);

int crypto_register_template(struct crypto_template *tmpl)
{
	struct crypto_template *q;
	int err = -EEXIST;

#ifdef CONFIG_CRYPTO_FIPS
	if (unlikely(in_fips_err()))
		return -EACCES;
#endif

	down_write(&crypto_alg_sem);

	list_for_each_entry(q, &crypto_template_list, list) {
		if (q == tmpl)
			goto out;
	}

	list_add(&tmpl->list, &crypto_template_list);
	crypto_notify(CRYPTO_MSG_TMPL_REGISTER, tmpl);
	err = 0;
out:
	up_write(&crypto_alg_sem);
	return err;
}
EXPORT_SYMBOL_GPL(crypto_register_template);

void crypto_unregister_template(struct crypto_template *tmpl)
{
	struct crypto_instance *inst;
	struct hlist_node *n;
	struct hlist_head *list;
	LIST_HEAD(users);

	down_write(&crypto_alg_sem);

	BUG_ON(list_empty(&tmpl->list));
	list_del_init(&tmpl->list);

	list = &tmpl->instances;
	hlist_for_each_entry(inst, list, list) {
		int err = crypto_remove_alg(&inst->alg, &users);
		BUG_ON(err);
	}

	crypto_notify(CRYPTO_MSG_TMPL_UNREGISTER, tmpl);

	up_write(&crypto_alg_sem);

	hlist_for_each_entry_safe(inst, n, list, list) {
		BUG_ON(atomic_read(&inst->alg.cra_refcnt) != 1);
		tmpl->free(inst);
	}
	crypto_remove_final(&users);
}
EXPORT_SYMBOL_GPL(crypto_unregister_template);

static struct crypto_template *__crypto_lookup_template(const char *name)
{
	struct crypto_template *q, *tmpl = NULL;

	down_read(&crypto_alg_sem);
	list_for_each_entry(q, &crypto_template_list, list) {
		if (strcmp(q->name, name))
			continue;
		if (unlikely(!crypto_tmpl_get(q)))
			continue;

		tmpl = q;
		break;
	}
	up_read(&crypto_alg_sem);

	return tmpl;
}

struct crypto_template *crypto_lookup_template(const char *name)
{
<<<<<<< HEAD
#ifdef CONFIG_CRYPTO_FIPS
	if (unlikely(in_fips_err())) {
		printk(KERN_ERR
			"crypto_lookup failed due to FIPS error: %s", name);
		return ERR_PTR(-EACCES);
	}
#endif
	return try_then_request_module(__crypto_lookup_template(name), "%s",
				       name);
=======
	return try_then_request_module(__crypto_lookup_template(name),
				       "crypto-%s", name);
>>>>>>> c9cc129b
}
EXPORT_SYMBOL_GPL(crypto_lookup_template);

int crypto_register_instance(struct crypto_template *tmpl,
			     struct crypto_instance *inst)
{
	struct crypto_larval *larval;
	int err;

#ifdef CONFIG_CRYPTO_FIPS
	if (unlikely(in_fips_err()))
		return -EACCES;
#endif

	err = crypto_check_alg(&inst->alg);
	if (err)
		goto err;

	inst->alg.cra_module = tmpl->module;
	inst->alg.cra_flags |= CRYPTO_ALG_INSTANCE;

	down_write(&crypto_alg_sem);

	larval = __crypto_register_alg(&inst->alg);
	if (IS_ERR(larval))
		goto unlock;

	hlist_add_head(&inst->list, &tmpl->instances);
	inst->tmpl = tmpl;

unlock:
	up_write(&crypto_alg_sem);

	err = PTR_ERR(larval);
	if (IS_ERR(larval))
		goto err;

	crypto_wait_for_test(larval);
	err = 0;

err:
	return err;
}
EXPORT_SYMBOL_GPL(crypto_register_instance);

int crypto_unregister_instance(struct crypto_alg *alg)
{
	int err;
	struct crypto_instance *inst = (void *)alg;
	struct crypto_template *tmpl = inst->tmpl;
	LIST_HEAD(users);

	if (!(alg->cra_flags & CRYPTO_ALG_INSTANCE))
		return -EINVAL;

	BUG_ON(atomic_read(&alg->cra_refcnt) != 1);

	down_write(&crypto_alg_sem);

	hlist_del_init(&inst->list);
	err = crypto_remove_alg(alg, &users);

	up_write(&crypto_alg_sem);

	if (err)
		return err;

	tmpl->free(inst);
	crypto_remove_final(&users);

	return 0;
}
EXPORT_SYMBOL_GPL(crypto_unregister_instance);

int crypto_init_spawn(struct crypto_spawn *spawn, struct crypto_alg *alg,
		      struct crypto_instance *inst, u32 mask)
{
	int err = -EAGAIN;

#ifdef CONFIG_CRYPTO_FIPS
	if (unlikely(in_fips_err()))
		return -EACCES;
#endif

	spawn->inst = inst;
	spawn->mask = mask;

	down_write(&crypto_alg_sem);
	if (!crypto_is_moribund(alg)) {
		list_add(&spawn->list, &alg->cra_users);
		spawn->alg = alg;
		err = 0;
	}
	up_write(&crypto_alg_sem);

	return err;
}
EXPORT_SYMBOL_GPL(crypto_init_spawn);

int crypto_init_spawn2(struct crypto_spawn *spawn, struct crypto_alg *alg,
		       struct crypto_instance *inst,
		       const struct crypto_type *frontend)
{
	int err = -EINVAL;

	if ((alg->cra_flags ^ frontend->type) & frontend->maskset)
		goto out;

	spawn->frontend = frontend;
	err = crypto_init_spawn(spawn, alg, inst, frontend->maskset);

out:
	return err;
}
EXPORT_SYMBOL_GPL(crypto_init_spawn2);

void crypto_drop_spawn(struct crypto_spawn *spawn)
{
	if (!spawn->alg)
		return;

	down_write(&crypto_alg_sem);
	list_del(&spawn->list);
	up_write(&crypto_alg_sem);
}
EXPORT_SYMBOL_GPL(crypto_drop_spawn);

static struct crypto_alg *crypto_spawn_alg(struct crypto_spawn *spawn)
{
	struct crypto_alg *alg;
	struct crypto_alg *alg2;

	down_read(&crypto_alg_sem);
	alg = spawn->alg;
	alg2 = alg;
	if (alg2)
		alg2 = crypto_mod_get(alg2);
	up_read(&crypto_alg_sem);

	if (!alg2) {
		if (alg)
			crypto_shoot_alg(alg);
		return ERR_PTR(-EAGAIN);
	}

	return alg;
}

struct crypto_tfm *crypto_spawn_tfm(struct crypto_spawn *spawn, u32 type,
				    u32 mask)
{
	struct crypto_alg *alg;
	struct crypto_tfm *tfm;

	alg = crypto_spawn_alg(spawn);
	if (IS_ERR(alg))
		return ERR_CAST(alg);

	tfm = ERR_PTR(-EINVAL);
	if (unlikely((alg->cra_flags ^ type) & mask))
		goto out_put_alg;

	tfm = __crypto_alloc_tfm(alg, type, mask);
	if (IS_ERR(tfm))
		goto out_put_alg;

	return tfm;

out_put_alg:
	crypto_mod_put(alg);
	return tfm;
}
EXPORT_SYMBOL_GPL(crypto_spawn_tfm);

void *crypto_spawn_tfm2(struct crypto_spawn *spawn)
{
	struct crypto_alg *alg;
	struct crypto_tfm *tfm;

	alg = crypto_spawn_alg(spawn);
	if (IS_ERR(alg))
		return ERR_CAST(alg);

	tfm = crypto_create_tfm(alg, spawn->frontend);
	if (IS_ERR(tfm))
		goto out_put_alg;

	return tfm;

out_put_alg:
	crypto_mod_put(alg);
	return tfm;
}
EXPORT_SYMBOL_GPL(crypto_spawn_tfm2);

int crypto_register_notifier(struct notifier_block *nb)
{
	return blocking_notifier_chain_register(&crypto_chain, nb);
}
EXPORT_SYMBOL_GPL(crypto_register_notifier);

int crypto_unregister_notifier(struct notifier_block *nb)
{
	return blocking_notifier_chain_unregister(&crypto_chain, nb);
}
EXPORT_SYMBOL_GPL(crypto_unregister_notifier);

struct crypto_attr_type *crypto_get_attr_type(struct rtattr **tb)
{
	struct rtattr *rta = tb[0];
	struct crypto_attr_type *algt;

	if (!rta)
		return ERR_PTR(-ENOENT);
	if (RTA_PAYLOAD(rta) < sizeof(*algt))
		return ERR_PTR(-EINVAL);
	if (rta->rta_type != CRYPTOA_TYPE)
		return ERR_PTR(-EINVAL);

	algt = RTA_DATA(rta);

	return algt;
}
EXPORT_SYMBOL_GPL(crypto_get_attr_type);

int crypto_check_attr_type(struct rtattr **tb, u32 type)
{
	struct crypto_attr_type *algt;

	algt = crypto_get_attr_type(tb);
	if (IS_ERR(algt))
		return PTR_ERR(algt);

	if ((algt->type ^ type) & algt->mask)
		return -EINVAL;

	return 0;
}
EXPORT_SYMBOL_GPL(crypto_check_attr_type);

const char *crypto_attr_alg_name(struct rtattr *rta)
{
	struct crypto_attr_alg *alga;

	if (!rta)
		return ERR_PTR(-ENOENT);
	if (RTA_PAYLOAD(rta) < sizeof(*alga))
		return ERR_PTR(-EINVAL);
	if (rta->rta_type != CRYPTOA_ALG)
		return ERR_PTR(-EINVAL);

	alga = RTA_DATA(rta);
	alga->name[CRYPTO_MAX_ALG_NAME - 1] = 0;

	return alga->name;
}
EXPORT_SYMBOL_GPL(crypto_attr_alg_name);

struct crypto_alg *crypto_attr_alg2(struct rtattr *rta,
				    const struct crypto_type *frontend,
				    u32 type, u32 mask)
{
	const char *name;

	name = crypto_attr_alg_name(rta);
	if (IS_ERR(name))
		return ERR_CAST(name);

	return crypto_find_alg(name, frontend, type, mask);
}
EXPORT_SYMBOL_GPL(crypto_attr_alg2);

int crypto_attr_u32(struct rtattr *rta, u32 *num)
{
	struct crypto_attr_u32 *nu32;

	if (!rta)
		return -ENOENT;
	if (RTA_PAYLOAD(rta) < sizeof(*nu32))
		return -EINVAL;
	if (rta->rta_type != CRYPTOA_U32)
		return -EINVAL;

	nu32 = RTA_DATA(rta);
	*num = nu32->num;

	return 0;
}
EXPORT_SYMBOL_GPL(crypto_attr_u32);

void *crypto_alloc_instance2(const char *name, struct crypto_alg *alg,
			     unsigned int head)
{
	struct crypto_instance *inst;
	char *p;
	int err;

#ifdef CONFIG_CRYPTO_FIPS
	if (unlikely(in_fips_err()))
		return ERR_PTR(-EACCES);
#endif

	p = kzalloc(head + sizeof(*inst) + sizeof(struct crypto_spawn),
		    GFP_KERNEL);
	if (!p)
		return ERR_PTR(-ENOMEM);

	inst = (void *)(p + head);

	err = -ENAMETOOLONG;
	if (snprintf(inst->alg.cra_name, CRYPTO_MAX_ALG_NAME, "%s(%s)", name,
		     alg->cra_name) >= CRYPTO_MAX_ALG_NAME)
		goto err_free_inst;

	if (snprintf(inst->alg.cra_driver_name, CRYPTO_MAX_ALG_NAME, "%s(%s)",
		     name, alg->cra_driver_name) >= CRYPTO_MAX_ALG_NAME)
		goto err_free_inst;

	return p;

err_free_inst:
	kfree(p);
	return ERR_PTR(err);
}
EXPORT_SYMBOL_GPL(crypto_alloc_instance2);

struct crypto_instance *crypto_alloc_instance(const char *name,
					      struct crypto_alg *alg)
{
	struct crypto_instance *inst;
	struct crypto_spawn *spawn;
	int err;

#ifdef CONFIG_CRYPTO_FIPS
	if (unlikely(in_fips_err()))
		return ERR_PTR(-EACCES);
#endif

	inst = crypto_alloc_instance2(name, alg, 0);
	if (IS_ERR(inst))
		goto out;

	spawn = crypto_instance_ctx(inst);
	err = crypto_init_spawn(spawn, alg, inst,
				CRYPTO_ALG_TYPE_MASK | CRYPTO_ALG_ASYNC);

	if (err)
		goto err_free_inst;

	return inst;

err_free_inst:
	kfree(inst);
	inst = ERR_PTR(err);

out:
	return inst;
}
EXPORT_SYMBOL_GPL(crypto_alloc_instance);

void crypto_init_queue(struct crypto_queue *queue, unsigned int max_qlen)
{
	INIT_LIST_HEAD(&queue->list);
	queue->backlog = &queue->list;
	queue->qlen = 0;
	queue->max_qlen = max_qlen;
}
EXPORT_SYMBOL_GPL(crypto_init_queue);

int crypto_enqueue_request(struct crypto_queue *queue,
			   struct crypto_async_request *request)
{
	int err = -EINPROGRESS;

#ifdef CONFIG_CRYPTO_FIPS
	if (unlikely(in_fips_err()))
		return -EACCES;
#endif

	if (unlikely(queue->qlen >= queue->max_qlen)) {
		err = -EBUSY;
		if (!(request->flags & CRYPTO_TFM_REQ_MAY_BACKLOG))
			goto out;
		if (queue->backlog == &queue->list)
			queue->backlog = &request->list;
	}

	queue->qlen++;
	list_add_tail(&request->list, &queue->list);

out:
	return err;
}
EXPORT_SYMBOL_GPL(crypto_enqueue_request);

void *__crypto_dequeue_request(struct crypto_queue *queue, unsigned int offset)
{
	struct list_head *request;

	if (unlikely(!queue->qlen))
		return NULL;

	queue->qlen--;

	if (queue->backlog != &queue->list)
		queue->backlog = queue->backlog->next;

	request = queue->list.next;
	list_del(request);

	return (char *)list_entry(request, struct crypto_async_request, list) -
	       offset;
}
EXPORT_SYMBOL_GPL(__crypto_dequeue_request);

struct crypto_async_request *crypto_dequeue_request(struct crypto_queue *queue)
{
	return __crypto_dequeue_request(queue, 0);
}
EXPORT_SYMBOL_GPL(crypto_dequeue_request);

int crypto_tfm_in_queue(struct crypto_queue *queue, struct crypto_tfm *tfm)
{
	struct crypto_async_request *req;

	list_for_each_entry(req, &queue->list, list) {
		if (req->tfm == tfm)
			return 1;
	}

	return 0;
}
EXPORT_SYMBOL_GPL(crypto_tfm_in_queue);

static inline void crypto_inc_byte(u8 *a, unsigned int size)
{
	u8 *b = (a + size);
	u8 c;

	for (; size; size--) {
		c = *--b + 1;
		*b = c;
		if (c)
			break;
	}
}

void crypto_inc(u8 *a, unsigned int size)
{
	__be32 *b = (__be32 *)(a + size);
	u32 c;

	for (; size >= 4; size -= 4) {
		c = be32_to_cpu(*--b) + 1;
		*b = cpu_to_be32(c);
		if (c)
			return;
	}

	crypto_inc_byte(a, size);
}
EXPORT_SYMBOL_GPL(crypto_inc);

static inline void crypto_xor_byte(u8 *a, const u8 *b, unsigned int size)
{
	for (; size; size--)
		*a++ ^= *b++;
}

void crypto_xor(u8 *dst, const u8 *src, unsigned int size)
{
	u32 *a = (u32 *)dst;
	u32 *b = (u32 *)src;

	for (; size >= 4; size -= 4)
		*a++ ^= *b++;

	crypto_xor_byte((u8 *)a, (u8 *)b, size);
}
EXPORT_SYMBOL_GPL(crypto_xor);

static int __init crypto_algapi_init(void)
{
#ifndef CONFIG_CRYPTO_FIPS
	crypto_init_proc();
#else
	//Moved to testmgr
#endif
	return 0;
}

static void __exit crypto_algapi_exit(void)
{
#ifndef CONFIG_CRYPTO_FIPS
	crypto_exit_proc();
#else
	//Moved to testmgr
#endif
}

module_init(crypto_algapi_init);
module_exit(crypto_algapi_exit);

MODULE_LICENSE("GPL");
MODULE_DESCRIPTION("Cryptographic algorithms API");<|MERGE_RESOLUTION|>--- conflicted
+++ resolved
@@ -553,7 +553,6 @@
 
 struct crypto_template *crypto_lookup_template(const char *name)
 {
-<<<<<<< HEAD
 #ifdef CONFIG_CRYPTO_FIPS
 	if (unlikely(in_fips_err())) {
 		printk(KERN_ERR
@@ -561,12 +560,9 @@
 		return ERR_PTR(-EACCES);
 	}
 #endif
-	return try_then_request_module(__crypto_lookup_template(name), "%s",
-				       name);
-=======
+
 	return try_then_request_module(__crypto_lookup_template(name),
 				       "crypto-%s", name);
->>>>>>> c9cc129b
 }
 EXPORT_SYMBOL_GPL(crypto_lookup_template);
 
