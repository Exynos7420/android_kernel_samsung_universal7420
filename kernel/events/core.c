/*
 * Performance events core code:
 *
 *  Copyright (C) 2008 Thomas Gleixner <tglx@linutronix.de>
 *  Copyright (C) 2008-2011 Red Hat, Inc., Ingo Molnar
 *  Copyright (C) 2008-2011 Red Hat, Inc., Peter Zijlstra <pzijlstr@redhat.com>
 *  Copyright  ©  2009 Paul Mackerras, IBM Corp. <paulus@au1.ibm.com>
 *
 * For licensing details see kernel-base/COPYING
 */

#include <linux/fs.h>
#include <linux/mm.h>
#include <linux/cpu.h>
#include <linux/smp.h>
#include <linux/idr.h>
#include <linux/file.h>
#include <linux/poll.h>
#include <linux/slab.h>
#include <linux/hash.h>
#include <linux/tick.h>
#include <linux/sysfs.h>
#include <linux/dcache.h>
#include <linux/percpu.h>
#include <linux/ptrace.h>
#include <linux/reboot.h>
#include <linux/vmstat.h>
#include <linux/device.h>
#include <linux/export.h>
#include <linux/vmalloc.h>
#include <linux/hardirq.h>
#include <linux/rculist.h>
#include <linux/uaccess.h>
#include <linux/syscalls.h>
#include <linux/anon_inodes.h>
#include <linux/kernel_stat.h>
#include <linux/perf_event.h>
#include <linux/ftrace_event.h>
#include <linux/hw_breakpoint.h>
#include <linux/mm_types.h>
#include <linux/cgroup.h>
#include <linux/compat.h>

#include "internal.h"

#include <asm/irq_regs.h>

struct remote_function_call {
	struct task_struct	*p;
	int			(*func)(void *info);
	void			*info;
	int			ret;
};

static void remote_function(void *data)
{
	struct remote_function_call *tfc = data;
	struct task_struct *p = tfc->p;

	if (p) {
		tfc->ret = -EAGAIN;
		if (task_cpu(p) != smp_processor_id() || !task_curr(p))
			return;
	}

	tfc->ret = tfc->func(tfc->info);
}

/**
 * task_function_call - call a function on the cpu on which a task runs
 * @p:		the task to evaluate
 * @func:	the function to be called
 * @info:	the function call argument
 *
 * Calls the function @func when the task is currently running. This might
 * be on the current CPU, which just calls the function directly
 *
 * returns: @func return value, or
 *	    -ESRCH  - when the process isn't running
 *	    -EAGAIN - when the process moved away
 */
static int
task_function_call(struct task_struct *p, int (*func) (void *info), void *info)
{
	struct remote_function_call data = {
		.p	= p,
		.func	= func,
		.info	= info,
		.ret	= -ESRCH, /* No such (running) process */
	};

	if (task_curr(p))
		smp_call_function_single(task_cpu(p), remote_function, &data, 1);

	return data.ret;
}

/**
 * cpu_function_call - call a function on the cpu
 * @func:	the function to be called
 * @info:	the function call argument
 *
 * Calls the function @func on the remote cpu.
 *
 * returns: @func return value or -ENXIO when the cpu is offline
 */
static int cpu_function_call(int cpu, int (*func) (void *info), void *info)
{
	struct remote_function_call data = {
		.p	= NULL,
		.func	= func,
		.info	= info,
		.ret	= -ENXIO, /* No such CPU */
	};

	smp_call_function_single(cpu, remote_function, &data, 1);

	return data.ret;
}

#define PERF_FLAG_ALL (PERF_FLAG_FD_NO_GROUP |\
		       PERF_FLAG_FD_OUTPUT  |\
		       PERF_FLAG_PID_CGROUP)

/*
 * branch priv levels that need permission checks
 */
#define PERF_SAMPLE_BRANCH_PERM_PLM \
	(PERF_SAMPLE_BRANCH_KERNEL |\
	 PERF_SAMPLE_BRANCH_HV)

enum event_type_t {
	EVENT_FLEXIBLE = 0x1,
	EVENT_PINNED = 0x2,
	EVENT_ALL = EVENT_FLEXIBLE | EVENT_PINNED,
};

/*
 * perf_sched_events : >0 events exist
 * perf_cgroup_events: >0 per-cpu cgroup events exist on this cpu
 */
struct static_key_deferred perf_sched_events __read_mostly;
static DEFINE_PER_CPU(atomic_t, perf_cgroup_events);
static DEFINE_PER_CPU(atomic_t, perf_branch_stack_events);

static atomic_t nr_mmap_events __read_mostly;
static atomic_t nr_comm_events __read_mostly;
static atomic_t nr_task_events __read_mostly;

static LIST_HEAD(pmus);
static DEFINE_MUTEX(pmus_lock);
static struct srcu_struct pmus_srcu;

/*
 * perf event paranoia level:
 *  -1 - not paranoid at all
 *   0 - disallow raw tracepoint access for unpriv
 *   1 - disallow cpu events for unpriv
 *   2 - disallow kernel profiling for unpriv
 *   3 - disallow all unpriv perf event use
 */
#ifdef CONFIG_SECURITY_PERF_EVENTS_RESTRICT
int sysctl_perf_event_paranoid __read_mostly = 3;
#else
int sysctl_perf_event_paranoid __read_mostly = 1;
#endif

/* Minimum for 512 kiB + 1 user control page */
int sysctl_perf_event_mlock __read_mostly = 512 + (PAGE_SIZE / 1024); /* 'free' kiB per user */

/*
 * max perf event sample rate
 */
#define DEFAULT_MAX_SAMPLE_RATE		100000
#define DEFAULT_SAMPLE_PERIOD_NS	(NSEC_PER_SEC / DEFAULT_MAX_SAMPLE_RATE)
#define DEFAULT_CPU_TIME_MAX_PERCENT	25

int sysctl_perf_event_sample_rate __read_mostly	= DEFAULT_MAX_SAMPLE_RATE;

static int max_samples_per_tick __read_mostly	= DIV_ROUND_UP(DEFAULT_MAX_SAMPLE_RATE, HZ);
static int perf_sample_period_ns __read_mostly	= DEFAULT_SAMPLE_PERIOD_NS;

static atomic_t perf_sample_allowed_ns __read_mostly =
	ATOMIC_INIT( DEFAULT_SAMPLE_PERIOD_NS * DEFAULT_CPU_TIME_MAX_PERCENT / 100);

void update_perf_cpu_limits(void)
{
	u64 tmp = perf_sample_period_ns;

	tmp *= sysctl_perf_cpu_time_max_percent;
	do_div(tmp, 100);
	atomic_set(&perf_sample_allowed_ns, tmp);
}

int perf_proc_update_handler(struct ctl_table *table, int write,
		void __user *buffer, size_t *lenp,
		loff_t *ppos)
{
	int ret = proc_dointvec_minmax(table, write, buffer, lenp, ppos);

	if (ret || !write)
		return ret;

	max_samples_per_tick = DIV_ROUND_UP(sysctl_perf_event_sample_rate, HZ);
	perf_sample_period_ns = NSEC_PER_SEC / sysctl_perf_event_sample_rate;
	update_perf_cpu_limits();

	return 0;
}

int sysctl_perf_cpu_time_max_percent __read_mostly = DEFAULT_CPU_TIME_MAX_PERCENT;

int perf_cpu_time_max_percent_handler(struct ctl_table *table, int write,
				void __user *buffer, size_t *lenp,
				loff_t *ppos)
{
	int ret = proc_dointvec(table, write, buffer, lenp, ppos);

	if (ret || !write)
		return ret;

	update_perf_cpu_limits();

	return 0;
}

/*
 * perf samples are done in some very critical code paths (NMIs).
 * If they take too much CPU time, the system can lock up and not
 * get any real work done.  This will drop the sample rate when
 * we detect that events are taking too long.
 */
#define NR_ACCUMULATED_SAMPLES 128
DEFINE_PER_CPU(u64, running_sample_length);

void perf_sample_event_took(u64 sample_len_ns)
{
	u64 avg_local_sample_len;
	u64 local_samples_len;

	if (atomic_read(&perf_sample_allowed_ns) == 0)
		return;

	/* decay the counter by 1 average sample */
	local_samples_len = __get_cpu_var(running_sample_length);
	local_samples_len -= local_samples_len/NR_ACCUMULATED_SAMPLES;
	local_samples_len += sample_len_ns;
	__get_cpu_var(running_sample_length) = local_samples_len;

	/*
	 * note: this will be biased artifically low until we have
	 * seen NR_ACCUMULATED_SAMPLES.  Doing it this way keeps us
	 * from having to maintain a count.
	 */
	avg_local_sample_len = local_samples_len/NR_ACCUMULATED_SAMPLES;

	if (avg_local_sample_len <= atomic_read(&perf_sample_allowed_ns))
		return;

	if (max_samples_per_tick <= 1)
		return;

	max_samples_per_tick = DIV_ROUND_UP(max_samples_per_tick, 2);
	sysctl_perf_event_sample_rate = max_samples_per_tick * HZ;
	perf_sample_period_ns = NSEC_PER_SEC / sysctl_perf_event_sample_rate;

	printk_ratelimited(KERN_WARNING
			"perf samples too long (%lld > %d), lowering "
			"kernel.perf_event_max_sample_rate to %d\n",
			avg_local_sample_len,
			atomic_read(&perf_sample_allowed_ns),
			sysctl_perf_event_sample_rate);

	update_perf_cpu_limits();
}

static atomic64_t perf_event_id;

static void cpu_ctx_sched_out(struct perf_cpu_context *cpuctx,
			      enum event_type_t event_type);

static void cpu_ctx_sched_in(struct perf_cpu_context *cpuctx,
			     enum event_type_t event_type,
			     struct task_struct *task);

static void update_context_time(struct perf_event_context *ctx);
static u64 perf_event_time(struct perf_event *event);

void __weak perf_event_print_debug(void)	{ }

extern __weak const char *perf_pmu_name(void)
{
	return "pmu";
}

static inline u64 perf_clock(void)
{
	return local_clock();
}

static inline struct perf_cpu_context *
__get_cpu_context(struct perf_event_context *ctx)
{
	return this_cpu_ptr(ctx->pmu->pmu_cpu_context);
}

static void perf_ctx_lock(struct perf_cpu_context *cpuctx,
			  struct perf_event_context *ctx)
{
	raw_spin_lock(&cpuctx->ctx.lock);
	if (ctx)
		raw_spin_lock(&ctx->lock);
}

static void perf_ctx_unlock(struct perf_cpu_context *cpuctx,
			    struct perf_event_context *ctx)
{
	if (ctx)
		raw_spin_unlock(&ctx->lock);
	raw_spin_unlock(&cpuctx->ctx.lock);
}

#ifdef CONFIG_CGROUP_PERF

/*
 * perf_cgroup_info keeps track of time_enabled for a cgroup.
 * This is a per-cpu dynamically allocated data structure.
 */
struct perf_cgroup_info {
	u64				time;
	u64				timestamp;
};

struct perf_cgroup {
	struct cgroup_subsys_state	css;
	struct perf_cgroup_info	__percpu *info;
};

/*
 * Must ensure cgroup is pinned (css_get) before calling
 * this function. In other words, we cannot call this function
 * if there is no cgroup event for the current CPU context.
 */
static inline struct perf_cgroup *
perf_cgroup_from_task(struct task_struct *task)
{
	return container_of(task_subsys_state(task, perf_subsys_id),
			struct perf_cgroup, css);
}

static inline bool
perf_cgroup_match(struct perf_event *event)
{
	struct perf_event_context *ctx = event->ctx;
	struct perf_cpu_context *cpuctx = __get_cpu_context(ctx);

	/* @event doesn't care about cgroup */
	if (!event->cgrp)
		return true;

	/* wants specific cgroup scope but @cpuctx isn't associated with any */
	if (!cpuctx->cgrp)
		return false;

	/*
	 * Cgroup scoping is recursive.  An event enabled for a cgroup is
	 * also enabled for all its descendant cgroups.  If @cpuctx's
	 * cgroup is a descendant of @event's (the test covers identity
	 * case), it's a match.
	 */
	return cgroup_is_descendant(cpuctx->cgrp->css.cgroup,
				    event->cgrp->css.cgroup);
}

static inline bool perf_tryget_cgroup(struct perf_event *event)
{
	return css_tryget(&event->cgrp->css);
}

static inline void perf_put_cgroup(struct perf_event *event)
{
	css_put(&event->cgrp->css);
}

static inline void perf_detach_cgroup(struct perf_event *event)
{
	perf_put_cgroup(event);
	event->cgrp = NULL;
}

static inline int is_cgroup_event(struct perf_event *event)
{
	return event->cgrp != NULL;
}

static inline u64 perf_cgroup_event_time(struct perf_event *event)
{
	struct perf_cgroup_info *t;

	t = per_cpu_ptr(event->cgrp->info, event->cpu);
	return t->time;
}

static inline void __update_cgrp_time(struct perf_cgroup *cgrp)
{
	struct perf_cgroup_info *info;
	u64 now;

	now = perf_clock();

	info = this_cpu_ptr(cgrp->info);

	info->time += now - info->timestamp;
	info->timestamp = now;
}

static inline void update_cgrp_time_from_cpuctx(struct perf_cpu_context *cpuctx)
{
	struct perf_cgroup *cgrp_out = cpuctx->cgrp;
	if (cgrp_out)
		__update_cgrp_time(cgrp_out);
}

static inline void update_cgrp_time_from_event(struct perf_event *event)
{
	struct perf_cgroup *cgrp;

	/*
	 * ensure we access cgroup data only when needed and
	 * when we know the cgroup is pinned (css_get)
	 */
	if (!is_cgroup_event(event))
		return;

	cgrp = perf_cgroup_from_task(current);
	/*
	 * Do not update time when cgroup is not active
	 */
	if (cgrp == event->cgrp)
		__update_cgrp_time(event->cgrp);
}

static inline void
perf_cgroup_set_timestamp(struct task_struct *task,
			  struct perf_event_context *ctx)
{
	struct perf_cgroup *cgrp;
	struct perf_cgroup_info *info;

	/*
	 * ctx->lock held by caller
	 * ensure we do not access cgroup data
	 * unless we have the cgroup pinned (css_get)
	 */
	if (!task || !ctx->nr_cgroups)
		return;

	cgrp = perf_cgroup_from_task(task);
	info = this_cpu_ptr(cgrp->info);
	info->timestamp = ctx->timestamp;
}

#define PERF_CGROUP_SWOUT	0x1 /* cgroup switch out every event */
#define PERF_CGROUP_SWIN	0x2 /* cgroup switch in events based on task */

/*
 * reschedule events based on the cgroup constraint of task.
 *
 * mode SWOUT : schedule out everything
 * mode SWIN : schedule in based on cgroup for next
 */
void perf_cgroup_switch(struct task_struct *task, int mode)
{
	struct perf_cpu_context *cpuctx;
	struct pmu *pmu;
	unsigned long flags;

	/*
	 * disable interrupts to avoid geting nr_cgroup
	 * changes via __perf_event_disable(). Also
	 * avoids preemption.
	 */
	local_irq_save(flags);

	/*
	 * we reschedule only in the presence of cgroup
	 * constrained events.
	 */
	rcu_read_lock();

	list_for_each_entry_rcu(pmu, &pmus, entry) {
		cpuctx = this_cpu_ptr(pmu->pmu_cpu_context);
		if (cpuctx->unique_pmu != pmu)
			continue; /* ensure we process each cpuctx once */

		/*
		 * perf_cgroup_events says at least one
		 * context on this CPU has cgroup events.
		 *
		 * ctx->nr_cgroups reports the number of cgroup
		 * events for a context.
		 */
		if (cpuctx->ctx.nr_cgroups > 0) {
			perf_ctx_lock(cpuctx, cpuctx->task_ctx);
			perf_pmu_disable(cpuctx->ctx.pmu);

			if (mode & PERF_CGROUP_SWOUT) {
				cpu_ctx_sched_out(cpuctx, EVENT_ALL);
				/*
				 * must not be done before ctxswout due
				 * to event_filter_match() in event_sched_out()
				 */
				cpuctx->cgrp = NULL;
			}

			if (mode & PERF_CGROUP_SWIN) {
				WARN_ON_ONCE(cpuctx->cgrp);
				/*
				 * set cgrp before ctxsw in to allow
				 * event_filter_match() to not have to pass
				 * task around
				 */
				cpuctx->cgrp = perf_cgroup_from_task(task);
				cpu_ctx_sched_in(cpuctx, EVENT_ALL, task);
			}
			perf_pmu_enable(cpuctx->ctx.pmu);
			perf_ctx_unlock(cpuctx, cpuctx->task_ctx);
		}
	}

	rcu_read_unlock();

	local_irq_restore(flags);
}

static inline void perf_cgroup_sched_out(struct task_struct *task,
					 struct task_struct *next)
{
	struct perf_cgroup *cgrp1;
	struct perf_cgroup *cgrp2 = NULL;

	/*
	 * we come here when we know perf_cgroup_events > 0
	 */
	cgrp1 = perf_cgroup_from_task(task);

	/*
	 * next is NULL when called from perf_event_enable_on_exec()
	 * that will systematically cause a cgroup_switch()
	 */
	if (next)
		cgrp2 = perf_cgroup_from_task(next);

	/*
	 * only schedule out current cgroup events if we know
	 * that we are switching to a different cgroup. Otherwise,
	 * do no touch the cgroup events.
	 */
	if (cgrp1 != cgrp2)
		perf_cgroup_switch(task, PERF_CGROUP_SWOUT);
}

static inline void perf_cgroup_sched_in(struct task_struct *prev,
					struct task_struct *task)
{
	struct perf_cgroup *cgrp1;
	struct perf_cgroup *cgrp2 = NULL;

	/*
	 * we come here when we know perf_cgroup_events > 0
	 */
	cgrp1 = perf_cgroup_from_task(task);

	/* prev can never be NULL */
	cgrp2 = perf_cgroup_from_task(prev);

	/*
	 * only need to schedule in cgroup events if we are changing
	 * cgroup during ctxsw. Cgroup events were not scheduled
	 * out of ctxsw out if that was not the case.
	 */
	if (cgrp1 != cgrp2)
		perf_cgroup_switch(task, PERF_CGROUP_SWIN);
}

static inline int perf_cgroup_connect(int fd, struct perf_event *event,
				      struct perf_event_attr *attr,
				      struct perf_event *group_leader)
{
	struct perf_cgroup *cgrp;
	struct cgroup_subsys_state *css;
	struct fd f = fdget(fd);
	int ret = 0;

	if (!f.file)
		return -EBADF;

	css = cgroup_css_from_dir(f.file, perf_subsys_id);
	if (IS_ERR(css)) {
		ret = PTR_ERR(css);
		goto out;
	}

	cgrp = container_of(css, struct perf_cgroup, css);
	event->cgrp = cgrp;

	/* must be done before we fput() the file */
	if (!perf_tryget_cgroup(event)) {
		event->cgrp = NULL;
		ret = -ENOENT;
		goto out;
	}

	/*
	 * all events in a group must monitor
	 * the same cgroup because a task belongs
	 * to only one perf cgroup at a time
	 */
	if (group_leader && group_leader->cgrp != cgrp) {
		perf_detach_cgroup(event);
		ret = -EINVAL;
	}
out:
	fdput(f);
	return ret;
}

static inline void
perf_cgroup_set_shadow_time(struct perf_event *event, u64 now)
{
	struct perf_cgroup_info *t;
	t = per_cpu_ptr(event->cgrp->info, event->cpu);
	event->shadow_ctx_time = now - t->timestamp;
}

static inline void
perf_cgroup_defer_enabled(struct perf_event *event)
{
	/*
	 * when the current task's perf cgroup does not match
	 * the event's, we need to remember to call the
	 * perf_mark_enable() function the first time a task with
	 * a matching perf cgroup is scheduled in.
	 */
	if (is_cgroup_event(event) && !perf_cgroup_match(event))
		event->cgrp_defer_enabled = 1;
}

static inline void
perf_cgroup_mark_enabled(struct perf_event *event,
			 struct perf_event_context *ctx)
{
	struct perf_event *sub;
	u64 tstamp = perf_event_time(event);

	if (!event->cgrp_defer_enabled)
		return;

	event->cgrp_defer_enabled = 0;

	event->tstamp_enabled = tstamp - event->total_time_enabled;
	list_for_each_entry(sub, &event->sibling_list, group_entry) {
		if (sub->state >= PERF_EVENT_STATE_INACTIVE) {
			sub->tstamp_enabled = tstamp - sub->total_time_enabled;
			sub->cgrp_defer_enabled = 0;
		}
	}
}
#else /* !CONFIG_CGROUP_PERF */

static inline bool
perf_cgroup_match(struct perf_event *event)
{
	return true;
}

static inline void perf_detach_cgroup(struct perf_event *event)
{}

static inline int is_cgroup_event(struct perf_event *event)
{
	return 0;
}

static inline u64 perf_cgroup_event_cgrp_time(struct perf_event *event)
{
	return 0;
}

static inline void update_cgrp_time_from_event(struct perf_event *event)
{
}

static inline void update_cgrp_time_from_cpuctx(struct perf_cpu_context *cpuctx)
{
}

static inline void perf_cgroup_sched_out(struct task_struct *task,
					 struct task_struct *next)
{
}

static inline void perf_cgroup_sched_in(struct task_struct *prev,
					struct task_struct *task)
{
}

static inline int perf_cgroup_connect(pid_t pid, struct perf_event *event,
				      struct perf_event_attr *attr,
				      struct perf_event *group_leader)
{
	return -EINVAL;
}

static inline void
perf_cgroup_set_timestamp(struct task_struct *task,
			  struct perf_event_context *ctx)
{
}

void
perf_cgroup_switch(struct task_struct *task, struct task_struct *next)
{
}

static inline void
perf_cgroup_set_shadow_time(struct perf_event *event, u64 now)
{
}

static inline u64 perf_cgroup_event_time(struct perf_event *event)
{
	return 0;
}

static inline void
perf_cgroup_defer_enabled(struct perf_event *event)
{
}

static inline void
perf_cgroup_mark_enabled(struct perf_event *event,
			 struct perf_event_context *ctx)
{
}
#endif

void perf_pmu_disable(struct pmu *pmu)
{
	int *count = this_cpu_ptr(pmu->pmu_disable_count);
	if (!(*count)++)
		pmu->pmu_disable(pmu);
}

void perf_pmu_enable(struct pmu *pmu)
{
	int *count = this_cpu_ptr(pmu->pmu_disable_count);
	if (!--(*count))
		pmu->pmu_enable(pmu);
}

static DEFINE_PER_CPU(struct list_head, rotation_list);

/*
 * perf_pmu_rotate_start() and perf_rotate_context() are fully serialized
 * because they're strictly cpu affine and rotate_start is called with IRQs
 * disabled, while rotate_context is called from IRQ context.
 */
static void perf_pmu_rotate_start(struct pmu *pmu)
{
	struct perf_cpu_context *cpuctx = this_cpu_ptr(pmu->pmu_cpu_context);
	struct list_head *head = &__get_cpu_var(rotation_list);

	WARN_ON(!irqs_disabled());

	if (list_empty(&cpuctx->rotation_list)) {
		int was_empty = list_empty(head);
		list_add(&cpuctx->rotation_list, head);
		if (was_empty)
			tick_nohz_full_kick();
	}
}

static void get_ctx(struct perf_event_context *ctx)
{
	WARN_ON(!atomic_inc_not_zero(&ctx->refcount));
}

static void put_ctx(struct perf_event_context *ctx)
{
	if (atomic_dec_and_test(&ctx->refcount)) {
		if (ctx->parent_ctx)
			put_ctx(ctx->parent_ctx);
		if (ctx->task)
			put_task_struct(ctx->task);
		kfree_rcu(ctx, rcu_head);
	}
}

/*
 * Because of perf_event::ctx migration in sys_perf_event_open::move_group and
 * perf_pmu_migrate_context() we need some magic.
 *
 * Those places that change perf_event::ctx will hold both
 * perf_event_ctx::mutex of the 'old' and 'new' ctx value.
 *
 * Lock ordering is by mutex address. There is one other site where
 * perf_event_context::mutex nests and that is put_event(). But remember that
 * that is a parent<->child context relation, and migration does not affect
 * children, therefore these two orderings should not interact.
 *
 * The change in perf_event::ctx does not affect children (as claimed above)
 * because the sys_perf_event_open() case will install a new event and break
 * the ctx parent<->child relation, and perf_pmu_migrate_context() is only
 * concerned with cpuctx and that doesn't have children.
 *
 * The places that change perf_event::ctx will issue:
 *
 *   perf_remove_from_context();
 *   synchronize_rcu();
 *   perf_install_in_context();
 *
 * to affect the change. The remove_from_context() + synchronize_rcu() should
 * quiesce the event, after which we can install it in the new location. This
 * means that only external vectors (perf_fops, prctl) can perturb the event
 * while in transit. Therefore all such accessors should also acquire
 * perf_event_context::mutex to serialize against this.
 *
 * However; because event->ctx can change while we're waiting to acquire
 * ctx->mutex we must be careful and use the below perf_event_ctx_lock()
 * function.
 *
 * Lock order:
 *	task_struct::perf_event_mutex
 *	  perf_event_context::mutex
 *	    perf_event_context::lock
 *	    perf_event::child_mutex;
 *	    perf_event::mmap_mutex
 *	    mmap_sem
 */
static struct perf_event_context *perf_event_ctx_lock(struct perf_event *event)
{
	struct perf_event_context *ctx;

again:
	rcu_read_lock();
	ctx = ACCESS_ONCE(event->ctx);
	if (!atomic_inc_not_zero(&ctx->refcount)) {
		rcu_read_unlock();
		goto again;
	}
	rcu_read_unlock();

	mutex_lock(&ctx->mutex);
	if (event->ctx != ctx) {
		mutex_unlock(&ctx->mutex);
		put_ctx(ctx);
		goto again;
	}

	return ctx;
}

static void perf_event_ctx_unlock(struct perf_event *event,
				  struct perf_event_context *ctx)
{
	mutex_unlock(&ctx->mutex);
	put_ctx(ctx);
}

static void unclone_ctx(struct perf_event_context *ctx)
{
	if (ctx->parent_ctx) {
		put_ctx(ctx->parent_ctx);
		ctx->parent_ctx = NULL;
	}
}

static u32 perf_event_pid(struct perf_event *event, struct task_struct *p)
{
	/*
	 * only top level events have the pid namespace they were created in
	 */
	if (event->parent)
		event = event->parent;

	return task_tgid_nr_ns(p, event->ns);
}

static u32 perf_event_tid(struct perf_event *event, struct task_struct *p)
{
	/*
	 * only top level events have the pid namespace they were created in
	 */
	if (event->parent)
		event = event->parent;

	return task_pid_nr_ns(p, event->ns);
}

/*
 * If we inherit events we want to return the parent event id
 * to userspace.
 */
static u64 primary_event_id(struct perf_event *event)
{
	u64 id = event->id;

	if (event->parent)
		id = event->parent->id;

	return id;
}

/*
 * Get the perf_event_context for a task and lock it.
 * This has to cope with with the fact that until it is locked,
 * the context could get moved to another task.
 */
static struct perf_event_context *
perf_lock_task_context(struct task_struct *task, int ctxn, unsigned long *flags)
{
	struct perf_event_context *ctx;

retry:
	/*
	 * One of the few rules of preemptible RCU is that one cannot do
	 * rcu_read_unlock() while holding a scheduler (or nested) lock when
	 * part of the read side critical section was preemptible -- see
	 * rcu_read_unlock_special().
	 *
	 * Since ctx->lock nests under rq->lock we must ensure the entire read
	 * side critical section is non-preemptible.
	 */
	preempt_disable();
	rcu_read_lock();
	ctx = rcu_dereference(task->perf_event_ctxp[ctxn]);
	if (ctx) {
		/*
		 * If this context is a clone of another, it might
		 * get swapped for another underneath us by
		 * perf_event_task_sched_out, though the
		 * rcu_read_lock() protects us from any context
		 * getting freed.  Lock the context and check if it
		 * got swapped before we could get the lock, and retry
		 * if so.  If we locked the right context, then it
		 * can't get swapped on us any more.
		 */
		raw_spin_lock_irqsave(&ctx->lock, *flags);
		if (ctx != rcu_dereference(task->perf_event_ctxp[ctxn])) {
			raw_spin_unlock_irqrestore(&ctx->lock, *flags);
			rcu_read_unlock();
			preempt_enable();
			goto retry;
		}

		if (!atomic_inc_not_zero(&ctx->refcount)) {
			raw_spin_unlock_irqrestore(&ctx->lock, *flags);
			ctx = NULL;
		}
	}
	rcu_read_unlock();
	preempt_enable();
	return ctx;
}

/*
 * Get the context for a task and increment its pin_count so it
 * can't get swapped to another task.  This also increments its
 * reference count so that the context can't get freed.
 */
static struct perf_event_context *
perf_pin_task_context(struct task_struct *task, int ctxn)
{
	struct perf_event_context *ctx;
	unsigned long flags;

	ctx = perf_lock_task_context(task, ctxn, &flags);
	if (ctx) {
		++ctx->pin_count;
		raw_spin_unlock_irqrestore(&ctx->lock, flags);
	}
	return ctx;
}

static void perf_unpin_context(struct perf_event_context *ctx)
{
	unsigned long flags;

	raw_spin_lock_irqsave(&ctx->lock, flags);
	--ctx->pin_count;
	raw_spin_unlock_irqrestore(&ctx->lock, flags);
}

/*
 * Update the record of the current time in a context.
 */
static void update_context_time(struct perf_event_context *ctx)
{
	u64 now = perf_clock();

	ctx->time += now - ctx->timestamp;
	ctx->timestamp = now;
}

static u64 perf_event_time(struct perf_event *event)
{
	struct perf_event_context *ctx = event->ctx;

	if (is_cgroup_event(event))
		return perf_cgroup_event_time(event);

	return ctx ? ctx->time : 0;
}

/*
 * Update the total_time_enabled and total_time_running fields for a event.
 * The caller of this function needs to hold the ctx->lock.
 */
static void update_event_times(struct perf_event *event)
{
	struct perf_event_context *ctx = event->ctx;
	u64 run_end;

	if (event->state < PERF_EVENT_STATE_INACTIVE ||
	    event->group_leader->state < PERF_EVENT_STATE_INACTIVE)
		return;
	/*
	 * in cgroup mode, time_enabled represents
	 * the time the event was enabled AND active
	 * tasks were in the monitored cgroup. This is
	 * independent of the activity of the context as
	 * there may be a mix of cgroup and non-cgroup events.
	 *
	 * That is why we treat cgroup events differently
	 * here.
	 */
	if (is_cgroup_event(event))
		run_end = perf_cgroup_event_time(event);
	else if (ctx->is_active)
		run_end = ctx->time;
	else
		run_end = event->tstamp_stopped;

	event->total_time_enabled = run_end - event->tstamp_enabled;

	if (event->state == PERF_EVENT_STATE_INACTIVE)
		run_end = event->tstamp_stopped;
	else
		run_end = perf_event_time(event);

	event->total_time_running = run_end - event->tstamp_running;

}

/*
 * Update total_time_enabled and total_time_running for all events in a group.
 */
static void update_group_times(struct perf_event *leader)
{
	struct perf_event *event;

	update_event_times(leader);
	list_for_each_entry(event, &leader->sibling_list, group_entry)
		update_event_times(event);
}

static struct list_head *
ctx_group_list(struct perf_event *event, struct perf_event_context *ctx)
{
	if (event->attr.pinned)
		return &ctx->pinned_groups;
	else
		return &ctx->flexible_groups;
}

/*
 * Add a event from the lists for its context.
 * Must be called with ctx->mutex and ctx->lock held.
 */
static void
list_add_event(struct perf_event *event, struct perf_event_context *ctx)
{
	WARN_ON_ONCE(event->attach_state & PERF_ATTACH_CONTEXT);
	event->attach_state |= PERF_ATTACH_CONTEXT;

	/*
	 * If we're a stand alone event or group leader, we go to the context
	 * list, group events are kept attached to the group so that
	 * perf_group_detach can, at all times, locate all siblings.
	 */
	if (event->group_leader == event) {
		struct list_head *list;

		if (is_software_event(event))
			event->group_flags |= PERF_GROUP_SOFTWARE;

		list = ctx_group_list(event, ctx);
		list_add_tail(&event->group_entry, list);
	}

	if (is_cgroup_event(event))
		ctx->nr_cgroups++;

	if (has_branch_stack(event))
		ctx->nr_branch_stack++;

	list_add_rcu(&event->event_entry, &ctx->event_list);
	if (!ctx->nr_events)
		perf_pmu_rotate_start(ctx->pmu);
	ctx->nr_events++;
	if (event->attr.inherit_stat)
		ctx->nr_stat++;
}

/*
 * Initialize event state based on the perf_event_attr::disabled.
 */
static inline void perf_event__state_init(struct perf_event *event)
{
	event->state = event->attr.disabled ? PERF_EVENT_STATE_OFF :
					      PERF_EVENT_STATE_INACTIVE;
}

/*
 * Called at perf_event creation and when events are attached/detached from a
 * group.
 */
static void perf_event__read_size(struct perf_event *event)
{
	int entry = sizeof(u64); /* value */
	int size = 0;
	int nr = 1;

	if (event->attr.read_format & PERF_FORMAT_TOTAL_TIME_ENABLED)
		size += sizeof(u64);

	if (event->attr.read_format & PERF_FORMAT_TOTAL_TIME_RUNNING)
		size += sizeof(u64);

	if (event->attr.read_format & PERF_FORMAT_ID)
		entry += sizeof(u64);

	if (event->attr.read_format & PERF_FORMAT_GROUP) {
		nr += event->group_leader->nr_siblings;
		size += sizeof(u64);
	}

	size += entry * nr;
	event->read_size = size;
}

static void perf_event__header_size(struct perf_event *event)
{
	struct perf_sample_data *data;
	u64 sample_type = event->attr.sample_type;
	u16 size = 0;

	perf_event__read_size(event);

	if (sample_type & PERF_SAMPLE_IP)
		size += sizeof(data->ip);

	if (sample_type & PERF_SAMPLE_ADDR)
		size += sizeof(data->addr);

	if (sample_type & PERF_SAMPLE_PERIOD)
		size += sizeof(data->period);

	if (sample_type & PERF_SAMPLE_WEIGHT)
		size += sizeof(data->weight);

	if (sample_type & PERF_SAMPLE_READ)
		size += event->read_size;

	if (sample_type & PERF_SAMPLE_DATA_SRC)
		size += sizeof(data->data_src.val);

	event->header_size = size;
}

static void perf_event__id_header_size(struct perf_event *event)
{
	struct perf_sample_data *data;
	u64 sample_type = event->attr.sample_type;
	u16 size = 0;

	if (sample_type & PERF_SAMPLE_TID)
		size += sizeof(data->tid_entry);

	if (sample_type & PERF_SAMPLE_TIME)
		size += sizeof(data->time);

	if (sample_type & PERF_SAMPLE_ID)
		size += sizeof(data->id);

	if (sample_type & PERF_SAMPLE_STREAM_ID)
		size += sizeof(data->stream_id);

	if (sample_type & PERF_SAMPLE_CPU)
		size += sizeof(data->cpu_entry);

	event->id_header_size = size;
}

static void perf_group_attach(struct perf_event *event)
{
	struct perf_event *group_leader = event->group_leader, *pos;

	/*
	 * We can have double attach due to group movement in perf_event_open.
	 */
	if (event->attach_state & PERF_ATTACH_GROUP)
		return;

	event->attach_state |= PERF_ATTACH_GROUP;

	if (group_leader == event)
		return;

	if (group_leader->group_flags & PERF_GROUP_SOFTWARE &&
			!is_software_event(event))
		group_leader->group_flags &= ~PERF_GROUP_SOFTWARE;

	list_add_tail(&event->group_entry, &group_leader->sibling_list);
	group_leader->nr_siblings++;

	perf_event__header_size(group_leader);

	list_for_each_entry(pos, &group_leader->sibling_list, group_entry)
		perf_event__header_size(pos);
}

/*
 * Remove a event from the lists for its context.
 * Must be called with ctx->mutex and ctx->lock held.
 */
static void
list_del_event(struct perf_event *event, struct perf_event_context *ctx)
{
	struct perf_cpu_context *cpuctx;
	/*
	 * We can have double detach due to exit/hot-unplug + close.
	 */
	if (!(event->attach_state & PERF_ATTACH_CONTEXT))
		return;

	event->attach_state &= ~PERF_ATTACH_CONTEXT;

	if (is_cgroup_event(event)) {
		ctx->nr_cgroups--;
		cpuctx = __get_cpu_context(ctx);
		/*
		 * if there are no more cgroup events
		 * then cler cgrp to avoid stale pointer
		 * in update_cgrp_time_from_cpuctx()
		 */
		if (!ctx->nr_cgroups)
			cpuctx->cgrp = NULL;
	}

	if (has_branch_stack(event))
		ctx->nr_branch_stack--;

	ctx->nr_events--;
	if (event->attr.inherit_stat)
		ctx->nr_stat--;

	list_del_rcu(&event->event_entry);

	if (event->group_leader == event)
		list_del_init(&event->group_entry);

	update_group_times(event);

	/*
	 * If event was in error state, then keep it
	 * that way, otherwise bogus counts will be
	 * returned on read(). The only way to get out
	 * of error state is by explicit re-enabling
	 * of the event
	 */
	if (event->state > PERF_EVENT_STATE_OFF)
		event->state = PERF_EVENT_STATE_OFF;
}

static void perf_group_detach(struct perf_event *event)
{
	struct perf_event *sibling, *tmp;
	struct list_head *list = NULL;

	/*
	 * We can have double detach due to exit/hot-unplug + close.
	 */
	if (!(event->attach_state & PERF_ATTACH_GROUP))
		return;

	event->attach_state &= ~PERF_ATTACH_GROUP;

	/*
	 * If this is a sibling, remove it from its group.
	 */
	if (event->group_leader != event) {
		list_del_init(&event->group_entry);
		event->group_leader->nr_siblings--;
		goto out;
	}

	if (!list_empty(&event->group_entry))
		list = &event->group_entry;

	/*
	 * If this was a group event with sibling events then
	 * upgrade the siblings to singleton events by adding them
	 * to whatever list we are on.
	 * If this isn't on a list, make sure we still remove the sibling's
	 * group_entry from this sibling_list; otherwise, when that sibling
	 * is later deallocated, it will try to remove itself from this
	 * sibling_list, which may well have been deallocated already,
	 * resulting in a use-after-free.
	 */
	list_for_each_entry_safe(sibling, tmp, &event->sibling_list, group_entry) {
		if (list)
			list_move_tail(&sibling->group_entry, list);
		else
			list_del_init(&sibling->group_entry);
		sibling->group_leader = sibling;

		/* Inherit group flags from the previous leader */
		sibling->group_flags = event->group_flags;
	}

out:
	perf_event__header_size(event->group_leader);

	list_for_each_entry(tmp, &event->group_leader->sibling_list, group_entry)
		perf_event__header_size(tmp);
}

static inline int
event_filter_match(struct perf_event *event)
{
	return (event->cpu == -1 || event->cpu == smp_processor_id())
	    && perf_cgroup_match(event);
}

static void
event_sched_out(struct perf_event *event,
		  struct perf_cpu_context *cpuctx,
		  struct perf_event_context *ctx)
{
	u64 tstamp = perf_event_time(event);
	u64 delta;
	/*
	 * An event which could not be activated because of
	 * filter mismatch still needs to have its timings
	 * maintained, otherwise bogus information is return
	 * via read() for time_enabled, time_running:
	 */
	if (event->state == PERF_EVENT_STATE_INACTIVE
	    && !event_filter_match(event)) {
		delta = tstamp - event->tstamp_stopped;
		event->tstamp_running += delta;
		event->tstamp_stopped = tstamp;
	}

	if (event->state != PERF_EVENT_STATE_ACTIVE)
		return;

	event->state = PERF_EVENT_STATE_INACTIVE;
	if (event->pending_disable) {
		event->pending_disable = 0;
		event->state = PERF_EVENT_STATE_OFF;
	}
	event->tstamp_stopped = tstamp;
	event->pmu->del(event, 0);
	event->oncpu = -1;

	if (!is_software_event(event))
		cpuctx->active_oncpu--;
	ctx->nr_active--;
	if (event->attr.freq && event->attr.sample_freq)
		ctx->nr_freq--;
	if (event->attr.exclusive || !cpuctx->active_oncpu)
		cpuctx->exclusive = 0;
}

static void
group_sched_out(struct perf_event *group_event,
		struct perf_cpu_context *cpuctx,
		struct perf_event_context *ctx)
{
	struct perf_event *event;
	int state = group_event->state;

	event_sched_out(group_event, cpuctx, ctx);

	/*
	 * Schedule out siblings (if any):
	 */
	list_for_each_entry(event, &group_event->sibling_list, group_entry)
		event_sched_out(event, cpuctx, ctx);

	if (state == PERF_EVENT_STATE_ACTIVE && group_event->attr.exclusive)
		cpuctx->exclusive = 0;
}

struct remove_event {
	struct perf_event *event;
	bool detach_group;
};

/*
 * Cross CPU call to remove a performance event
 *
 * We disable the event on the hardware level first. After that we
 * remove it from the context list.
 */
static int __perf_remove_from_context(void *info)
{
	struct remove_event *re = info;
	struct perf_event *event = re->event;
	struct perf_event_context *ctx = event->ctx;
	struct perf_cpu_context *cpuctx = __get_cpu_context(ctx);

	raw_spin_lock(&ctx->lock);
	event_sched_out(event, cpuctx, ctx);
	if (re->detach_group)
		perf_group_detach(event);
	list_del_event(event, ctx);
	if (!ctx->nr_events && cpuctx->task_ctx == ctx) {
		ctx->is_active = 0;
		cpuctx->task_ctx = NULL;
	}
	raw_spin_unlock(&ctx->lock);

	return 0;
}


/*
 * Remove the event from a task's (or a CPU's) list of events.
 *
 * CPU events are removed with a smp call. For task events we only
 * call when the task is on a CPU.
 *
 * If event->ctx is a cloned context, callers must make sure that
 * every task struct that event->ctx->task could possibly point to
 * remains valid.  This is OK when called from perf_release since
 * that only calls us on the top-level context, which can't be a clone.
 * When called from perf_event_exit_task, it's OK because the
 * context has been detached from its task.
 */
static void perf_remove_from_context(struct perf_event *event, bool detach_group)
{
	struct perf_event_context *ctx = event->ctx;
	struct task_struct *task = ctx->task;
	struct remove_event re = {
		.event = event,
		.detach_group = detach_group,
	};

	lockdep_assert_held(&ctx->mutex);

	if (!task) {
		/*
		 * Per cpu events are removed via an smp call and
		 * the removal is always successful.
		 */
		cpu_function_call(event->cpu, __perf_remove_from_context, &re);
		return;
	}

retry:
	if (!task_function_call(task, __perf_remove_from_context, &re))
		return;

	raw_spin_lock_irq(&ctx->lock);
	/*
	 * If we failed to find a running task, but find the context active now
	 * that we've acquired the ctx->lock, retry.
	 */
	if (ctx->is_active) {
		raw_spin_unlock_irq(&ctx->lock);
		/*
		 * Reload the task pointer, it might have been changed by
		 * a concurrent perf_event_context_sched_out().
		 */
		task = ctx->task;
		goto retry;
	}

	/*
	 * Since the task isn't running, its safe to remove the event, us
	 * holding the ctx->lock ensures the task won't get scheduled in.
	 */
	if (detach_group)
		perf_group_detach(event);
	list_del_event(event, ctx);
	raw_spin_unlock_irq(&ctx->lock);
}

/*
 * Cross CPU call to disable a performance event
 */
int __perf_event_disable(void *info)
{
	struct perf_event *event = info;
	struct perf_event_context *ctx = event->ctx;
	struct perf_cpu_context *cpuctx = __get_cpu_context(ctx);

	/*
	 * If this is a per-task event, need to check whether this
	 * event's task is the current task on this cpu.
	 *
	 * Can trigger due to concurrent perf_event_context_sched_out()
	 * flipping contexts around.
	 */
	if (ctx->task && cpuctx->task_ctx != ctx)
		return -EINVAL;

	raw_spin_lock(&ctx->lock);

	/*
	 * If the event is on, turn it off.
	 * If it is in error state, leave it in error state.
	 */
	if (event->state >= PERF_EVENT_STATE_INACTIVE) {
		update_context_time(ctx);
		update_cgrp_time_from_event(event);
		update_group_times(event);
		if (event == event->group_leader)
			group_sched_out(event, cpuctx, ctx);
		else
			event_sched_out(event, cpuctx, ctx);
		event->state = PERF_EVENT_STATE_OFF;
	}

	raw_spin_unlock(&ctx->lock);

	return 0;
}

/*
 * Disable a event.
 *
 * If event->ctx is a cloned context, callers must make sure that
 * every task struct that event->ctx->task could possibly point to
 * remains valid.  This condition is satisifed when called through
 * perf_event_for_each_child or perf_event_for_each because they
 * hold the top-level event's child_mutex, so any descendant that
 * goes to exit will block in sync_child_event.
 * When called from perf_pending_event it's OK because event->ctx
 * is the current context on this CPU and preemption is disabled,
 * hence we can't get into perf_event_task_sched_out for this context.
 */
static void _perf_event_disable(struct perf_event *event)
{
	struct perf_event_context *ctx = event->ctx;
	struct task_struct *task = ctx->task;

	if (!task) {
		/*
		 * Disable the event on the cpu that it's on
		 */
		cpu_function_call(event->cpu, __perf_event_disable, event);
		return;
	}

retry:
	if (!task_function_call(task, __perf_event_disable, event))
		return;

	raw_spin_lock_irq(&ctx->lock);
	/*
	 * If the event is still active, we need to retry the cross-call.
	 */
	if (event->state == PERF_EVENT_STATE_ACTIVE) {
		raw_spin_unlock_irq(&ctx->lock);
		/*
		 * Reload the task pointer, it might have been changed by
		 * a concurrent perf_event_context_sched_out().
		 */
		task = ctx->task;
		goto retry;
	}

	/*
	 * Since we have the lock this context can't be scheduled
	 * in, so we can change the state safely.
	 */
	if (event->state == PERF_EVENT_STATE_INACTIVE) {
		update_group_times(event);
		event->state = PERF_EVENT_STATE_OFF;
	}
	raw_spin_unlock_irq(&ctx->lock);
}

/*
 * Strictly speaking kernel users cannot create groups and therefore this
 * interface does not need the perf_event_ctx_lock() magic.
 */
void perf_event_disable(struct perf_event *event)
{
	struct perf_event_context *ctx;

	ctx = perf_event_ctx_lock(event);
	_perf_event_disable(event);
	perf_event_ctx_unlock(event, ctx);
}
EXPORT_SYMBOL_GPL(perf_event_disable);

static void perf_set_shadow_time(struct perf_event *event,
				 struct perf_event_context *ctx,
				 u64 tstamp)
{
	/*
	 * use the correct time source for the time snapshot
	 *
	 * We could get by without this by leveraging the
	 * fact that to get to this function, the caller
	 * has most likely already called update_context_time()
	 * and update_cgrp_time_xx() and thus both timestamp
	 * are identical (or very close). Given that tstamp is,
	 * already adjusted for cgroup, we could say that:
	 *    tstamp - ctx->timestamp
	 * is equivalent to
	 *    tstamp - cgrp->timestamp.
	 *
	 * Then, in perf_output_read(), the calculation would
	 * work with no changes because:
	 * - event is guaranteed scheduled in
	 * - no scheduled out in between
	 * - thus the timestamp would be the same
	 *
	 * But this is a bit hairy.
	 *
	 * So instead, we have an explicit cgroup call to remain
	 * within the time time source all along. We believe it
	 * is cleaner and simpler to understand.
	 */
	if (is_cgroup_event(event))
		perf_cgroup_set_shadow_time(event, tstamp);
	else
		event->shadow_ctx_time = tstamp - ctx->timestamp;
}

#define MAX_INTERRUPTS (~0ULL)

static void perf_log_throttle(struct perf_event *event, int enable);

static int
event_sched_in(struct perf_event *event,
		 struct perf_cpu_context *cpuctx,
		 struct perf_event_context *ctx)
{
	u64 tstamp = perf_event_time(event);

	if (event->state <= PERF_EVENT_STATE_OFF)
		return 0;

	event->state = PERF_EVENT_STATE_ACTIVE;
	event->oncpu = smp_processor_id();

	/*
	 * Unthrottle events, since we scheduled we might have missed several
	 * ticks already, also for a heavily scheduling task there is little
	 * guarantee it'll get a tick in a timely manner.
	 */
	if (unlikely(event->hw.interrupts == MAX_INTERRUPTS)) {
		perf_log_throttle(event, 1);
		event->hw.interrupts = 0;
	}

	/*
	 * The new state must be visible before we turn it on in the hardware:
	 */
	smp_wmb();

	if (event->pmu->add(event, PERF_EF_START)) {
		event->state = PERF_EVENT_STATE_INACTIVE;
		event->oncpu = -1;
		return -EAGAIN;
	}

	event->tstamp_running += tstamp - event->tstamp_stopped;

	perf_set_shadow_time(event, ctx, tstamp);

	if (!is_software_event(event))
		cpuctx->active_oncpu++;
	ctx->nr_active++;
	if (event->attr.freq && event->attr.sample_freq)
		ctx->nr_freq++;

	if (event->attr.exclusive)
		cpuctx->exclusive = 1;

	return 0;
}

static int
group_sched_in(struct perf_event *group_event,
	       struct perf_cpu_context *cpuctx,
	       struct perf_event_context *ctx)
{
	struct perf_event *event, *partial_group = NULL;
	struct pmu *pmu = group_event->pmu;
	u64 now = ctx->time;
	bool simulate = false;

	if (group_event->state == PERF_EVENT_STATE_OFF)
		return 0;

	pmu->start_txn(pmu);

	if (event_sched_in(group_event, cpuctx, ctx)) {
		pmu->cancel_txn(pmu);
		return -EAGAIN;
	}

	/*
	 * Schedule in siblings as one group (if any):
	 */
	list_for_each_entry(event, &group_event->sibling_list, group_entry) {
		if (event_sched_in(event, cpuctx, ctx)) {
			partial_group = event;
			goto group_error;
		}
	}

	if (!pmu->commit_txn(pmu))
		return 0;

group_error:
	/*
	 * Groups can be scheduled in as one unit only, so undo any
	 * partial group before returning:
	 * The events up to the failed event are scheduled out normally,
	 * tstamp_stopped will be updated.
	 *
	 * The failed events and the remaining siblings need to have
	 * their timings updated as if they had gone thru event_sched_in()
	 * and event_sched_out(). This is required to get consistent timings
	 * across the group. This also takes care of the case where the group
	 * could never be scheduled by ensuring tstamp_stopped is set to mark
	 * the time the event was actually stopped, such that time delta
	 * calculation in update_event_times() is correct.
	 */
	list_for_each_entry(event, &group_event->sibling_list, group_entry) {
		if (event == partial_group)
			simulate = true;

		if (simulate) {
			event->tstamp_running += now - event->tstamp_stopped;
			event->tstamp_stopped = now;
		} else {
			event_sched_out(event, cpuctx, ctx);
		}
	}
	event_sched_out(group_event, cpuctx, ctx);

	pmu->cancel_txn(pmu);

	return -EAGAIN;
}

/*
 * Work out whether we can put this event group on the CPU now.
 */
static int group_can_go_on(struct perf_event *event,
			   struct perf_cpu_context *cpuctx,
			   int can_add_hw)
{
	/*
	 * Groups consisting entirely of software events can always go on.
	 */
	if (event->group_flags & PERF_GROUP_SOFTWARE)
		return 1;
	/*
	 * If an exclusive group is already on, no other hardware
	 * events can go on.
	 */
	if (cpuctx->exclusive)
		return 0;
	/*
	 * If this group is exclusive and there are already
	 * events on the CPU, it can't go on.
	 */
	if (event->attr.exclusive && cpuctx->active_oncpu)
		return 0;
	/*
	 * Otherwise, try to add it if all previous groups were able
	 * to go on.
	 */
	return can_add_hw;
}

static void add_event_to_ctx(struct perf_event *event,
			       struct perf_event_context *ctx)
{
	u64 tstamp = perf_event_time(event);

	list_add_event(event, ctx);
	perf_group_attach(event);
	event->tstamp_enabled = tstamp;
	event->tstamp_running = tstamp;
	event->tstamp_stopped = tstamp;
}

static void task_ctx_sched_out(struct perf_event_context *ctx);
static void
ctx_sched_in(struct perf_event_context *ctx,
	     struct perf_cpu_context *cpuctx,
	     enum event_type_t event_type,
	     struct task_struct *task);

static void perf_event_sched_in(struct perf_cpu_context *cpuctx,
				struct perf_event_context *ctx,
				struct task_struct *task)
{
	cpu_ctx_sched_in(cpuctx, EVENT_PINNED, task);
	if (ctx)
		ctx_sched_in(ctx, cpuctx, EVENT_PINNED, task);
	cpu_ctx_sched_in(cpuctx, EVENT_FLEXIBLE, task);
	if (ctx)
		ctx_sched_in(ctx, cpuctx, EVENT_FLEXIBLE, task);
}

/*
 * Cross CPU call to install and enable a performance event
 *
 * Must be called with ctx->mutex held
 */
static int  __perf_install_in_context(void *info)
{
	struct perf_event *event = info;
	struct perf_event_context *ctx = event->ctx;
	struct perf_cpu_context *cpuctx = __get_cpu_context(ctx);
	struct perf_event_context *task_ctx = cpuctx->task_ctx;
	struct task_struct *task = current;

	perf_ctx_lock(cpuctx, task_ctx);
	perf_pmu_disable(cpuctx->ctx.pmu);

	/*
	 * If there was an active task_ctx schedule it out.
	 */
	if (task_ctx)
		task_ctx_sched_out(task_ctx);

	/*
	 * If the context we're installing events in is not the
	 * active task_ctx, flip them.
	 */
	if (ctx->task && task_ctx != ctx) {
		if (task_ctx)
			raw_spin_unlock(&task_ctx->lock);
		raw_spin_lock(&ctx->lock);
		task_ctx = ctx;
	}

	if (task_ctx) {
		cpuctx->task_ctx = task_ctx;
		task = task_ctx->task;
	}

	cpu_ctx_sched_out(cpuctx, EVENT_ALL);

	update_context_time(ctx);
	/*
	 * update cgrp time only if current cgrp
	 * matches event->cgrp. Must be done before
	 * calling add_event_to_ctx()
	 */
	update_cgrp_time_from_event(event);

	add_event_to_ctx(event, ctx);

	/*
	 * Schedule everything back in
	 */
	perf_event_sched_in(cpuctx, task_ctx, task);

	perf_pmu_enable(cpuctx->ctx.pmu);
	perf_ctx_unlock(cpuctx, task_ctx);

	return 0;
}

/*
 * Attach a performance event to a context
 *
 * First we add the event to the list with the hardware enable bit
 * in event->hw_config cleared.
 *
 * If the event is attached to a task which is on a CPU we use a smp
 * call to enable it in the task context. The task might have been
 * scheduled away, but we check this in the smp call again.
 */
static void
perf_install_in_context(struct perf_event_context *ctx,
			struct perf_event *event,
			int cpu)
{
	struct task_struct *task = ctx->task;

	lockdep_assert_held(&ctx->mutex);

	event->ctx = ctx;
	if (event->cpu != -1)
		event->cpu = cpu;

	if (!task) {
		/*
		 * Per cpu events are installed via an smp call and
		 * the install is always successful.
		 */
		cpu_function_call(cpu, __perf_install_in_context, event);
		return;
	}

retry:
	if (!task_function_call(task, __perf_install_in_context, event))
		return;

	raw_spin_lock_irq(&ctx->lock);
	/*
	 * If we failed to find a running task, but find the context active now
	 * that we've acquired the ctx->lock, retry.
	 */
	if (ctx->is_active) {
		raw_spin_unlock_irq(&ctx->lock);
		/*
		 * Reload the task pointer, it might have been changed by
		 * a concurrent perf_event_context_sched_out().
		 */
		task = ctx->task;
		goto retry;
	}

	/*
	 * Since the task isn't running, its safe to add the event, us holding
	 * the ctx->lock ensures the task won't get scheduled in.
	 */
	add_event_to_ctx(event, ctx);
	raw_spin_unlock_irq(&ctx->lock);
}

/*
 * Put a event into inactive state and update time fields.
 * Enabling the leader of a group effectively enables all
 * the group members that aren't explicitly disabled, so we
 * have to update their ->tstamp_enabled also.
 * Note: this works for group members as well as group leaders
 * since the non-leader members' sibling_lists will be empty.
 */
static void __perf_event_mark_enabled(struct perf_event *event)
{
	struct perf_event *sub;
	u64 tstamp = perf_event_time(event);

	event->state = PERF_EVENT_STATE_INACTIVE;
	event->tstamp_enabled = tstamp - event->total_time_enabled;
	list_for_each_entry(sub, &event->sibling_list, group_entry) {
		if (sub->state >= PERF_EVENT_STATE_INACTIVE)
			sub->tstamp_enabled = tstamp - sub->total_time_enabled;
	}
}

/*
 * Cross CPU call to enable a performance event
 */
static int __perf_event_enable(void *info)
{
	struct perf_event *event = info;
	struct perf_event_context *ctx = event->ctx;
	struct perf_event *leader = event->group_leader;
	struct perf_cpu_context *cpuctx = __get_cpu_context(ctx);
	int err;

	/*
	 * There's a time window between 'ctx->is_active' check
	 * in perf_event_enable function and this place having:
	 *   - IRQs on
	 *   - ctx->lock unlocked
	 *
	 * where the task could be killed and 'ctx' deactivated
	 * by perf_event_exit_task.
	 */
	if (!ctx->is_active)
		return -EINVAL;

	raw_spin_lock(&ctx->lock);
	update_context_time(ctx);

	if (event->state >= PERF_EVENT_STATE_INACTIVE)
		goto unlock;

	/*
	 * set current task's cgroup time reference point
	 */
	perf_cgroup_set_timestamp(current, ctx);

	__perf_event_mark_enabled(event);

	if (!event_filter_match(event)) {
		if (is_cgroup_event(event))
			perf_cgroup_defer_enabled(event);
		goto unlock;
	}

	/*
	 * If the event is in a group and isn't the group leader,
	 * then don't put it on unless the group is on.
	 */
	if (leader != event && leader->state != PERF_EVENT_STATE_ACTIVE)
		goto unlock;

	if (!group_can_go_on(event, cpuctx, 1)) {
		err = -EEXIST;
	} else {
		if (event == leader)
			err = group_sched_in(event, cpuctx, ctx);
		else
			err = event_sched_in(event, cpuctx, ctx);
	}

	if (err) {
		/*
		 * If this event can't go on and it's part of a
		 * group, then the whole group has to come off.
		 */
		if (leader != event)
			group_sched_out(leader, cpuctx, ctx);
		if (leader->attr.pinned) {
			update_group_times(leader);
			leader->state = PERF_EVENT_STATE_ERROR;
		}
	}

unlock:
	raw_spin_unlock(&ctx->lock);

	return 0;
}

/*
 * Enable a event.
 *
 * If event->ctx is a cloned context, callers must make sure that
 * every task struct that event->ctx->task could possibly point to
 * remains valid.  This condition is satisfied when called through
 * perf_event_for_each_child or perf_event_for_each as described
 * for perf_event_disable.
 */
static void _perf_event_enable(struct perf_event *event)
{
	struct perf_event_context *ctx = event->ctx;
	struct task_struct *task = ctx->task;

	if (!task) {
		/*
		 * Enable the event on the cpu that it's on
		 */
		cpu_function_call(event->cpu, __perf_event_enable, event);
		return;
	}

	raw_spin_lock_irq(&ctx->lock);
	if (event->state >= PERF_EVENT_STATE_INACTIVE)
		goto out;

	/*
	 * If the event is in error state, clear that first.
	 * That way, if we see the event in error state below, we
	 * know that it has gone back into error state, as distinct
	 * from the task having been scheduled away before the
	 * cross-call arrived.
	 */
	if (event->state == PERF_EVENT_STATE_ERROR)
		event->state = PERF_EVENT_STATE_OFF;

retry:
	if (!ctx->is_active) {
		__perf_event_mark_enabled(event);
		goto out;
	}

	raw_spin_unlock_irq(&ctx->lock);

	if (!task_function_call(task, __perf_event_enable, event))
		return;

	raw_spin_lock_irq(&ctx->lock);

	/*
	 * If the context is active and the event is still off,
	 * we need to retry the cross-call.
	 */
	if (ctx->is_active && event->state == PERF_EVENT_STATE_OFF) {
		/*
		 * task could have been flipped by a concurrent
		 * perf_event_context_sched_out()
		 */
		task = ctx->task;
		goto retry;
	}

out:
	raw_spin_unlock_irq(&ctx->lock);
}

/*
 * See perf_event_disable();
 */
void perf_event_enable(struct perf_event *event)
{
	struct perf_event_context *ctx;

	ctx = perf_event_ctx_lock(event);
	_perf_event_enable(event);
	perf_event_ctx_unlock(event, ctx);
}
EXPORT_SYMBOL_GPL(perf_event_enable);

static int _perf_event_refresh(struct perf_event *event, int refresh)
{
	/*
	 * not supported on inherited events
	 */
	if (event->attr.inherit || !is_sampling_event(event))
		return -EINVAL;

	atomic_add(refresh, &event->event_limit);
	_perf_event_enable(event);

	return 0;
}

/*
 * See perf_event_disable()
 */
int perf_event_refresh(struct perf_event *event, int refresh)
{
	struct perf_event_context *ctx;
	int ret;

	ctx = perf_event_ctx_lock(event);
	ret = _perf_event_refresh(event, refresh);
	perf_event_ctx_unlock(event, ctx);

	return ret;
}
EXPORT_SYMBOL_GPL(perf_event_refresh);

static void ctx_sched_out(struct perf_event_context *ctx,
			  struct perf_cpu_context *cpuctx,
			  enum event_type_t event_type)
{
	struct perf_event *event;
	int is_active = ctx->is_active;

	ctx->is_active &= ~event_type;
	if (likely(!ctx->nr_events))
		return;

	update_context_time(ctx);
	update_cgrp_time_from_cpuctx(cpuctx);
	if (!ctx->nr_active)
		return;

	perf_pmu_disable(ctx->pmu);
	if ((is_active & EVENT_PINNED) && (event_type & EVENT_PINNED)) {
		list_for_each_entry(event, &ctx->pinned_groups, group_entry)
			group_sched_out(event, cpuctx, ctx);
	}

	if ((is_active & EVENT_FLEXIBLE) && (event_type & EVENT_FLEXIBLE)) {
		list_for_each_entry(event, &ctx->flexible_groups, group_entry)
			group_sched_out(event, cpuctx, ctx);
	}
	perf_pmu_enable(ctx->pmu);
}

/*
 * Test whether two contexts are equivalent, i.e. whether they
 * have both been cloned from the same version of the same context
 * and they both have the same number of enabled events.
 * If the number of enabled events is the same, then the set
 * of enabled events should be the same, because these are both
 * inherited contexts, therefore we can't access individual events
 * in them directly with an fd; we can only enable/disable all
 * events via prctl, or enable/disable all events in a family
 * via ioctl, which will have the same effect on both contexts.
 */
static int context_equiv(struct perf_event_context *ctx1,
			 struct perf_event_context *ctx2)
{
	return ctx1->parent_ctx && ctx1->parent_ctx == ctx2->parent_ctx
		&& ctx1->parent_gen == ctx2->parent_gen
		&& !ctx1->pin_count && !ctx2->pin_count;
}

static void __perf_event_sync_stat(struct perf_event *event,
				     struct perf_event *next_event)
{
	u64 value;

	if (!event->attr.inherit_stat)
		return;

	/*
	 * Update the event value, we cannot use perf_event_read()
	 * because we're in the middle of a context switch and have IRQs
	 * disabled, which upsets smp_call_function_single(), however
	 * we know the event must be on the current CPU, therefore we
	 * don't need to use it.
	 */
	switch (event->state) {
	case PERF_EVENT_STATE_ACTIVE:
		event->pmu->read(event);
		/* fall-through */

	case PERF_EVENT_STATE_INACTIVE:
		update_event_times(event);
		break;

	default:
		break;
	}

	/*
	 * In order to keep per-task stats reliable we need to flip the event
	 * values when we flip the contexts.
	 */
	value = local64_read(&next_event->count);
	value = local64_xchg(&event->count, value);
	local64_set(&next_event->count, value);

	swap(event->total_time_enabled, next_event->total_time_enabled);
	swap(event->total_time_running, next_event->total_time_running);

	/*
	 * Since we swizzled the values, update the user visible data too.
	 */
	perf_event_update_userpage(event);
	perf_event_update_userpage(next_event);
}

static void perf_event_sync_stat(struct perf_event_context *ctx,
				   struct perf_event_context *next_ctx)
{
	struct perf_event *event, *next_event;

	if (!ctx->nr_stat)
		return;

	update_context_time(ctx);

	event = list_first_entry(&ctx->event_list,
				   struct perf_event, event_entry);

	next_event = list_first_entry(&next_ctx->event_list,
					struct perf_event, event_entry);

	while (&event->event_entry != &ctx->event_list &&
	       &next_event->event_entry != &next_ctx->event_list) {

		__perf_event_sync_stat(event, next_event);

		event = list_next_entry(event, event_entry);
		next_event = list_next_entry(next_event, event_entry);
	}
}

static void perf_event_context_sched_out(struct task_struct *task, int ctxn,
					 struct task_struct *next)
{
	struct perf_event_context *ctx = task->perf_event_ctxp[ctxn];
	struct perf_event_context *next_ctx;
	struct perf_event_context *parent;
	struct perf_cpu_context *cpuctx;
	int do_switch = 1;

	if (likely(!ctx))
		return;

	cpuctx = __get_cpu_context(ctx);
	if (!cpuctx->task_ctx)
		return;

	rcu_read_lock();
	parent = rcu_dereference(ctx->parent_ctx);
	next_ctx = next->perf_event_ctxp[ctxn];
	if (parent && next_ctx &&
	    rcu_dereference(next_ctx->parent_ctx) == parent) {
		/*
		 * Looks like the two contexts are clones, so we might be
		 * able to optimize the context switch.  We lock both
		 * contexts and check that they are clones under the
		 * lock (including re-checking that neither has been
		 * uncloned in the meantime).  It doesn't matter which
		 * order we take the locks because no other cpu could
		 * be trying to lock both of these tasks.
		 */
		raw_spin_lock(&ctx->lock);
		raw_spin_lock_nested(&next_ctx->lock, SINGLE_DEPTH_NESTING);
		if (context_equiv(ctx, next_ctx)) {
			/*
			 * XXX do we need a memory barrier of sorts
			 * wrt to rcu_dereference() of perf_event_ctxp
			 */
			task->perf_event_ctxp[ctxn] = next_ctx;
			next->perf_event_ctxp[ctxn] = ctx;
			ctx->task = next;
			next_ctx->task = task;
			do_switch = 0;

			perf_event_sync_stat(ctx, next_ctx);
		}
		raw_spin_unlock(&next_ctx->lock);
		raw_spin_unlock(&ctx->lock);
	}
	rcu_read_unlock();

	if (do_switch) {
		raw_spin_lock(&ctx->lock);
		ctx_sched_out(ctx, cpuctx, EVENT_ALL);
		cpuctx->task_ctx = NULL;
		raw_spin_unlock(&ctx->lock);
	}
}

#define for_each_task_context_nr(ctxn)					\
	for ((ctxn) = 0; (ctxn) < perf_nr_task_contexts; (ctxn)++)

/*
 * Called from scheduler to remove the events of the current task,
 * with interrupts disabled.
 *
 * We stop each event and update the event value in event->count.
 *
 * This does not protect us against NMI, but disable()
 * sets the disabled bit in the control field of event _before_
 * accessing the event control register. If a NMI hits, then it will
 * not restart the event.
 */
void __perf_event_task_sched_out(struct task_struct *task,
				 struct task_struct *next)
{
	int ctxn;

	for_each_task_context_nr(ctxn)
		perf_event_context_sched_out(task, ctxn, next);

	/*
	 * if cgroup events exist on this CPU, then we need
	 * to check if we have to switch out PMU state.
	 * cgroup event are system-wide mode only
	 */
	if (atomic_read(&__get_cpu_var(perf_cgroup_events)))
		perf_cgroup_sched_out(task, next);
}

static void task_ctx_sched_out(struct perf_event_context *ctx)
{
	struct perf_cpu_context *cpuctx = __get_cpu_context(ctx);

	if (!cpuctx->task_ctx)
		return;

	if (WARN_ON_ONCE(ctx != cpuctx->task_ctx))
		return;

	ctx_sched_out(ctx, cpuctx, EVENT_ALL);
	cpuctx->task_ctx = NULL;
}

/*
 * Called with IRQs disabled
 */
static void cpu_ctx_sched_out(struct perf_cpu_context *cpuctx,
			      enum event_type_t event_type)
{
	ctx_sched_out(&cpuctx->ctx, cpuctx, event_type);
}

static void
ctx_pinned_sched_in(struct perf_event_context *ctx,
		    struct perf_cpu_context *cpuctx)
{
	struct perf_event *event;

	list_for_each_entry(event, &ctx->pinned_groups, group_entry) {
		if (event->state <= PERF_EVENT_STATE_OFF)
			continue;
		if (!event_filter_match(event))
			continue;

		/* may need to reset tstamp_enabled */
		if (is_cgroup_event(event))
			perf_cgroup_mark_enabled(event, ctx);

		if (group_can_go_on(event, cpuctx, 1))
			group_sched_in(event, cpuctx, ctx);

		/*
		 * If this pinned group hasn't been scheduled,
		 * put it in error state.
		 */
		if (event->state == PERF_EVENT_STATE_INACTIVE) {
			update_group_times(event);
			event->state = PERF_EVENT_STATE_ERROR;
		}
	}
}

static void
ctx_flexible_sched_in(struct perf_event_context *ctx,
		      struct perf_cpu_context *cpuctx)
{
	struct perf_event *event;
	int can_add_hw = 1;

	list_for_each_entry(event, &ctx->flexible_groups, group_entry) {
		/* Ignore events in OFF or ERROR state */
		if (event->state <= PERF_EVENT_STATE_OFF)
			continue;
		/*
		 * Listen to the 'cpu' scheduling filter constraint
		 * of events:
		 */
		if (!event_filter_match(event))
			continue;

		/* may need to reset tstamp_enabled */
		if (is_cgroup_event(event))
			perf_cgroup_mark_enabled(event, ctx);

		if (group_can_go_on(event, cpuctx, can_add_hw)) {
			if (group_sched_in(event, cpuctx, ctx))
				can_add_hw = 0;
		}
	}
}

static void
ctx_sched_in(struct perf_event_context *ctx,
	     struct perf_cpu_context *cpuctx,
	     enum event_type_t event_type,
	     struct task_struct *task)
{
	u64 now;
	int is_active = ctx->is_active;

	ctx->is_active |= event_type;
	if (likely(!ctx->nr_events))
		return;

	now = perf_clock();
	ctx->timestamp = now;
	perf_cgroup_set_timestamp(task, ctx);
	/*
	 * First go through the list and put on any pinned groups
	 * in order to give them the best chance of going on.
	 */
	if (!(is_active & EVENT_PINNED) && (event_type & EVENT_PINNED))
		ctx_pinned_sched_in(ctx, cpuctx);

	/* Then walk through the lower prio flexible groups */
	if (!(is_active & EVENT_FLEXIBLE) && (event_type & EVENT_FLEXIBLE))
		ctx_flexible_sched_in(ctx, cpuctx);
}

static void cpu_ctx_sched_in(struct perf_cpu_context *cpuctx,
			     enum event_type_t event_type,
			     struct task_struct *task)
{
	struct perf_event_context *ctx = &cpuctx->ctx;

	ctx_sched_in(ctx, cpuctx, event_type, task);
}

static void perf_event_context_sched_in(struct perf_event_context *ctx,
					struct task_struct *task)
{
	struct perf_cpu_context *cpuctx;

	cpuctx = __get_cpu_context(ctx);
	if (cpuctx->task_ctx == ctx)
		return;

	perf_ctx_lock(cpuctx, ctx);
	perf_pmu_disable(ctx->pmu);
	/*
	 * We want to keep the following priority order:
	 * cpu pinned (that don't need to move), task pinned,
	 * cpu flexible, task flexible.
	 */
	cpu_ctx_sched_out(cpuctx, EVENT_FLEXIBLE);

	if (ctx->nr_events)
		cpuctx->task_ctx = ctx;

	perf_event_sched_in(cpuctx, cpuctx->task_ctx, task);

	perf_pmu_enable(ctx->pmu);
	perf_ctx_unlock(cpuctx, ctx);

	/*
	 * Since these rotations are per-cpu, we need to ensure the
	 * cpu-context we got scheduled on is actually rotating.
	 */
	perf_pmu_rotate_start(ctx->pmu);
}

/*
 * When sampling the branck stack in system-wide, it may be necessary
 * to flush the stack on context switch. This happens when the branch
 * stack does not tag its entries with the pid of the current task.
 * Otherwise it becomes impossible to associate a branch entry with a
 * task. This ambiguity is more likely to appear when the branch stack
 * supports priv level filtering and the user sets it to monitor only
 * at the user level (which could be a useful measurement in system-wide
 * mode). In that case, the risk is high of having a branch stack with
 * branch from multiple tasks. Flushing may mean dropping the existing
 * entries or stashing them somewhere in the PMU specific code layer.
 *
 * This function provides the context switch callback to the lower code
 * layer. It is invoked ONLY when there is at least one system-wide context
 * with at least one active event using taken branch sampling.
 */
static void perf_branch_stack_sched_in(struct task_struct *prev,
				       struct task_struct *task)
{
	struct perf_cpu_context *cpuctx;
	struct pmu *pmu;
	unsigned long flags;

	/* no need to flush branch stack if not changing task */
	if (prev == task)
		return;

	local_irq_save(flags);

	rcu_read_lock();

	list_for_each_entry_rcu(pmu, &pmus, entry) {
		cpuctx = this_cpu_ptr(pmu->pmu_cpu_context);

		/*
		 * check if the context has at least one
		 * event using PERF_SAMPLE_BRANCH_STACK
		 */
		if (cpuctx->ctx.nr_branch_stack > 0
		    && pmu->flush_branch_stack) {

			pmu = cpuctx->ctx.pmu;

			perf_ctx_lock(cpuctx, cpuctx->task_ctx);

			perf_pmu_disable(pmu);

			pmu->flush_branch_stack();

			perf_pmu_enable(pmu);

			perf_ctx_unlock(cpuctx, cpuctx->task_ctx);
		}
	}

	rcu_read_unlock();

	local_irq_restore(flags);
}

/*
 * Called from scheduler to add the events of the current task
 * with interrupts disabled.
 *
 * We restore the event value and then enable it.
 *
 * This does not protect us against NMI, but enable()
 * sets the enabled bit in the control field of event _before_
 * accessing the event control register. If a NMI hits, then it will
 * keep the event running.
 */
void __perf_event_task_sched_in(struct task_struct *prev,
				struct task_struct *task)
{
	struct perf_event_context *ctx;
	int ctxn;

	for_each_task_context_nr(ctxn) {
		ctx = task->perf_event_ctxp[ctxn];
		if (likely(!ctx))
			continue;

		perf_event_context_sched_in(ctx, task);
	}
	/*
	 * if cgroup events exist on this CPU, then we need
	 * to check if we have to switch in PMU state.
	 * cgroup event are system-wide mode only
	 */
	if (atomic_read(&__get_cpu_var(perf_cgroup_events)))
		perf_cgroup_sched_in(prev, task);

	/* check for system-wide branch_stack events */
	if (atomic_read(&__get_cpu_var(perf_branch_stack_events)))
		perf_branch_stack_sched_in(prev, task);
}

static u64 perf_calculate_period(struct perf_event *event, u64 nsec, u64 count)
{
	u64 frequency = event->attr.sample_freq;
	u64 sec = NSEC_PER_SEC;
	u64 divisor, dividend;

	int count_fls, nsec_fls, frequency_fls, sec_fls;

	count_fls = fls64(count);
	nsec_fls = fls64(nsec);
	frequency_fls = fls64(frequency);
	sec_fls = 30;

	/*
	 * We got @count in @nsec, with a target of sample_freq HZ
	 * the target period becomes:
	 *
	 *             @count * 10^9
	 * period = -------------------
	 *          @nsec * sample_freq
	 *
	 */

	/*
	 * Reduce accuracy by one bit such that @a and @b converge
	 * to a similar magnitude.
	 */
#define REDUCE_FLS(a, b)		\
do {					\
	if (a##_fls > b##_fls) {	\
		a >>= 1;		\
		a##_fls--;		\
	} else {			\
		b >>= 1;		\
		b##_fls--;		\
	}				\
} while (0)

	/*
	 * Reduce accuracy until either term fits in a u64, then proceed with
	 * the other, so that finally we can do a u64/u64 division.
	 */
	while (count_fls + sec_fls > 64 && nsec_fls + frequency_fls > 64) {
		REDUCE_FLS(nsec, frequency);
		REDUCE_FLS(sec, count);
	}

	if (count_fls + sec_fls > 64) {
		divisor = nsec * frequency;

		while (count_fls + sec_fls > 64) {
			REDUCE_FLS(count, sec);
			divisor >>= 1;
		}

		dividend = count * sec;
	} else {
		dividend = count * sec;

		while (nsec_fls + frequency_fls > 64) {
			REDUCE_FLS(nsec, frequency);
			dividend >>= 1;
		}

		divisor = nsec * frequency;
	}

	if (!divisor)
		return dividend;

	return div64_u64(dividend, divisor);
}

static DEFINE_PER_CPU(int, perf_throttled_count);
static DEFINE_PER_CPU(u64, perf_throttled_seq);

static void perf_adjust_period(struct perf_event *event, u64 nsec, u64 count, bool disable)
{
	struct hw_perf_event *hwc = &event->hw;
	s64 period, sample_period;
	s64 delta;

	period = perf_calculate_period(event, nsec, count);

	delta = (s64)(period - hwc->sample_period);
	delta = (delta + 7) / 8; /* low pass filter */

	sample_period = hwc->sample_period + delta;

	if (!sample_period)
		sample_period = 1;

	hwc->sample_period = sample_period;

	if (local64_read(&hwc->period_left) > 8*sample_period) {
		if (disable)
			event->pmu->stop(event, PERF_EF_UPDATE);

		local64_set(&hwc->period_left, 0);

		if (disable)
			event->pmu->start(event, PERF_EF_RELOAD);
	}
}

/*
 * combine freq adjustment with unthrottling to avoid two passes over the
 * events. At the same time, make sure, having freq events does not change
 * the rate of unthrottling as that would introduce bias.
 */
static void perf_adjust_freq_unthr_context(struct perf_event_context *ctx,
					   int needs_unthr)
{
	struct perf_event *event;
	struct hw_perf_event *hwc;
	u64 now, period = TICK_NSEC;
	s64 delta;

	/*
	 * only need to iterate over all events iff:
	 * - context have events in frequency mode (needs freq adjust)
	 * - there are events to unthrottle on this cpu
	 */
	if (!(ctx->nr_freq || needs_unthr))
		return;

	raw_spin_lock(&ctx->lock);
	perf_pmu_disable(ctx->pmu);

	list_for_each_entry_rcu(event, &ctx->event_list, event_entry) {
		if (event->state != PERF_EVENT_STATE_ACTIVE)
			continue;

		if (!event_filter_match(event))
			continue;

		hwc = &event->hw;

		if (needs_unthr && hwc->interrupts == MAX_INTERRUPTS) {
			hwc->interrupts = 0;
			perf_log_throttle(event, 1);
			event->pmu->start(event, 0);
		}

		if (!event->attr.freq || !event->attr.sample_freq)
			continue;

		/*
		 * stop the event and update event->count
		 */
		event->pmu->stop(event, PERF_EF_UPDATE);

		now = local64_read(&event->count);
		delta = now - hwc->freq_count_stamp;
		hwc->freq_count_stamp = now;

		/*
		 * restart the event
		 * reload only if value has changed
		 * we have stopped the event so tell that
		 * to perf_adjust_period() to avoid stopping it
		 * twice.
		 */
		if (delta > 0)
			perf_adjust_period(event, period, delta, false);

		event->pmu->start(event, delta > 0 ? PERF_EF_RELOAD : 0);
	}

	perf_pmu_enable(ctx->pmu);
	raw_spin_unlock(&ctx->lock);
}

/*
 * Round-robin a context's events:
 */
static void rotate_ctx(struct perf_event_context *ctx)
{
	/*
	 * Rotate the first entry last of non-pinned groups. Rotation might be
	 * disabled by the inheritance code.
	 */
	if (!ctx->rotate_disable)
		list_rotate_left(&ctx->flexible_groups);
}

/*
 * perf_pmu_rotate_start() and perf_rotate_context() are fully serialized
 * because they're strictly cpu affine and rotate_start is called with IRQs
 * disabled, while rotate_context is called from IRQ context.
 */
static void perf_rotate_context(struct perf_cpu_context *cpuctx)
{
	struct perf_event_context *ctx = NULL;
	int rotate = 0, remove = 1;

	if (cpuctx->ctx.nr_events) {
		remove = 0;
		if (cpuctx->ctx.nr_events != cpuctx->ctx.nr_active)
			rotate = 1;
	}

	ctx = cpuctx->task_ctx;
	if (ctx && ctx->nr_events) {
		remove = 0;
		if (ctx->nr_events != ctx->nr_active)
			rotate = 1;
	}

	if (!rotate)
		goto done;

	perf_ctx_lock(cpuctx, cpuctx->task_ctx);
	perf_pmu_disable(cpuctx->ctx.pmu);

	cpu_ctx_sched_out(cpuctx, EVENT_FLEXIBLE);
	if (ctx)
		ctx_sched_out(ctx, cpuctx, EVENT_FLEXIBLE);

	rotate_ctx(&cpuctx->ctx);
	if (ctx)
		rotate_ctx(ctx);

	perf_event_sched_in(cpuctx, ctx, current);

	perf_pmu_enable(cpuctx->ctx.pmu);
	perf_ctx_unlock(cpuctx, cpuctx->task_ctx);
done:
	if (remove)
		list_del_init(&cpuctx->rotation_list);
}

#ifdef CONFIG_NO_HZ_FULL
bool perf_event_can_stop_tick(void)
{
	if (list_empty(&__get_cpu_var(rotation_list)))
		return true;
	else
		return false;
}
#endif

void perf_event_task_tick(void)
{
	struct list_head *head = &__get_cpu_var(rotation_list);
	struct perf_cpu_context *cpuctx, *tmp;
	struct perf_event_context *ctx;
	int throttled;

	WARN_ON(!irqs_disabled());

	__this_cpu_inc(perf_throttled_seq);
	throttled = __this_cpu_xchg(perf_throttled_count, 0);

	list_for_each_entry_safe(cpuctx, tmp, head, rotation_list) {
		ctx = &cpuctx->ctx;
		perf_adjust_freq_unthr_context(ctx, throttled);

		ctx = cpuctx->task_ctx;
		if (ctx)
			perf_adjust_freq_unthr_context(ctx, throttled);

		if (cpuctx->jiffies_interval == 1 ||
				!(jiffies % cpuctx->jiffies_interval))
			perf_rotate_context(cpuctx);
	}
}

static int event_enable_on_exec(struct perf_event *event,
				struct perf_event_context *ctx)
{
	if (!event->attr.enable_on_exec)
		return 0;

	event->attr.enable_on_exec = 0;
	if (event->state >= PERF_EVENT_STATE_INACTIVE)
		return 0;

	__perf_event_mark_enabled(event);

	return 1;
}

/*
 * Enable all of a task's events that have been marked enable-on-exec.
 * This expects task == current.
 */
static void perf_event_enable_on_exec(struct perf_event_context *ctx)
{
	struct perf_event *event;
	unsigned long flags;
	int enabled = 0;
	int ret;

	local_irq_save(flags);
	if (!ctx || !ctx->nr_events)
		goto out;

	/*
	 * We must ctxsw out cgroup events to avoid conflict
	 * when invoking perf_task_event_sched_in() later on
	 * in this function. Otherwise we end up trying to
	 * ctxswin cgroup events which are already scheduled
	 * in.
	 */
	perf_cgroup_sched_out(current, NULL);

	raw_spin_lock(&ctx->lock);
	task_ctx_sched_out(ctx);

	list_for_each_entry(event, &ctx->event_list, event_entry) {
		ret = event_enable_on_exec(event, ctx);
		if (ret)
			enabled = 1;
	}

	/*
	 * Unclone this context if we enabled any event.
	 */
	if (enabled)
		unclone_ctx(ctx);

	raw_spin_unlock(&ctx->lock);

	/*
	 * Also calls ctxswin for cgroup events, if any:
	 */
	perf_event_context_sched_in(ctx, ctx->task);
out:
	local_irq_restore(flags);
}

/*
 * Cross CPU call to read the hardware event
 */
static void __perf_event_read(void *info)
{
	struct perf_event *event = info;
	struct perf_event_context *ctx = event->ctx;
	struct perf_cpu_context *cpuctx = __get_cpu_context(ctx);

	/*
	 * If this is a task context, we need to check whether it is
	 * the current task context of this cpu.  If not it has been
	 * scheduled out before the smp call arrived.  In that case
	 * event->count would have been updated to a recent sample
	 * when the event was scheduled out.
	 */
	if (ctx->task && cpuctx->task_ctx != ctx)
		return;

	raw_spin_lock(&ctx->lock);
	if (ctx->is_active) {
		update_context_time(ctx);
		update_cgrp_time_from_event(event);
	}
	update_event_times(event);
	if (event->state == PERF_EVENT_STATE_ACTIVE)
		event->pmu->read(event);
	raw_spin_unlock(&ctx->lock);
}

static inline u64 perf_event_count(struct perf_event *event)
{
	return local64_read(&event->count) + atomic64_read(&event->child_count);
}

static u64 perf_event_read(struct perf_event *event)
{
	/*
	 * If event is enabled and currently active on a CPU, update the
	 * value in the event structure:
	 */
	if (event->state == PERF_EVENT_STATE_ACTIVE) {
		smp_call_function_single(event->oncpu,
					 __perf_event_read, event, 1);
	} else if (event->state == PERF_EVENT_STATE_INACTIVE) {
		struct perf_event_context *ctx = event->ctx;
		unsigned long flags;

		raw_spin_lock_irqsave(&ctx->lock, flags);
		/*
		 * may read while context is not active
		 * (e.g., thread is blocked), in that case
		 * we cannot update context time
		 */
		if (ctx->is_active) {
			update_context_time(ctx);
			update_cgrp_time_from_event(event);
		}
		update_event_times(event);
		raw_spin_unlock_irqrestore(&ctx->lock, flags);
	}

	return perf_event_count(event);
}

/*
 * Initialize the perf_event context in a task_struct:
 */
static void __perf_event_init_context(struct perf_event_context *ctx)
{
	raw_spin_lock_init(&ctx->lock);
	mutex_init(&ctx->mutex);
	INIT_LIST_HEAD(&ctx->pinned_groups);
	INIT_LIST_HEAD(&ctx->flexible_groups);
	INIT_LIST_HEAD(&ctx->event_list);
	atomic_set(&ctx->refcount, 1);
}

static struct perf_event_context *
alloc_perf_context(struct pmu *pmu, struct task_struct *task)
{
	struct perf_event_context *ctx;

	ctx = kzalloc(sizeof(struct perf_event_context), GFP_KERNEL);
	if (!ctx)
		return NULL;

	__perf_event_init_context(ctx);
	if (task) {
		ctx->task = task;
		get_task_struct(task);
	}
	ctx->pmu = pmu;

	return ctx;
}

static struct task_struct *
find_lively_task_by_vpid(pid_t vpid)
{
	struct task_struct *task;
	int err;

	rcu_read_lock();
	if (!vpid)
		task = current;
	else
		task = find_task_by_vpid(vpid);
	if (task)
		get_task_struct(task);
	rcu_read_unlock();

	if (!task)
		return ERR_PTR(-ESRCH);

	/* Reuse ptrace permission checks for now. */
	err = -EACCES;
	if (!ptrace_may_access(task, PTRACE_MODE_READ))
		goto errout;

	return task;
errout:
	put_task_struct(task);
	return ERR_PTR(err);

}

/*
 * Returns a matching context with refcount and pincount.
 */
static struct perf_event_context *
find_get_context(struct pmu *pmu, struct task_struct *task, int cpu)
{
	struct perf_event_context *ctx;
	struct perf_cpu_context *cpuctx;
	unsigned long flags;
	int ctxn, err;

	if (!task) {
		/* Must be root to operate on a CPU event: */
		if (perf_paranoid_cpu() && !capable(CAP_SYS_ADMIN))
			return ERR_PTR(-EACCES);

		/*
		 * We could be clever and allow to attach a event to an
		 * offline CPU and activate it when the CPU comes up, but
		 * that's for later.
		 */
		if (!cpu_online(cpu))
			return ERR_PTR(-ENODEV);

		cpuctx = per_cpu_ptr(pmu->pmu_cpu_context, cpu);
		ctx = &cpuctx->ctx;
		get_ctx(ctx);
		++ctx->pin_count;

		return ctx;
	}

	err = -EINVAL;
	ctxn = pmu->task_ctx_nr;
	if (ctxn < 0)
		goto errout;

retry:
	ctx = perf_lock_task_context(task, ctxn, &flags);
	if (ctx) {
		unclone_ctx(ctx);
		++ctx->pin_count;
		raw_spin_unlock_irqrestore(&ctx->lock, flags);
	} else {
		ctx = alloc_perf_context(pmu, task);
		err = -ENOMEM;
		if (!ctx)
			goto errout;

		err = 0;
		mutex_lock(&task->perf_event_mutex);
		/*
		 * If it has already passed perf_event_exit_task().
		 * we must see PF_EXITING, it takes this mutex too.
		 */
		if (task->flags & PF_EXITING)
			err = -ESRCH;
		else if (task->perf_event_ctxp[ctxn])
			err = -EAGAIN;
		else {
			get_ctx(ctx);
			++ctx->pin_count;
			rcu_assign_pointer(task->perf_event_ctxp[ctxn], ctx);
		}
		mutex_unlock(&task->perf_event_mutex);

		if (unlikely(err)) {
			put_ctx(ctx);

			if (err == -EAGAIN)
				goto retry;
			goto errout;
		}
	}

	return ctx;

errout:
	return ERR_PTR(err);
}

static void perf_event_free_filter(struct perf_event *event);

static void free_event_rcu(struct rcu_head *head)
{
	struct perf_event *event;

	event = container_of(head, struct perf_event, rcu_head);
	if (event->ns)
		put_pid_ns(event->ns);
	perf_event_free_filter(event);
	kfree(event);
}

static void ring_buffer_put(struct ring_buffer *rb);
static void ring_buffer_detach(struct perf_event *event, struct ring_buffer *rb);

static void free_event(struct perf_event *event)
{
	irq_work_sync(&event->pending);

	if (!event->parent) {
		if (event->attach_state & PERF_ATTACH_TASK)
			static_key_slow_dec_deferred(&perf_sched_events);
		if (event->attr.mmap || event->attr.mmap_data)
			atomic_dec(&nr_mmap_events);
		if (event->attr.comm)
			atomic_dec(&nr_comm_events);
		if (event->attr.task)
			atomic_dec(&nr_task_events);
		if (event->attr.sample_type & PERF_SAMPLE_CALLCHAIN)
			put_callchain_buffers();
		if (is_cgroup_event(event)) {
			atomic_dec(&per_cpu(perf_cgroup_events, event->cpu));
			static_key_slow_dec_deferred(&perf_sched_events);
		}

		if (has_branch_stack(event)) {
			static_key_slow_dec_deferred(&perf_sched_events);
			/* is system-wide event */
			if (!(event->attach_state & PERF_ATTACH_TASK)) {
				atomic_dec(&per_cpu(perf_branch_stack_events,
						    event->cpu));
			}
		}
	}

	if (event->rb) {
		struct ring_buffer *rb;

		/*
		 * Can happen when we close an event with re-directed output.
		 *
		 * Since we have a 0 refcount, perf_mmap_close() will skip
		 * over us; possibly making our ring_buffer_put() the last.
		 */
		mutex_lock(&event->mmap_mutex);
		rb = event->rb;
		if (rb) {
			rcu_assign_pointer(event->rb, NULL);
			ring_buffer_detach(event, rb);
			ring_buffer_put(rb); /* could be last */
		}
		mutex_unlock(&event->mmap_mutex);
	}

	if (is_cgroup_event(event))
		perf_detach_cgroup(event);

	if (event->destroy)
		event->destroy(event);

	if (event->ctx)
		put_ctx(event->ctx);

	call_rcu(&event->rcu_head, free_event_rcu);
}

int perf_event_release_kernel(struct perf_event *event)
{
	struct perf_event_context *ctx = event->ctx;

	WARN_ON_ONCE(ctx->parent_ctx);
	/*
	 * There are two ways this annotation is useful:
	 *
	 *  1) there is a lock recursion from perf_event_exit_task
	 *     see the comment there.
	 *
	 *  2) there is a lock-inversion with mmap_sem through
	 *     perf_event_read_group(), which takes faults while
	 *     holding ctx->mutex, however this is called after
	 *     the last filedesc died, so there is no possibility
	 *     to trigger the AB-BA case.
	 */
	mutex_lock_nested(&ctx->mutex, SINGLE_DEPTH_NESTING);
	perf_remove_from_context(event, true);
	mutex_unlock(&ctx->mutex);

	free_event(event);

	return 0;
}
EXPORT_SYMBOL_GPL(perf_event_release_kernel);

/*
 * Called when the last reference to the file is gone.
 */
static void put_event(struct perf_event *event)
{
	struct task_struct *owner;

	if (!atomic_long_dec_and_test(&event->refcount))
		return;

	rcu_read_lock();
	owner = ACCESS_ONCE(event->owner);
	/*
	 * Matches the smp_wmb() in perf_event_exit_task(). If we observe
	 * !owner it means the list deletion is complete and we can indeed
	 * free this event, otherwise we need to serialize on
	 * owner->perf_event_mutex.
	 */
	smp_read_barrier_depends();
	if (owner) {
		/*
		 * Since delayed_put_task_struct() also drops the last
		 * task reference we can safely take a new reference
		 * while holding the rcu_read_lock().
		 */
		get_task_struct(owner);
	}
	rcu_read_unlock();

	if (owner) {
		/*
		 * If we're here through perf_event_exit_task() we're already
		 * holding ctx->mutex which would be an inversion wrt. the
		 * normal lock order.
		 *
		 * However we can safely take this lock because its the child
		 * ctx->mutex.
		 */
		mutex_lock_nested(&owner->perf_event_mutex, SINGLE_DEPTH_NESTING);

		/*
		 * We have to re-check the event->owner field, if it is cleared
		 * we raced with perf_event_exit_task(), acquiring the mutex
		 * ensured they're done, and we can proceed with freeing the
		 * event.
		 */
		if (event->owner)
			list_del_init(&event->owner_entry);
		mutex_unlock(&owner->perf_event_mutex);
		put_task_struct(owner);
	}

	perf_event_release_kernel(event);
}

static int perf_release(struct inode *inode, struct file *file)
{
	put_event(file->private_data);
	return 0;
}

u64 perf_event_read_value(struct perf_event *event, u64 *enabled, u64 *running)
{
	struct perf_event *child;
	u64 total = 0;

	*enabled = 0;
	*running = 0;

	mutex_lock(&event->child_mutex);
	total += perf_event_read(event);
	*enabled += event->total_time_enabled +
			atomic64_read(&event->child_total_time_enabled);
	*running += event->total_time_running +
			atomic64_read(&event->child_total_time_running);

	list_for_each_entry(child, &event->child_list, child_list) {
		total += perf_event_read(child);
		*enabled += child->total_time_enabled;
		*running += child->total_time_running;
	}
	mutex_unlock(&event->child_mutex);

	return total;
}
EXPORT_SYMBOL_GPL(perf_event_read_value);

static int perf_event_read_group(struct perf_event *event,
				   u64 read_format, char __user *buf)
{
	struct perf_event *leader = event->group_leader, *sub;
	struct perf_event_context *ctx = leader->ctx;
	int n = 0, size = 0, ret;
	u64 count, enabled, running;
	u64 values[5];

	lockdep_assert_held(&ctx->mutex);

	count = perf_event_read_value(leader, &enabled, &running);

	values[n++] = 1 + leader->nr_siblings;
	if (read_format & PERF_FORMAT_TOTAL_TIME_ENABLED)
		values[n++] = enabled;
	if (read_format & PERF_FORMAT_TOTAL_TIME_RUNNING)
		values[n++] = running;
	values[n++] = count;
	if (read_format & PERF_FORMAT_ID)
		values[n++] = primary_event_id(leader);

	size = n * sizeof(u64);

	if (copy_to_user(buf, values, size))
		return -EFAULT;

	ret = size;

	list_for_each_entry(sub, &leader->sibling_list, group_entry) {
		n = 0;

		values[n++] = perf_event_read_value(sub, &enabled, &running);
		if (read_format & PERF_FORMAT_ID)
			values[n++] = primary_event_id(sub);

		size = n * sizeof(u64);

		if (copy_to_user(buf + ret, values, size)) {
			return -EFAULT;
		}

		ret += size;
	}

	return ret;
}

static int perf_event_read_one(struct perf_event *event,
				 u64 read_format, char __user *buf)
{
	u64 enabled, running;
	u64 values[4];
	int n = 0;

	values[n++] = perf_event_read_value(event, &enabled, &running);
	if (read_format & PERF_FORMAT_TOTAL_TIME_ENABLED)
		values[n++] = enabled;
	if (read_format & PERF_FORMAT_TOTAL_TIME_RUNNING)
		values[n++] = running;
	if (read_format & PERF_FORMAT_ID)
		values[n++] = primary_event_id(event);

	if (copy_to_user(buf, values, n * sizeof(u64)))
		return -EFAULT;

	return n * sizeof(u64);
}

/*
 * Read the performance event - simple non blocking version for now
 */
static ssize_t
perf_read_hw(struct perf_event *event, char __user *buf, size_t count)
{
	u64 read_format = event->attr.read_format;
	int ret;

	/*
	 * Return end-of-file for a read on a event that is in
	 * error state (i.e. because it was pinned but it couldn't be
	 * scheduled on to the CPU at some point).
	 */
	if (event->state == PERF_EVENT_STATE_ERROR)
		return 0;

	if (count < event->read_size)
		return -ENOSPC;

	WARN_ON_ONCE(event->ctx->parent_ctx);
	if (read_format & PERF_FORMAT_GROUP)
		ret = perf_event_read_group(event, read_format, buf);
	else
		ret = perf_event_read_one(event, read_format, buf);

	return ret;
}

static ssize_t
perf_read(struct file *file, char __user *buf, size_t count, loff_t *ppos)
{
	struct perf_event *event = file->private_data;
	struct perf_event_context *ctx;
	int ret;

	ctx = perf_event_ctx_lock(event);
	ret = perf_read_hw(event, buf, count);
	perf_event_ctx_unlock(event, ctx);

	return ret;
}

static unsigned int perf_poll(struct file *file, poll_table *wait)
{
	struct perf_event *event = file->private_data;
	struct ring_buffer *rb;
	unsigned int events = POLL_HUP;

	/*
	 * Pin the event->rb by taking event->mmap_mutex; otherwise
	 * perf_event_set_output() can swizzle our rb and make us miss wakeups.
	 */
	mutex_lock(&event->mmap_mutex);
	rb = event->rb;
	if (rb)
		events = atomic_xchg(&rb->poll, 0);
	mutex_unlock(&event->mmap_mutex);

	poll_wait(file, &event->waitq, wait);

	return events;
}

static void _perf_event_reset(struct perf_event *event)
{
	(void)perf_event_read(event);
	local64_set(&event->count, 0);
	perf_event_update_userpage(event);
}

/*
 * Holding the top-level event's child_mutex means that any
 * descendant process that has inherited this event will block
 * in sync_child_event if it goes to exit, thus satisfying the
 * task existence requirements of perf_event_enable/disable.
 */
static void perf_event_for_each_child(struct perf_event *event,
					void (*func)(struct perf_event *))
{
	struct perf_event *child;

	WARN_ON_ONCE(event->ctx->parent_ctx);

	mutex_lock(&event->child_mutex);
	func(event);
	list_for_each_entry(child, &event->child_list, child_list)
		func(child);
	mutex_unlock(&event->child_mutex);
}

static void perf_event_for_each(struct perf_event *event,
				  void (*func)(struct perf_event *))
{
	struct perf_event_context *ctx = event->ctx;
	struct perf_event *sibling;

	lockdep_assert_held(&ctx->mutex);

	event = event->group_leader;

	perf_event_for_each_child(event, func);
	list_for_each_entry(sibling, &event->sibling_list, group_entry)
		perf_event_for_each_child(sibling, func);
}

static int perf_event_period(struct perf_event *event, u64 __user *arg)
{
	struct perf_event_context *ctx = event->ctx;
	int ret = 0;
	u64 value;

	if (!is_sampling_event(event))
		return -EINVAL;

	if (copy_from_user(&value, arg, sizeof(value)))
		return -EFAULT;

	if (!value)
		return -EINVAL;

	raw_spin_lock_irq(&ctx->lock);
	if (event->attr.freq) {
		if (value > sysctl_perf_event_sample_rate) {
			ret = -EINVAL;
			goto unlock;
		}

		event->attr.sample_freq = value;
	} else {
		event->attr.sample_period = value;
		event->hw.sample_period = value;
	}
unlock:
	raw_spin_unlock_irq(&ctx->lock);

	return ret;
}

static const struct file_operations perf_fops;

static inline int perf_fget_light(int fd, struct fd *p)
{
	struct fd f = fdget(fd);
	if (!f.file)
		return -EBADF;

	if (f.file->f_op != &perf_fops) {
		fdput(f);
		return -EBADF;
	}
	*p = f;
	return 0;
}

static int perf_event_set_output(struct perf_event *event,
				 struct perf_event *output_event);
static int perf_event_set_filter(struct perf_event *event, void __user *arg);

static long _perf_ioctl(struct perf_event *event, unsigned int cmd, unsigned long arg)
{
	void (*func)(struct perf_event *);
	u32 flags = arg;

	switch (cmd) {
	case PERF_EVENT_IOC_ENABLE:
		func = _perf_event_enable;
		break;
	case PERF_EVENT_IOC_DISABLE:
		func = _perf_event_disable;
		break;
	case PERF_EVENT_IOC_RESET:
		func = _perf_event_reset;
		break;

	case PERF_EVENT_IOC_REFRESH:
		return _perf_event_refresh(event, arg);

	case PERF_EVENT_IOC_PERIOD:
		return perf_event_period(event, (u64 __user *)arg);

	case PERF_EVENT_IOC_SET_OUTPUT:
	{
		int ret;
		if (arg != -1) {
			struct perf_event *output_event;
			struct fd output;
			ret = perf_fget_light(arg, &output);
			if (ret)
				return ret;
			output_event = output.file->private_data;
			ret = perf_event_set_output(event, output_event);
			fdput(output);
		} else {
			ret = perf_event_set_output(event, NULL);
		}
		return ret;
	}

	case PERF_EVENT_IOC_SET_FILTER:
		return perf_event_set_filter(event, (void __user *)arg);

	default:
		return -ENOTTY;
	}

	if (flags & PERF_IOC_FLAG_GROUP)
		perf_event_for_each(event, func);
	else
		perf_event_for_each_child(event, func);

	return 0;
}

static long perf_ioctl(struct file *file, unsigned int cmd, unsigned long arg)
{
	struct perf_event *event = file->private_data;
	struct perf_event_context *ctx;
	long ret;

	ctx = perf_event_ctx_lock(event);
	ret = _perf_ioctl(event, cmd, arg);
	perf_event_ctx_unlock(event, ctx);

	return ret;
}

#ifdef CONFIG_COMPAT
static long perf_compat_ioctl(struct file *file, unsigned int cmd,
				unsigned long arg)
{
	switch (_IOC_NR(cmd)) {
	case _IOC_NR(PERF_EVENT_IOC_SET_FILTER):
		/* Fix up pointer size (usually 4 -> 8 in 32-on-64-bit case */
		if (_IOC_SIZE(cmd) == sizeof(compat_uptr_t)) {
			cmd &= ~IOCSIZE_MASK;
			cmd |= sizeof(void *) << IOCSIZE_SHIFT;
		}
		break;
	}
	return perf_ioctl(file, cmd, arg);
}
#else
# define perf_compat_ioctl NULL
#endif

int perf_event_task_enable(void)
{
	struct perf_event_context *ctx;
	struct perf_event *event;

	mutex_lock(&current->perf_event_mutex);
	list_for_each_entry(event, &current->perf_event_list, owner_entry) {
		ctx = perf_event_ctx_lock(event);
		perf_event_for_each_child(event, _perf_event_enable);
		perf_event_ctx_unlock(event, ctx);
	}
	mutex_unlock(&current->perf_event_mutex);

	return 0;
}

int perf_event_task_disable(void)
{
	struct perf_event_context *ctx;
	struct perf_event *event;

	mutex_lock(&current->perf_event_mutex);
	list_for_each_entry(event, &current->perf_event_list, owner_entry) {
		ctx = perf_event_ctx_lock(event);
		perf_event_for_each_child(event, _perf_event_disable);
		perf_event_ctx_unlock(event, ctx);
	}
	mutex_unlock(&current->perf_event_mutex);

	return 0;
}

static int perf_event_index(struct perf_event *event)
{
	if (event->hw.state & PERF_HES_STOPPED)
		return 0;

	if (event->state != PERF_EVENT_STATE_ACTIVE)
		return 0;

	return event->pmu->event_idx(event);
}

static void calc_timer_values(struct perf_event *event,
				u64 *now,
				u64 *enabled,
				u64 *running)
{
	u64 ctx_time;

	*now = perf_clock();
	ctx_time = event->shadow_ctx_time + *now;
	*enabled = ctx_time - event->tstamp_enabled;
	*running = ctx_time - event->tstamp_running;
}

void __weak arch_perf_update_userpage(struct perf_event_mmap_page *userpg, u64 now)
{
}

/*
 * Callers need to ensure there can be no nesting of this function, otherwise
 * the seqlock logic goes bad. We can not serialize this because the arch
 * code calls this from NMI context.
 */
void perf_event_update_userpage(struct perf_event *event)
{
	struct perf_event_mmap_page *userpg;
	struct ring_buffer *rb;
	u64 enabled, running, now;

	rcu_read_lock();
	/*
	 * compute total_time_enabled, total_time_running
	 * based on snapshot values taken when the event
	 * was last scheduled in.
	 *
	 * we cannot simply called update_context_time()
	 * because of locking issue as we can be called in
	 * NMI context
	 */
	calc_timer_values(event, &now, &enabled, &running);
	rb = rcu_dereference(event->rb);
	if (!rb)
		goto unlock;

	userpg = rb->user_page;

	/*
	 * Disable preemption so as to not let the corresponding user-space
	 * spin too long if we get preempted.
	 */
	preempt_disable();
	++userpg->lock;
	barrier();
	userpg->index = perf_event_index(event);
	userpg->offset = perf_event_count(event);
	if (userpg->index)
		userpg->offset -= local64_read(&event->hw.prev_count);

	userpg->time_enabled = enabled +
			atomic64_read(&event->child_total_time_enabled);

	userpg->time_running = running +
			atomic64_read(&event->child_total_time_running);

	arch_perf_update_userpage(userpg, now);

	barrier();
	++userpg->lock;
	preempt_enable();
unlock:
	rcu_read_unlock();
}

static int perf_mmap_fault(struct vm_area_struct *vma, struct vm_fault *vmf)
{
	struct perf_event *event = vma->vm_file->private_data;
	struct ring_buffer *rb;
	int ret = VM_FAULT_SIGBUS;

	if (vmf->flags & FAULT_FLAG_MKWRITE) {
		if (vmf->pgoff == 0)
			ret = 0;
		return ret;
	}

	rcu_read_lock();
	rb = rcu_dereference(event->rb);
	if (!rb)
		goto unlock;

	if (vmf->pgoff && (vmf->flags & FAULT_FLAG_WRITE))
		goto unlock;

	vmf->page = perf_mmap_to_page(rb, vmf->pgoff);
	if (!vmf->page)
		goto unlock;

	get_page(vmf->page);
	vmf->page->mapping = vma->vm_file->f_mapping;
	vmf->page->index   = vmf->pgoff;

	ret = 0;
unlock:
	rcu_read_unlock();

	return ret;
}

static void ring_buffer_attach(struct perf_event *event,
			       struct ring_buffer *rb)
{
	unsigned long flags;

	if (!list_empty(&event->rb_entry))
		return;

	spin_lock_irqsave(&rb->event_lock, flags);
	if (list_empty(&event->rb_entry))
		list_add(&event->rb_entry, &rb->event_list);
	spin_unlock_irqrestore(&rb->event_lock, flags);
}

static void ring_buffer_detach(struct perf_event *event, struct ring_buffer *rb)
{
	unsigned long flags;

	if (list_empty(&event->rb_entry))
		return;

	spin_lock_irqsave(&rb->event_lock, flags);
	list_del_init(&event->rb_entry);
	wake_up_all(&event->waitq);
	spin_unlock_irqrestore(&rb->event_lock, flags);
}

static void ring_buffer_wakeup(struct perf_event *event)
{
	struct ring_buffer *rb;

	rcu_read_lock();
	rb = rcu_dereference(event->rb);
	if (rb) {
		list_for_each_entry_rcu(event, &rb->event_list, rb_entry)
			wake_up_all(&event->waitq);
	}
	rcu_read_unlock();
}

static void rb_free_rcu(struct rcu_head *rcu_head)
{
	struct ring_buffer *rb;

	rb = container_of(rcu_head, struct ring_buffer, rcu_head);
	rb_free(rb);
}

static struct ring_buffer *ring_buffer_get(struct perf_event *event)
{
	struct ring_buffer *rb;

	rcu_read_lock();
	rb = rcu_dereference(event->rb);
	if (rb) {
		if (!atomic_inc_not_zero(&rb->refcount))
			rb = NULL;
	}
	rcu_read_unlock();

	return rb;
}

static void ring_buffer_put(struct ring_buffer *rb)
{
	if (!atomic_dec_and_test(&rb->refcount))
		return;

	WARN_ON_ONCE(!list_empty(&rb->event_list));

	call_rcu(&rb->rcu_head, rb_free_rcu);
}

static void perf_mmap_open(struct vm_area_struct *vma)
{
	struct perf_event *event = vma->vm_file->private_data;

	atomic_inc(&event->mmap_count);
	atomic_inc(&event->rb->mmap_count);
}

/*
 * A buffer can be mmap()ed multiple times; either directly through the same
 * event, or through other events by use of perf_event_set_output().
 *
 * In order to undo the VM accounting done by perf_mmap() we need to destroy
 * the buffer here, where we still have a VM context. This means we need
 * to detach all events redirecting to us.
 */
static void perf_mmap_close(struct vm_area_struct *vma)
{
	struct perf_event *event = vma->vm_file->private_data;

	struct ring_buffer *rb = event->rb;
	struct user_struct *mmap_user = rb->mmap_user;
	int mmap_locked = rb->mmap_locked;
	unsigned long size = perf_data_size(rb);

	atomic_dec(&rb->mmap_count);

	if (!atomic_dec_and_mutex_lock(&event->mmap_count, &event->mmap_mutex))
		return;

	/* Detach current event from the buffer. */
	rcu_assign_pointer(event->rb, NULL);
	ring_buffer_detach(event, rb);
	mutex_unlock(&event->mmap_mutex);

	/* If there's still other mmap()s of this buffer, we're done. */
	if (atomic_read(&rb->mmap_count)) {
		ring_buffer_put(rb); /* can't be last */
		return;
	}

	/*
	 * No other mmap()s, detach from all other events that might redirect
	 * into the now unreachable buffer. Somewhat complicated by the
	 * fact that rb::event_lock otherwise nests inside mmap_mutex.
	 */
again:
	rcu_read_lock();
	list_for_each_entry_rcu(event, &rb->event_list, rb_entry) {
		if (!atomic_long_inc_not_zero(&event->refcount)) {
			/*
			 * This event is en-route to free_event() which will
			 * detach it and remove it from the list.
			 */
			continue;
		}
		rcu_read_unlock();

		mutex_lock(&event->mmap_mutex);
		/*
		 * Check we didn't race with perf_event_set_output() which can
		 * swizzle the rb from under us while we were waiting to
		 * acquire mmap_mutex.
		 *
		 * If we find a different rb; ignore this event, a next
		 * iteration will no longer find it on the list. We have to
		 * still restart the iteration to make sure we're not now
		 * iterating the wrong list.
		 */
		if (event->rb == rb) {
			rcu_assign_pointer(event->rb, NULL);
			ring_buffer_detach(event, rb);
			ring_buffer_put(rb); /* can't be last, we still have one */
		}
		mutex_unlock(&event->mmap_mutex);
		put_event(event);

		/*
		 * Restart the iteration; either we're on the wrong list or
		 * destroyed its integrity by doing a deletion.
		 */
		goto again;
	}
	rcu_read_unlock();

	/*
	 * It could be there's still a few 0-ref events on the list; they'll
	 * get cleaned up by free_event() -- they'll also still have their
	 * ref on the rb and will free it whenever they are done with it.
	 *
	 * Aside from that, this buffer is 'fully' detached and unmapped,
	 * undo the VM accounting.
	 */

	atomic_long_sub((size >> PAGE_SHIFT) + 1, &mmap_user->locked_vm);
	vma->vm_mm->pinned_vm -= mmap_locked;
	free_uid(mmap_user);

	ring_buffer_put(rb); /* could be last */
}

static const struct vm_operations_struct perf_mmap_vmops = {
	.open		= perf_mmap_open,
	.close		= perf_mmap_close,
	.fault		= perf_mmap_fault,
	.page_mkwrite	= perf_mmap_fault,
};

static int perf_mmap(struct file *file, struct vm_area_struct *vma)
{
	struct perf_event *event = file->private_data;
	unsigned long user_locked, user_lock_limit;
	struct user_struct *user = current_user();
	unsigned long locked, lock_limit;
	struct ring_buffer *rb;
	unsigned long vma_size;
	unsigned long nr_pages;
	long user_extra, extra;
	int ret = 0, flags = 0;

	/*
	 * Don't allow mmap() of inherited per-task counters. This would
	 * create a performance issue due to all children writing to the
	 * same rb.
	 */
	if (event->cpu == -1 && event->attr.inherit)
		return -EINVAL;

	if (!(vma->vm_flags & VM_SHARED))
		return -EINVAL;

	vma_size = vma->vm_end - vma->vm_start;
	nr_pages = (vma_size / PAGE_SIZE) - 1;

	/*
	 * If we have rb pages ensure they're a power-of-two number, so we
	 * can do bitmasks instead of modulo.
	 */
	if (nr_pages != 0 && !is_power_of_2(nr_pages))
		return -EINVAL;

	if (vma_size != PAGE_SIZE * (1 + nr_pages))
		return -EINVAL;

	if (vma->vm_pgoff != 0)
		return -EINVAL;

	WARN_ON_ONCE(event->ctx->parent_ctx);
again:
	mutex_lock(&event->mmap_mutex);
	if (event->rb) {
		if (event->rb->nr_pages != nr_pages) {
			ret = -EINVAL;
			goto unlock;
		}

		if (!atomic_inc_not_zero(&event->rb->mmap_count)) {
			/*
			 * Raced against perf_mmap_close() through
			 * perf_event_set_output(). Try again, hope for better
			 * luck.
			 */
			mutex_unlock(&event->mmap_mutex);
			goto again;
		}

		goto unlock;
	}

	user_extra = nr_pages + 1;
	user_lock_limit = sysctl_perf_event_mlock >> (PAGE_SHIFT - 10);

	/*
	 * Increase the limit linearly with more CPUs:
	 */
	user_lock_limit *= num_online_cpus();

	user_locked = atomic_long_read(&user->locked_vm) + user_extra;

	extra = 0;
	if (user_locked > user_lock_limit)
		extra = user_locked - user_lock_limit;

	lock_limit = rlimit(RLIMIT_MEMLOCK);
	lock_limit >>= PAGE_SHIFT;
	locked = vma->vm_mm->pinned_vm + extra;

	if ((locked > lock_limit) && perf_paranoid_tracepoint_raw() &&
		!capable(CAP_IPC_LOCK)) {
		ret = -EPERM;
		goto unlock;
	}

	WARN_ON(event->rb);

	if (vma->vm_flags & VM_WRITE)
		flags |= RING_BUFFER_WRITABLE;

	rb = rb_alloc(nr_pages, 
		event->attr.watermark ? event->attr.wakeup_watermark : 0,
		event->cpu, flags);

	if (!rb) {
		ret = -ENOMEM;
		goto unlock;
	}

	atomic_set(&rb->mmap_count, 1);
	rb->mmap_locked = extra;
	rb->mmap_user = get_current_user();

	atomic_long_add(user_extra, &user->locked_vm);
	vma->vm_mm->pinned_vm += extra;

	ring_buffer_attach(event, rb);
	rcu_assign_pointer(event->rb, rb);

	perf_event_update_userpage(event);

unlock:
	if (!ret)
		atomic_inc(&event->mmap_count);
	mutex_unlock(&event->mmap_mutex);

	/*
	 * Since pinned accounting is per vm we cannot allow fork() to copy our
	 * vma.
	 */
	vma->vm_flags |= VM_DONTCOPY | VM_DONTEXPAND | VM_DONTDUMP;
	vma->vm_ops = &perf_mmap_vmops;

	return ret;
}

static int perf_fasync(int fd, struct file *filp, int on)
{
	struct inode *inode = file_inode(filp);
	struct perf_event *event = filp->private_data;
	int retval;

	mutex_lock(&inode->i_mutex);
	retval = fasync_helper(fd, filp, on, &event->fasync);
	mutex_unlock(&inode->i_mutex);

	if (retval < 0)
		return retval;

	return 0;
}

static const struct file_operations perf_fops = {
	.llseek			= no_llseek,
	.release		= perf_release,
	.read			= perf_read,
	.poll			= perf_poll,
	.unlocked_ioctl		= perf_ioctl,
	.compat_ioctl		= perf_compat_ioctl,
	.mmap			= perf_mmap,
	.fasync			= perf_fasync,
};

/*
 * Perf event wakeup
 *
 * If there's data, ensure we set the poll() state and publish everything
 * to user-space before waking everybody up.
 */

void perf_event_wakeup(struct perf_event *event)
{
	ring_buffer_wakeup(event);

	if (event->pending_kill) {
		kill_fasync(&event->fasync, SIGIO, event->pending_kill);
		event->pending_kill = 0;
	}
}

static void perf_pending_event(struct irq_work *entry)
{
	struct perf_event *event = container_of(entry,
			struct perf_event, pending);
	int rctx;

	rctx = perf_swevent_get_recursion_context();
	/*
	 * If we 'fail' here, that's OK, it means recursion is already disabled
	 * and we won't recurse 'further'.
	 */

	if (event->pending_disable) {
		event->pending_disable = 0;
		__perf_event_disable(event);
	}

	if (event->pending_wakeup) {
		event->pending_wakeup = 0;
		perf_event_wakeup(event);
	}

	if (rctx >= 0)
		perf_swevent_put_recursion_context(rctx);
}

/*
 * We assume there is only KVM supporting the callbacks.
 * Later on, we might change it to a list if there is
 * another virtualization implementation supporting the callbacks.
 */
struct perf_guest_info_callbacks *perf_guest_cbs;

int perf_register_guest_info_callbacks(struct perf_guest_info_callbacks *cbs)
{
	perf_guest_cbs = cbs;
	return 0;
}
EXPORT_SYMBOL_GPL(perf_register_guest_info_callbacks);

int perf_unregister_guest_info_callbacks(struct perf_guest_info_callbacks *cbs)
{
	perf_guest_cbs = NULL;
	return 0;
}
EXPORT_SYMBOL_GPL(perf_unregister_guest_info_callbacks);

static void
perf_output_sample_regs(struct perf_output_handle *handle,
			struct pt_regs *regs, u64 mask)
{
	int bit;

	for_each_set_bit(bit, (const unsigned long *) &mask,
			 sizeof(mask) * BITS_PER_BYTE) {
		u64 val;

		val = perf_reg_value(regs, bit);
		perf_output_put(handle, val);
	}
}

static void perf_sample_regs_user(struct perf_regs_user *regs_user,
				  struct pt_regs *regs)
{
	if (!user_mode(regs)) {
		if (current->mm)
			regs = task_pt_regs(current);
		else
			regs = NULL;
	}

	if (regs) {
		regs_user->regs = regs;
		regs_user->abi  = perf_reg_abi(current);
	}
}

/*
 * Get remaining task size from user stack pointer.
 *
 * It'd be better to take stack vma map and limit this more
 * precisly, but there's no way to get it safely under interrupt,
 * so using TASK_SIZE as limit.
 */
static u64 perf_ustack_task_size(struct pt_regs *regs)
{
	unsigned long addr = perf_user_stack_pointer(regs);

	if (!addr || addr >= TASK_SIZE)
		return 0;

	return TASK_SIZE - addr;
}

static u16
perf_sample_ustack_size(u16 stack_size, u16 header_size,
			struct pt_regs *regs)
{
	u64 task_size;

	/* No regs, no stack pointer, no dump. */
	if (!regs)
		return 0;

	/*
	 * Check if we fit in with the requested stack size into the:
	 * - TASK_SIZE
	 *   If we don't, we limit the size to the TASK_SIZE.
	 *
	 * - remaining sample size
	 *   If we don't, we customize the stack size to
	 *   fit in to the remaining sample size.
	 */

	task_size  = min((u64) USHRT_MAX, perf_ustack_task_size(regs));
	stack_size = min(stack_size, (u16) task_size);

	/* Current header size plus static size and dynamic size. */
	header_size += 2 * sizeof(u64);

	/* Do we fit in with the current stack dump size? */
	if ((u16) (header_size + stack_size) < header_size) {
		/*
		 * If we overflow the maximum size for the sample,
		 * we customize the stack dump size to fit in.
		 */
		stack_size = USHRT_MAX - header_size - sizeof(u64);
		stack_size = round_up(stack_size, sizeof(u64));
	}

	return stack_size;
}

static void
perf_output_sample_ustack(struct perf_output_handle *handle, u64 dump_size,
			  struct pt_regs *regs)
{
	/* Case of a kernel thread, nothing to dump */
	if (!regs) {
		u64 size = 0;
		perf_output_put(handle, size);
	} else {
		unsigned long sp;
		unsigned int rem;
		u64 dyn_size;

		/*
		 * We dump:
		 * static size
		 *   - the size requested by user or the best one we can fit
		 *     in to the sample max size
		 * data
		 *   - user stack dump data
		 * dynamic size
		 *   - the actual dumped size
		 */

		/* Static size. */
		perf_output_put(handle, dump_size);

		/* Data. */
		sp = perf_user_stack_pointer(regs);
		rem = __output_copy_user(handle, (void *) sp, dump_size);
		dyn_size = dump_size - rem;

		perf_output_skip(handle, rem);

		/* Dynamic size. */
		perf_output_put(handle, dyn_size);
	}
}

static void __perf_event_header__init_id(struct perf_event_header *header,
					 struct perf_sample_data *data,
					 struct perf_event *event)
{
	u64 sample_type = event->attr.sample_type;

	data->type = sample_type;
	header->size += event->id_header_size;

	if (sample_type & PERF_SAMPLE_TID) {
		/* namespace issues */
		data->tid_entry.pid = perf_event_pid(event, current);
		data->tid_entry.tid = perf_event_tid(event, current);
	}

	if (sample_type & PERF_SAMPLE_TIME)
		data->time = perf_clock();

	if (sample_type & PERF_SAMPLE_ID)
		data->id = primary_event_id(event);

	if (sample_type & PERF_SAMPLE_STREAM_ID)
		data->stream_id = event->id;

	if (sample_type & PERF_SAMPLE_CPU) {
		data->cpu_entry.cpu	 = raw_smp_processor_id();
		data->cpu_entry.reserved = 0;
	}
}

void perf_event_header__init_id(struct perf_event_header *header,
				struct perf_sample_data *data,
				struct perf_event *event)
{
	if (event->attr.sample_id_all)
		__perf_event_header__init_id(header, data, event);
}

static void __perf_event__output_id_sample(struct perf_output_handle *handle,
					   struct perf_sample_data *data)
{
	u64 sample_type = data->type;

	if (sample_type & PERF_SAMPLE_TID)
		perf_output_put(handle, data->tid_entry);

	if (sample_type & PERF_SAMPLE_TIME)
		perf_output_put(handle, data->time);

	if (sample_type & PERF_SAMPLE_ID)
		perf_output_put(handle, data->id);

	if (sample_type & PERF_SAMPLE_STREAM_ID)
		perf_output_put(handle, data->stream_id);

	if (sample_type & PERF_SAMPLE_CPU)
		perf_output_put(handle, data->cpu_entry);
}

void perf_event__output_id_sample(struct perf_event *event,
				  struct perf_output_handle *handle,
				  struct perf_sample_data *sample)
{
	if (event->attr.sample_id_all)
		__perf_event__output_id_sample(handle, sample);
}

static void perf_output_read_one(struct perf_output_handle *handle,
				 struct perf_event *event,
				 u64 enabled, u64 running)
{
	u64 read_format = event->attr.read_format;
	u64 values[4];
	int n = 0;

	values[n++] = perf_event_count(event);
	if (read_format & PERF_FORMAT_TOTAL_TIME_ENABLED) {
		values[n++] = enabled +
			atomic64_read(&event->child_total_time_enabled);
	}
	if (read_format & PERF_FORMAT_TOTAL_TIME_RUNNING) {
		values[n++] = running +
			atomic64_read(&event->child_total_time_running);
	}
	if (read_format & PERF_FORMAT_ID)
		values[n++] = primary_event_id(event);

	__output_copy(handle, values, n * sizeof(u64));
}

/*
 * XXX PERF_FORMAT_GROUP vs inherited events seems difficult.
 */
static void perf_output_read_group(struct perf_output_handle *handle,
			    struct perf_event *event,
			    u64 enabled, u64 running)
{
	struct perf_event *leader = event->group_leader, *sub;
	u64 read_format = event->attr.read_format;
	u64 values[5];
	int n = 0;

	values[n++] = 1 + leader->nr_siblings;

	if (read_format & PERF_FORMAT_TOTAL_TIME_ENABLED)
		values[n++] = enabled;

	if (read_format & PERF_FORMAT_TOTAL_TIME_RUNNING)
		values[n++] = running;

	if (leader != event)
		leader->pmu->read(leader);

	values[n++] = perf_event_count(leader);
	if (read_format & PERF_FORMAT_ID)
		values[n++] = primary_event_id(leader);

	__output_copy(handle, values, n * sizeof(u64));

	list_for_each_entry(sub, &leader->sibling_list, group_entry) {
		n = 0;

		if (sub != event)
			sub->pmu->read(sub);

		values[n++] = perf_event_count(sub);
		if (read_format & PERF_FORMAT_ID)
			values[n++] = primary_event_id(sub);

		__output_copy(handle, values, n * sizeof(u64));
	}
}

#define PERF_FORMAT_TOTAL_TIMES (PERF_FORMAT_TOTAL_TIME_ENABLED|\
				 PERF_FORMAT_TOTAL_TIME_RUNNING)

static void perf_output_read(struct perf_output_handle *handle,
			     struct perf_event *event)
{
	u64 enabled = 0, running = 0, now;
	u64 read_format = event->attr.read_format;

	/*
	 * compute total_time_enabled, total_time_running
	 * based on snapshot values taken when the event
	 * was last scheduled in.
	 *
	 * we cannot simply called update_context_time()
	 * because of locking issue as we are called in
	 * NMI context
	 */
	if (read_format & PERF_FORMAT_TOTAL_TIMES)
		calc_timer_values(event, &now, &enabled, &running);

	if (event->attr.read_format & PERF_FORMAT_GROUP)
		perf_output_read_group(handle, event, enabled, running);
	else
		perf_output_read_one(handle, event, enabled, running);
}

void perf_output_sample(struct perf_output_handle *handle,
			struct perf_event_header *header,
			struct perf_sample_data *data,
			struct perf_event *event)
{
	u64 sample_type = data->type;

	perf_output_put(handle, *header);

	if (sample_type & PERF_SAMPLE_IP)
		perf_output_put(handle, data->ip);

	if (sample_type & PERF_SAMPLE_TID)
		perf_output_put(handle, data->tid_entry);

	if (sample_type & PERF_SAMPLE_TIME)
		perf_output_put(handle, data->time);

	if (sample_type & PERF_SAMPLE_ADDR)
		perf_output_put(handle, data->addr);

	if (sample_type & PERF_SAMPLE_ID)
		perf_output_put(handle, data->id);

	if (sample_type & PERF_SAMPLE_STREAM_ID)
		perf_output_put(handle, data->stream_id);

	if (sample_type & PERF_SAMPLE_CPU)
		perf_output_put(handle, data->cpu_entry);

	if (sample_type & PERF_SAMPLE_PERIOD)
		perf_output_put(handle, data->period);

	if (sample_type & PERF_SAMPLE_READ)
		perf_output_read(handle, event);

	if (sample_type & PERF_SAMPLE_CALLCHAIN) {
		if (data->callchain) {
			int size = 1;

			if (data->callchain)
				size += data->callchain->nr;

			size *= sizeof(u64);

			__output_copy(handle, data->callchain, size);
		} else {
			u64 nr = 0;
			perf_output_put(handle, nr);
		}
	}

	if (sample_type & PERF_SAMPLE_RAW) {
		if (data->raw) {
			perf_output_put(handle, data->raw->size);
			__output_copy(handle, data->raw->data,
					   data->raw->size);
		} else {
			struct {
				u32	size;
				u32	data;
			} raw = {
				.size = sizeof(u32),
				.data = 0,
			};
			perf_output_put(handle, raw);
		}
	}

	if (!event->attr.watermark) {
		int wakeup_events = event->attr.wakeup_events;

		if (wakeup_events) {
			struct ring_buffer *rb = handle->rb;
			int events = local_inc_return(&rb->events);

			if (events >= wakeup_events) {
				local_sub(wakeup_events, &rb->events);
				local_inc(&rb->wakeup);
			}
		}
	}

	if (sample_type & PERF_SAMPLE_BRANCH_STACK) {
		if (data->br_stack) {
			size_t size;

			size = data->br_stack->nr
			     * sizeof(struct perf_branch_entry);

			perf_output_put(handle, data->br_stack->nr);
			perf_output_copy(handle, data->br_stack->entries, size);
		} else {
			/*
			 * we always store at least the value of nr
			 */
			u64 nr = 0;
			perf_output_put(handle, nr);
		}
	}

	if (sample_type & PERF_SAMPLE_REGS_USER) {
		u64 abi = data->regs_user.abi;

		/*
		 * If there are no regs to dump, notice it through
		 * first u64 being zero (PERF_SAMPLE_REGS_ABI_NONE).
		 */
		perf_output_put(handle, abi);

		if (abi) {
			u64 mask = event->attr.sample_regs_user;
			perf_output_sample_regs(handle,
						data->regs_user.regs,
						mask);
		}
	}

	if (sample_type & PERF_SAMPLE_STACK_USER)
		perf_output_sample_ustack(handle,
					  data->stack_user_size,
					  data->regs_user.regs);

	if (sample_type & PERF_SAMPLE_WEIGHT)
		perf_output_put(handle, data->weight);

	if (sample_type & PERF_SAMPLE_DATA_SRC)
		perf_output_put(handle, data->data_src.val);
}

void perf_prepare_sample(struct perf_event_header *header,
			 struct perf_sample_data *data,
			 struct perf_event *event,
			 struct pt_regs *regs)
{
	u64 sample_type = event->attr.sample_type;

	header->type = PERF_RECORD_SAMPLE;
	header->size = sizeof(*header) + event->header_size;

	header->misc = 0;
	header->misc |= perf_misc_flags(regs);

	__perf_event_header__init_id(header, data, event);

	if (sample_type & PERF_SAMPLE_IP)
		data->ip = perf_instruction_pointer(regs);

	if (sample_type & PERF_SAMPLE_CALLCHAIN) {
		int size = 1;

		data->callchain = perf_callchain(event, regs);

		if (data->callchain)
			size += data->callchain->nr;

		header->size += size * sizeof(u64);
	}

	if (sample_type & PERF_SAMPLE_RAW) {
		int size = sizeof(u32);

		if (data->raw)
			size += data->raw->size;
		else
			size += sizeof(u32);

		WARN_ON_ONCE(size & (sizeof(u64)-1));
		header->size += size;
	}

	if (sample_type & PERF_SAMPLE_BRANCH_STACK) {
		int size = sizeof(u64); /* nr */
		if (data->br_stack) {
			size += data->br_stack->nr
			      * sizeof(struct perf_branch_entry);
		}
		header->size += size;
	}

	if (sample_type & PERF_SAMPLE_REGS_USER) {
		/* regs dump ABI info */
		int size = sizeof(u64);

		perf_sample_regs_user(&data->regs_user, regs);

		if (data->regs_user.regs) {
			u64 mask = event->attr.sample_regs_user;
			size += hweight64(mask) * sizeof(u64);
		}

		header->size += size;
	}

	if (sample_type & PERF_SAMPLE_STACK_USER) {
		/*
		 * Either we need PERF_SAMPLE_STACK_USER bit to be allways
		 * processed as the last one or have additional check added
		 * in case new sample type is added, because we could eat
		 * up the rest of the sample size.
		 */
		struct perf_regs_user *uregs = &data->regs_user;
		u16 stack_size = event->attr.sample_stack_user;
		u16 size = sizeof(u64);

		if (!uregs->abi)
			perf_sample_regs_user(uregs, regs);

		stack_size = perf_sample_ustack_size(stack_size, header->size,
						     uregs->regs);

		/*
		 * If there is something to dump, add space for the dump
		 * itself and for the field that tells the dynamic size,
		 * which is how many have been actually dumped.
		 */
		if (stack_size)
			size += sizeof(u64) + stack_size;

		data->stack_user_size = stack_size;
		header->size += size;
	}
}

static void perf_event_output(struct perf_event *event,
				struct perf_sample_data *data,
				struct pt_regs *regs)
{
	struct perf_output_handle handle;
	struct perf_event_header header;

	/* protect the callchain buffers */
	rcu_read_lock();

	perf_prepare_sample(&header, data, event, regs);

	if (perf_output_begin(&handle, event, header.size))
		goto exit;

	perf_output_sample(&handle, &header, data, event);

	perf_output_end(&handle);

exit:
	rcu_read_unlock();
}

/*
 * read event_id
 */

struct perf_read_event {
	struct perf_event_header	header;

	u32				pid;
	u32				tid;
};

static void
perf_event_read_event(struct perf_event *event,
			struct task_struct *task)
{
	struct perf_output_handle handle;
	struct perf_sample_data sample;
	struct perf_read_event read_event = {
		.header = {
			.type = PERF_RECORD_READ,
			.misc = 0,
			.size = sizeof(read_event) + event->read_size,
		},
		.pid = perf_event_pid(event, task),
		.tid = perf_event_tid(event, task),
	};
	int ret;

	perf_event_header__init_id(&read_event.header, &sample, event);
	ret = perf_output_begin(&handle, event, read_event.header.size);
	if (ret)
		return;

	perf_output_put(&handle, read_event);
	perf_output_read(&handle, event);
	perf_event__output_id_sample(event, &handle, &sample);

	perf_output_end(&handle);
}

typedef int  (perf_event_aux_match_cb)(struct perf_event *event, void *data);
typedef void (perf_event_aux_output_cb)(struct perf_event *event, void *data);

static void
perf_event_aux_ctx(struct perf_event_context *ctx,
		   perf_event_aux_match_cb match,
		   perf_event_aux_output_cb output,
		   void *data)
{
	struct perf_event *event;

	list_for_each_entry_rcu(event, &ctx->event_list, event_entry) {
		if (event->state < PERF_EVENT_STATE_INACTIVE)
			continue;
		if (!event_filter_match(event))
			continue;
		if (match(event, data))
			output(event, data);
	}
}

static void
perf_event_aux(perf_event_aux_match_cb match,
	       perf_event_aux_output_cb output,
	       void *data,
	       struct perf_event_context *task_ctx)
{
	struct perf_cpu_context *cpuctx;
	struct perf_event_context *ctx;
	struct pmu *pmu;
	int ctxn;

	rcu_read_lock();
	list_for_each_entry_rcu(pmu, &pmus, entry) {
		cpuctx = get_cpu_ptr(pmu->pmu_cpu_context);
		if (cpuctx->unique_pmu != pmu)
			goto next;
		perf_event_aux_ctx(&cpuctx->ctx, match, output, data);
		if (task_ctx)
			goto next;
		ctxn = pmu->task_ctx_nr;
		if (ctxn < 0)
			goto next;
		ctx = rcu_dereference(current->perf_event_ctxp[ctxn]);
		if (ctx)
			perf_event_aux_ctx(ctx, match, output, data);
next:
		put_cpu_ptr(pmu->pmu_cpu_context);
	}

	if (task_ctx) {
		preempt_disable();
		perf_event_aux_ctx(task_ctx, match, output, data);
		preempt_enable();
	}
	rcu_read_unlock();
}

/*
 * task tracking -- fork/exit
 *
 * enabled by: attr.comm | attr.mmap | attr.mmap_data | attr.task
 */

struct perf_task_event {
	struct task_struct		*task;
	struct perf_event_context	*task_ctx;

	struct {
		struct perf_event_header	header;

		u32				pid;
		u32				ppid;
		u32				tid;
		u32				ptid;
		u64				time;
	} event_id;
};

static void perf_event_task_output(struct perf_event *event,
				   void *data)
{
	struct perf_task_event *task_event = data;
	struct perf_output_handle handle;
	struct perf_sample_data	sample;
	struct task_struct *task = task_event->task;
	int ret, size = task_event->event_id.header.size;

	perf_event_header__init_id(&task_event->event_id.header, &sample, event);

	ret = perf_output_begin(&handle, event,
				task_event->event_id.header.size);
	if (ret)
		goto out;

	task_event->event_id.pid = perf_event_pid(event, task);
	task_event->event_id.ppid = perf_event_pid(event, current);

	task_event->event_id.tid = perf_event_tid(event, task);
	task_event->event_id.ptid = perf_event_tid(event, current);

	perf_output_put(&handle, task_event->event_id);

	perf_event__output_id_sample(event, &handle, &sample);

	perf_output_end(&handle);
out:
	task_event->event_id.header.size = size;
}

static int perf_event_task_match(struct perf_event *event,
				 void *data __maybe_unused)
{
	return event->attr.comm || event->attr.mmap ||
	       event->attr.mmap_data || event->attr.task;
}

static void perf_event_task(struct task_struct *task,
			      struct perf_event_context *task_ctx,
			      int new)
{
	struct perf_task_event task_event;

	if (!atomic_read(&nr_comm_events) &&
	    !atomic_read(&nr_mmap_events) &&
	    !atomic_read(&nr_task_events))
		return;

	task_event = (struct perf_task_event){
		.task	  = task,
		.task_ctx = task_ctx,
		.event_id    = {
			.header = {
				.type = new ? PERF_RECORD_FORK : PERF_RECORD_EXIT,
				.misc = 0,
				.size = sizeof(task_event.event_id),
			},
			/* .pid  */
			/* .ppid */
			/* .tid  */
			/* .ptid */
			.time = perf_clock(),
		},
	};

	perf_event_aux(perf_event_task_match,
		       perf_event_task_output,
		       &task_event,
		       task_ctx);
}

void perf_event_fork(struct task_struct *task)
{
	perf_event_task(task, NULL, 1);
}

/*
 * comm tracking
 */

struct perf_comm_event {
	struct task_struct	*task;
	char			*comm;
	int			comm_size;

	struct {
		struct perf_event_header	header;

		u32				pid;
		u32				tid;
	} event_id;
};

static void perf_event_comm_output(struct perf_event *event,
				   void *data)
{
	struct perf_comm_event *comm_event = data;
	struct perf_output_handle handle;
	struct perf_sample_data sample;
	int size = comm_event->event_id.header.size;
	int ret;

	perf_event_header__init_id(&comm_event->event_id.header, &sample, event);
	ret = perf_output_begin(&handle, event,
				comm_event->event_id.header.size);

	if (ret)
		goto out;

	comm_event->event_id.pid = perf_event_pid(event, comm_event->task);
	comm_event->event_id.tid = perf_event_tid(event, comm_event->task);

	perf_output_put(&handle, comm_event->event_id);
	__output_copy(&handle, comm_event->comm,
				   comm_event->comm_size);

	perf_event__output_id_sample(event, &handle, &sample);

	perf_output_end(&handle);
out:
	comm_event->event_id.header.size = size;
}

static int perf_event_comm_match(struct perf_event *event,
				 void *data __maybe_unused)
{
	return event->attr.comm;
}

static void perf_event_comm_event(struct perf_comm_event *comm_event)
{
	char comm[TASK_COMM_LEN];
	unsigned int size;

	memset(comm, 0, sizeof(comm));
	strlcpy(comm, comm_event->task->comm, sizeof(comm));
	size = ALIGN(strlen(comm)+1, sizeof(u64));

	comm_event->comm = comm;
	comm_event->comm_size = size;

	comm_event->event_id.header.size = sizeof(comm_event->event_id) + size;

	perf_event_aux(perf_event_comm_match,
		       perf_event_comm_output,
		       comm_event,
		       NULL);
}

void perf_event_comm(struct task_struct *task)
{
	struct perf_comm_event comm_event;
	struct perf_event_context *ctx;
	int ctxn;

	rcu_read_lock();
	for_each_task_context_nr(ctxn) {
		ctx = task->perf_event_ctxp[ctxn];
		if (!ctx)
			continue;

		perf_event_enable_on_exec(ctx);
	}
	rcu_read_unlock();

	if (!atomic_read(&nr_comm_events))
		return;

	comm_event = (struct perf_comm_event){
		.task	= task,
		/* .comm      */
		/* .comm_size */
		.event_id  = {
			.header = {
				.type = PERF_RECORD_COMM,
				.misc = 0,
				/* .size */
			},
			/* .pid */
			/* .tid */
		},
	};

	perf_event_comm_event(&comm_event);
}

/*
 * mmap tracking
 */

struct perf_mmap_event {
	struct vm_area_struct	*vma;

	const char		*file_name;
	int			file_size;

	struct {
		struct perf_event_header	header;

		u32				pid;
		u32				tid;
		u64				start;
		u64				len;
		u64				pgoff;
	} event_id;
};

static void perf_event_mmap_output(struct perf_event *event,
				   void *data)
{
	struct perf_mmap_event *mmap_event = data;
	struct perf_output_handle handle;
	struct perf_sample_data sample;
	int size = mmap_event->event_id.header.size;
	int ret;

	perf_event_header__init_id(&mmap_event->event_id.header, &sample, event);
	ret = perf_output_begin(&handle, event,
				mmap_event->event_id.header.size);
	if (ret)
		goto out;

	mmap_event->event_id.pid = perf_event_pid(event, current);
	mmap_event->event_id.tid = perf_event_tid(event, current);

	perf_output_put(&handle, mmap_event->event_id);
	__output_copy(&handle, mmap_event->file_name,
				   mmap_event->file_size);

	perf_event__output_id_sample(event, &handle, &sample);

	perf_output_end(&handle);
out:
	mmap_event->event_id.header.size = size;
}

static int perf_event_mmap_match(struct perf_event *event,
				 void *data)
{
	struct perf_mmap_event *mmap_event = data;
	struct vm_area_struct *vma = mmap_event->vma;
	int executable = vma->vm_flags & VM_EXEC;

	return (!executable && event->attr.mmap_data) ||
	       (executable && event->attr.mmap);
}

static void perf_event_mmap_event(struct perf_mmap_event *mmap_event)
{
	struct vm_area_struct *vma = mmap_event->vma;
	struct file *file = vma->vm_file;
	unsigned int size;
	char tmp[16];
	char *buf = NULL;
	const char *name;

	memset(tmp, 0, sizeof(tmp));

	if (file) {
		/*
		 * d_path works from the end of the rb backwards, so we
		 * need to add enough zero bytes after the string to handle
		 * the 64bit alignment we do later.
		 */
		buf = kzalloc(PATH_MAX + sizeof(u64), GFP_KERNEL);
		if (!buf) {
			name = strncpy(tmp, "//enomem", sizeof(tmp));
			goto got_name;
		}
		name = d_path(&file->f_path, buf, PATH_MAX);
		if (IS_ERR(name)) {
			name = strncpy(tmp, "//toolong", sizeof(tmp));
			goto got_name;
		}
	} else {
		if (arch_vma_name(mmap_event->vma)) {
			name = strncpy(tmp, arch_vma_name(mmap_event->vma),
				       sizeof(tmp) - 1);
			tmp[sizeof(tmp) - 1] = '\0';
			goto got_name;
		}

		if (!vma->vm_mm) {
			name = strncpy(tmp, "[vdso]", sizeof(tmp));
			goto got_name;
		} else if (vma->vm_start <= vma->vm_mm->start_brk &&
				vma->vm_end >= vma->vm_mm->brk) {
			name = strncpy(tmp, "[heap]", sizeof(tmp));
			goto got_name;
		} else if (vma->vm_start <= vma->vm_mm->start_stack &&
				vma->vm_end >= vma->vm_mm->start_stack) {
			name = strncpy(tmp, "[stack]", sizeof(tmp));
			goto got_name;
		}

		name = strncpy(tmp, "//anon", sizeof(tmp));
		goto got_name;
	}

got_name:
	size = ALIGN(strlen(name)+1, sizeof(u64));

	mmap_event->file_name = name;
	mmap_event->file_size = size;

	if (!(vma->vm_flags & VM_EXEC))
		mmap_event->event_id.header.misc |= PERF_RECORD_MISC_MMAP_DATA;

	mmap_event->event_id.header.size = sizeof(mmap_event->event_id) + size;

	perf_event_aux(perf_event_mmap_match,
		       perf_event_mmap_output,
		       mmap_event,
		       NULL);

	kfree(buf);
}

void perf_event_mmap(struct vm_area_struct *vma)
{
	struct perf_mmap_event mmap_event;

	if (!atomic_read(&nr_mmap_events))
		return;

	mmap_event = (struct perf_mmap_event){
		.vma	= vma,
		/* .file_name */
		/* .file_size */
		.event_id  = {
			.header = {
				.type = PERF_RECORD_MMAP,
				.misc = PERF_RECORD_MISC_USER,
				/* .size */
			},
			/* .pid */
			/* .tid */
			.start  = vma->vm_start,
			.len    = vma->vm_end - vma->vm_start,
			.pgoff  = (u64)vma->vm_pgoff << PAGE_SHIFT,
		},
	};

	perf_event_mmap_event(&mmap_event);
}

/*
 * IRQ throttle logging
 */

static void perf_log_throttle(struct perf_event *event, int enable)
{
	struct perf_output_handle handle;
	struct perf_sample_data sample;
	int ret;

	struct {
		struct perf_event_header	header;
		u64				time;
		u64				id;
		u64				stream_id;
	} throttle_event = {
		.header = {
			.type = PERF_RECORD_THROTTLE,
			.misc = 0,
			.size = sizeof(throttle_event),
		},
		.time		= perf_clock(),
		.id		= primary_event_id(event),
		.stream_id	= event->id,
	};

	if (enable)
		throttle_event.header.type = PERF_RECORD_UNTHROTTLE;

	perf_event_header__init_id(&throttle_event.header, &sample, event);

	ret = perf_output_begin(&handle, event,
				throttle_event.header.size);
	if (ret)
		return;

	perf_output_put(&handle, throttle_event);
	perf_event__output_id_sample(event, &handle, &sample);
	perf_output_end(&handle);
}

/*
 * Generic event overflow handling, sampling.
 */

static int __perf_event_overflow(struct perf_event *event,
				   int throttle, struct perf_sample_data *data,
				   struct pt_regs *regs)
{
	int events = atomic_read(&event->event_limit);
	struct hw_perf_event *hwc = &event->hw;
	u64 seq;
	int ret = 0;

	/*
	 * Non-sampling counters might still use the PMI to fold short
	 * hardware counters, ignore those.
	 */
	if (unlikely(!is_sampling_event(event)))
		return 0;

	seq = __this_cpu_read(perf_throttled_seq);
	if (seq != hwc->interrupts_seq) {
		hwc->interrupts_seq = seq;
		hwc->interrupts = 1;
	} else {
		hwc->interrupts++;
		if (unlikely(throttle
			     && hwc->interrupts >= max_samples_per_tick)) {
			__this_cpu_inc(perf_throttled_count);
			hwc->interrupts = MAX_INTERRUPTS;
			perf_log_throttle(event, 0);
			ret = 1;
		}
	}

	if (event->attr.freq) {
		u64 now = perf_clock();
		s64 delta = now - hwc->freq_time_stamp;

		hwc->freq_time_stamp = now;

		if (delta > 0 && delta < 2*TICK_NSEC)
			perf_adjust_period(event, delta, hwc->last_period, true);
	}

	/*
	 * XXX event_limit might not quite work as expected on inherited
	 * events
	 */

	event->pending_kill = POLL_IN;
	if (events && atomic_dec_and_test(&event->event_limit)) {
		ret = 1;
		event->pending_kill = POLL_HUP;
		event->pending_disable = 1;
		irq_work_queue(&event->pending);
	}

	if (event->overflow_handler)
		event->overflow_handler(event, data, regs);
	else
		perf_event_output(event, data, regs);

	if (event->fasync && event->pending_kill) {
		event->pending_wakeup = 1;
		irq_work_queue(&event->pending);
	}

	return ret;
}

int perf_event_overflow(struct perf_event *event,
			  struct perf_sample_data *data,
			  struct pt_regs *regs)
{
	return __perf_event_overflow(event, 1, data, regs);
}

/*
 * Generic software event infrastructure
 */

struct swevent_htable {
	struct swevent_hlist		*swevent_hlist;
	struct mutex			hlist_mutex;
	int				hlist_refcount;

	/* Recursion avoidance in each contexts */
	int				recursion[PERF_NR_CONTEXTS];
};

static DEFINE_PER_CPU(struct swevent_htable, swevent_htable);

/*
 * We directly increment event->count and keep a second value in
 * event->hw.period_left to count intervals. This period event
 * is kept in the range [-sample_period, 0] so that we can use the
 * sign as trigger.
 */

static u64 perf_swevent_set_period(struct perf_event *event)
{
	struct hw_perf_event *hwc = &event->hw;
	u64 period = hwc->last_period;
	u64 nr, offset;
	s64 old, val;

	hwc->last_period = hwc->sample_period;

again:
	old = val = local64_read(&hwc->period_left);
	if (val < 0)
		return 0;

	nr = div64_u64(period + val, period);
	offset = nr * period;
	val -= offset;
	if (local64_cmpxchg(&hwc->period_left, old, val) != old)
		goto again;

	return nr;
}

static void perf_swevent_overflow(struct perf_event *event, u64 overflow,
				    struct perf_sample_data *data,
				    struct pt_regs *regs)
{
	struct hw_perf_event *hwc = &event->hw;
	int throttle = 0;

	if (!overflow)
		overflow = perf_swevent_set_period(event);

	if (hwc->interrupts == MAX_INTERRUPTS)
		return;

	for (; overflow; overflow--) {
		if (__perf_event_overflow(event, throttle,
					    data, regs)) {
			/*
			 * We inhibit the overflow from happening when
			 * hwc->interrupts == MAX_INTERRUPTS.
			 */
			break;
		}
		throttle = 1;
	}
}

static void perf_swevent_event(struct perf_event *event, u64 nr,
			       struct perf_sample_data *data,
			       struct pt_regs *regs)
{
	struct hw_perf_event *hwc = &event->hw;

	local64_add(nr, &event->count);

	if (!regs)
		return;

	if (!is_sampling_event(event))
		return;

	if ((event->attr.sample_type & PERF_SAMPLE_PERIOD) && !event->attr.freq) {
		data->period = nr;
		return perf_swevent_overflow(event, 1, data, regs);
	} else
		data->period = event->hw.last_period;

	if (nr == 1 && hwc->sample_period == 1 && !event->attr.freq)
		return perf_swevent_overflow(event, 1, data, regs);

	if (local64_add_negative(nr, &hwc->period_left))
		return;

	perf_swevent_overflow(event, 0, data, regs);
}

static int perf_exclude_event(struct perf_event *event,
			      struct pt_regs *regs)
{
	if (event->hw.state & PERF_HES_STOPPED)
		return 1;

	if (regs) {
		if (event->attr.exclude_user && user_mode(regs))
			return 1;

		if (event->attr.exclude_kernel && !user_mode(regs))
			return 1;
	}

	return 0;
}

static int perf_swevent_match(struct perf_event *event,
				enum perf_type_id type,
				u32 event_id,
				struct perf_sample_data *data,
				struct pt_regs *regs)
{
	if (event->attr.type != type)
		return 0;

	if (event->attr.config != event_id)
		return 0;

	if (perf_exclude_event(event, regs))
		return 0;

	return 1;
}

static inline u64 swevent_hash(u64 type, u32 event_id)
{
	u64 val = event_id | (type << 32);

	return hash_64(val, SWEVENT_HLIST_BITS);
}

static inline struct hlist_head *
__find_swevent_head(struct swevent_hlist *hlist, u64 type, u32 event_id)
{
	u64 hash = swevent_hash(type, event_id);

	return &hlist->heads[hash];
}

/* For the read side: events when they trigger */
static inline struct hlist_head *
find_swevent_head_rcu(struct swevent_htable *swhash, u64 type, u32 event_id)
{
	struct swevent_hlist *hlist;

	hlist = rcu_dereference(swhash->swevent_hlist);
	if (!hlist)
		return NULL;

	return __find_swevent_head(hlist, type, event_id);
}

/* For the event head insertion and removal in the hlist */
static inline struct hlist_head *
find_swevent_head(struct swevent_htable *swhash, struct perf_event *event)
{
	struct swevent_hlist *hlist;
	u32 event_id = event->attr.config;
	u64 type = event->attr.type;

	/*
	 * Event scheduling is always serialized against hlist allocation
	 * and release. Which makes the protected version suitable here.
	 * The context lock guarantees that.
	 */
	hlist = rcu_dereference_protected(swhash->swevent_hlist,
					  lockdep_is_held(&event->ctx->lock));
	if (!hlist)
		return NULL;

	return __find_swevent_head(hlist, type, event_id);
}

static void do_perf_sw_event(enum perf_type_id type, u32 event_id,
				    u64 nr,
				    struct perf_sample_data *data,
				    struct pt_regs *regs)
{
	struct swevent_htable *swhash = &__get_cpu_var(swevent_htable);
	struct perf_event *event;
	struct hlist_head *head;

	rcu_read_lock();
	head = find_swevent_head_rcu(swhash, type, event_id);
	if (!head)
		goto end;

	hlist_for_each_entry_rcu(event, head, hlist_entry) {
		if (perf_swevent_match(event, type, event_id, data, regs))
			perf_swevent_event(event, nr, data, regs);
	}
end:
	rcu_read_unlock();
}

int perf_swevent_get_recursion_context(void)
{
	struct swevent_htable *swhash = &__get_cpu_var(swevent_htable);

	return get_recursion_context(swhash->recursion);
}
EXPORT_SYMBOL_GPL(perf_swevent_get_recursion_context);

inline void perf_swevent_put_recursion_context(int rctx)
{
	struct swevent_htable *swhash = &__get_cpu_var(swevent_htable);

	put_recursion_context(swhash->recursion, rctx);
}

void __perf_sw_event(u32 event_id, u64 nr, struct pt_regs *regs, u64 addr)
{
	struct perf_sample_data data;
	int rctx;

	preempt_disable_notrace();
	rctx = perf_swevent_get_recursion_context();
	if (rctx < 0)
		return;

	perf_sample_data_init(&data, addr, 0);

	do_perf_sw_event(PERF_TYPE_SOFTWARE, event_id, nr, &data, regs);

	perf_swevent_put_recursion_context(rctx);
	preempt_enable_notrace();
}

static void perf_swevent_read(struct perf_event *event)
{
}

static int perf_swevent_add(struct perf_event *event, int flags)
{
	struct swevent_htable *swhash = &__get_cpu_var(swevent_htable);
	struct hw_perf_event *hwc = &event->hw;
	struct hlist_head *head;

	if (is_sampling_event(event)) {
		hwc->last_period = hwc->sample_period;
		perf_swevent_set_period(event);
	}

	hwc->state = !(flags & PERF_EF_START);

	head = find_swevent_head(swhash, event);
	if (WARN_ON_ONCE(!head))
		return -EINVAL;

	hlist_add_head_rcu(&event->hlist_entry, head);

	return 0;
}

static void perf_swevent_del(struct perf_event *event, int flags)
{
	hlist_del_rcu(&event->hlist_entry);
}

static void perf_swevent_start(struct perf_event *event, int flags)
{
	event->hw.state = 0;
}

static void perf_swevent_stop(struct perf_event *event, int flags)
{
	event->hw.state = PERF_HES_STOPPED;
}

/* Deref the hlist from the update side */
static inline struct swevent_hlist *
swevent_hlist_deref(struct swevent_htable *swhash)
{
	return rcu_dereference_protected(swhash->swevent_hlist,
					 lockdep_is_held(&swhash->hlist_mutex));
}

static void swevent_hlist_release(struct swevent_htable *swhash)
{
	struct swevent_hlist *hlist = swevent_hlist_deref(swhash);

	if (!hlist)
		return;

	rcu_assign_pointer(swhash->swevent_hlist, NULL);
	kfree_rcu(hlist, rcu_head);
}

static void swevent_hlist_put_cpu(struct perf_event *event, int cpu)
{
	struct swevent_htable *swhash = &per_cpu(swevent_htable, cpu);

	mutex_lock(&swhash->hlist_mutex);

	if (!--swhash->hlist_refcount)
		swevent_hlist_release(swhash);

	mutex_unlock(&swhash->hlist_mutex);
}

static void swevent_hlist_put(struct perf_event *event)
{
	int cpu;

	if (event->cpu != -1) {
		swevent_hlist_put_cpu(event, event->cpu);
		return;
	}

	for_each_possible_cpu(cpu)
		swevent_hlist_put_cpu(event, cpu);
}

static int swevent_hlist_get_cpu(struct perf_event *event, int cpu)
{
	struct swevent_htable *swhash = &per_cpu(swevent_htable, cpu);
	int err = 0;

	mutex_lock(&swhash->hlist_mutex);
	if (!swevent_hlist_deref(swhash) && cpu_online(cpu)) {
		struct swevent_hlist *hlist;

		hlist = kzalloc(sizeof(*hlist), GFP_KERNEL);
		if (!hlist) {
			err = -ENOMEM;
			goto exit;
		}
		rcu_assign_pointer(swhash->swevent_hlist, hlist);
	}
	swhash->hlist_refcount++;
exit:
	mutex_unlock(&swhash->hlist_mutex);

	return err;
}

static int swevent_hlist_get(struct perf_event *event)
{
	int err;
	int cpu, failed_cpu;

	if (event->cpu != -1)
		return swevent_hlist_get_cpu(event, event->cpu);

	get_online_cpus();
	for_each_possible_cpu(cpu) {
		err = swevent_hlist_get_cpu(event, cpu);
		if (err) {
			failed_cpu = cpu;
			goto fail;
		}
	}
	put_online_cpus();

	return 0;
fail:
	for_each_possible_cpu(cpu) {
		if (cpu == failed_cpu)
			break;
		swevent_hlist_put_cpu(event, cpu);
	}

	put_online_cpus();
	return err;
}

struct static_key perf_swevent_enabled[PERF_COUNT_SW_MAX];

static void sw_perf_event_destroy(struct perf_event *event)
{
	u64 event_id = event->attr.config;

	WARN_ON(event->parent);

	static_key_slow_dec(&perf_swevent_enabled[event_id]);
	swevent_hlist_put(event);
}

static int perf_swevent_init(struct perf_event *event)
{
	u64 event_id = event->attr.config;

	if (event->attr.type != PERF_TYPE_SOFTWARE)
		return -ENOENT;

	/*
	 * no branch sampling for software events
	 */
	if (has_branch_stack(event))
		return -EOPNOTSUPP;

	switch (event_id) {
	case PERF_COUNT_SW_CPU_CLOCK:
	case PERF_COUNT_SW_TASK_CLOCK:
		return -ENOENT;

	default:
		break;
	}

	if (event_id >= PERF_COUNT_SW_MAX)
		return -ENOENT;

	if (!event->parent) {
		int err;

		err = swevent_hlist_get(event);
		if (err)
			return err;

		static_key_slow_inc(&perf_swevent_enabled[event_id]);
		event->destroy = sw_perf_event_destroy;
	}

	return 0;
}

static int perf_swevent_event_idx(struct perf_event *event)
{
	return 0;
}

static struct pmu perf_swevent = {
	.task_ctx_nr	= perf_sw_context,

	.event_init	= perf_swevent_init,
	.add		= perf_swevent_add,
	.del		= perf_swevent_del,
	.start		= perf_swevent_start,
	.stop		= perf_swevent_stop,
	.read		= perf_swevent_read,

	.event_idx	= perf_swevent_event_idx,
};

#ifdef CONFIG_EVENT_TRACING

static int perf_tp_filter_match(struct perf_event *event,
				struct perf_sample_data *data)
{
	void *record = data->raw->data;

	if (likely(!event->filter) || filter_match_preds(event->filter, record))
		return 1;
	return 0;
}

static int perf_tp_event_match(struct perf_event *event,
				struct perf_sample_data *data,
				struct pt_regs *regs)
{
	if (event->hw.state & PERF_HES_STOPPED)
		return 0;
	/*
	 * All tracepoints are from kernel-space.
	 */
	if (event->attr.exclude_kernel)
		return 0;

	if (!perf_tp_filter_match(event, data))
		return 0;

	return 1;
}

void perf_tp_event(u64 addr, u64 count, void *record, int entry_size,
		   struct pt_regs *regs, struct hlist_head *head, int rctx,
		   struct task_struct *task)
{
	struct perf_sample_data data;
	struct perf_event *event;

	struct perf_raw_record raw = {
		.size = entry_size,
		.data = record,
	};

	perf_sample_data_init(&data, addr, 0);
	data.raw = &raw;

	hlist_for_each_entry_rcu(event, head, hlist_entry) {
		if (perf_tp_event_match(event, &data, regs))
			perf_swevent_event(event, count, &data, regs);
	}

	/*
	 * If we got specified a target task, also iterate its context and
	 * deliver this event there too.
	 */
	if (task && task != current) {
		struct perf_event_context *ctx;
		struct trace_entry *entry = record;

		rcu_read_lock();
		ctx = rcu_dereference(task->perf_event_ctxp[perf_sw_context]);
		if (!ctx)
			goto unlock;

		list_for_each_entry_rcu(event, &ctx->event_list, event_entry) {
			if (event->attr.type != PERF_TYPE_TRACEPOINT)
				continue;
			if (event->attr.config != entry->type)
				continue;
			if (perf_tp_event_match(event, &data, regs))
				perf_swevent_event(event, count, &data, regs);
		}
unlock:
		rcu_read_unlock();
	}

	perf_swevent_put_recursion_context(rctx);
}
EXPORT_SYMBOL_GPL(perf_tp_event);

static void tp_perf_event_destroy(struct perf_event *event)
{
	perf_trace_destroy(event);
}

static int perf_tp_event_init(struct perf_event *event)
{
	int err;

	if (event->attr.type != PERF_TYPE_TRACEPOINT)
		return -ENOENT;

	/*
	 * no branch sampling for tracepoint events
	 */
	if (has_branch_stack(event))
		return -EOPNOTSUPP;

	err = perf_trace_init(event);
	if (err)
		return err;

	event->destroy = tp_perf_event_destroy;

	return 0;
}

static struct pmu perf_tracepoint = {
	.task_ctx_nr	= perf_sw_context,

	.event_init	= perf_tp_event_init,
	.add		= perf_trace_add,
	.del		= perf_trace_del,
	.start		= perf_swevent_start,
	.stop		= perf_swevent_stop,
	.read		= perf_swevent_read,

	.event_idx	= perf_swevent_event_idx,
};

static inline void perf_tp_register(void)
{
	perf_pmu_register(&perf_tracepoint, "tracepoint", PERF_TYPE_TRACEPOINT);
}

static int perf_event_set_filter(struct perf_event *event, void __user *arg)
{
	char *filter_str;
	int ret;

	if (event->attr.type != PERF_TYPE_TRACEPOINT)
		return -EINVAL;

	filter_str = strndup_user(arg, PAGE_SIZE);
	if (IS_ERR(filter_str))
		return PTR_ERR(filter_str);

	ret = ftrace_profile_set_filter(event, event->attr.config, filter_str);

	kfree(filter_str);
	return ret;
}

static void perf_event_free_filter(struct perf_event *event)
{
	ftrace_profile_free_filter(event);
}

#else

static inline void perf_tp_register(void)
{
}

static int perf_event_set_filter(struct perf_event *event, void __user *arg)
{
	return -ENOENT;
}

static void perf_event_free_filter(struct perf_event *event)
{
}

#endif /* CONFIG_EVENT_TRACING */

#ifdef CONFIG_HAVE_HW_BREAKPOINT
void perf_bp_event(struct perf_event *bp, void *data)
{
	struct perf_sample_data sample;
	struct pt_regs *regs = data;

	perf_sample_data_init(&sample, bp->attr.bp_addr, 0);

	if (!bp->hw.state && !perf_exclude_event(bp, regs))
		perf_swevent_event(bp, 1, &sample, regs);
}
#endif

/*
 * hrtimer based swevent callback
 */

static enum hrtimer_restart perf_swevent_hrtimer(struct hrtimer *hrtimer)
{
	enum hrtimer_restart ret = HRTIMER_RESTART;
	struct perf_sample_data data;
	struct pt_regs *regs;
	struct perf_event *event;
	u64 period;

	event = container_of(hrtimer, struct perf_event, hw.hrtimer);

	if (event->state != PERF_EVENT_STATE_ACTIVE)
		return HRTIMER_NORESTART;

	event->pmu->read(event);

	perf_sample_data_init(&data, 0, event->hw.last_period);
	regs = get_irq_regs();

	if (regs && !perf_exclude_event(event, regs)) {
		if (!(event->attr.exclude_idle && is_idle_task(current)))
			if (__perf_event_overflow(event, 1, &data, regs))
				ret = HRTIMER_NORESTART;
	}

	period = max_t(u64, 10000, event->hw.sample_period);
	hrtimer_forward_now(hrtimer, ns_to_ktime(period));

	return ret;
}

static void perf_swevent_start_hrtimer(struct perf_event *event)
{
	struct hw_perf_event *hwc = &event->hw;
	s64 period;

	if (!is_sampling_event(event))
		return;

	period = local64_read(&hwc->period_left);
	if (period) {
		if (period < 0)
			period = 10000;

		local64_set(&hwc->period_left, 0);
	} else {
		period = max_t(u64, 10000, hwc->sample_period);
	}
	__hrtimer_start_range_ns(&hwc->hrtimer,
				ns_to_ktime(period), 0,
				HRTIMER_MODE_REL_PINNED, 0);
}

static void perf_swevent_cancel_hrtimer(struct perf_event *event)
{
	struct hw_perf_event *hwc = &event->hw;

	if (is_sampling_event(event)) {
		ktime_t remaining = hrtimer_get_remaining(&hwc->hrtimer);
		local64_set(&hwc->period_left, ktime_to_ns(remaining));

		hrtimer_cancel(&hwc->hrtimer);
	}
}

static void perf_swevent_init_hrtimer(struct perf_event *event)
{
	struct hw_perf_event *hwc = &event->hw;

	if (!is_sampling_event(event))
		return;

	hrtimer_init(&hwc->hrtimer, CLOCK_MONOTONIC, HRTIMER_MODE_REL);
	hwc->hrtimer.function = perf_swevent_hrtimer;

	/*
	 * Since hrtimers have a fixed rate, we can do a static freq->period
	 * mapping and avoid the whole period adjust feedback stuff.
	 */
	if (event->attr.freq) {
		long freq = event->attr.sample_freq;

		event->attr.sample_period = NSEC_PER_SEC / freq;
		hwc->sample_period = event->attr.sample_period;
		local64_set(&hwc->period_left, hwc->sample_period);
		hwc->last_period = hwc->sample_period;
		event->attr.freq = 0;
	}
}

/*
 * Software event: cpu wall time clock
 */

static void cpu_clock_event_update(struct perf_event *event)
{
	s64 prev;
	u64 now;

	now = local_clock();
	prev = local64_xchg(&event->hw.prev_count, now);
	local64_add(now - prev, &event->count);
}

static void cpu_clock_event_start(struct perf_event *event, int flags)
{
	local64_set(&event->hw.prev_count, local_clock());
	perf_swevent_start_hrtimer(event);
}

static void cpu_clock_event_stop(struct perf_event *event, int flags)
{
	perf_swevent_cancel_hrtimer(event);
	cpu_clock_event_update(event);
}

static int cpu_clock_event_add(struct perf_event *event, int flags)
{
	if (flags & PERF_EF_START)
		cpu_clock_event_start(event, flags);

	return 0;
}

static void cpu_clock_event_del(struct perf_event *event, int flags)
{
	cpu_clock_event_stop(event, flags);
}

static void cpu_clock_event_read(struct perf_event *event)
{
	cpu_clock_event_update(event);
}

static int cpu_clock_event_init(struct perf_event *event)
{
	if (event->attr.type != PERF_TYPE_SOFTWARE)
		return -ENOENT;

	if (event->attr.config != PERF_COUNT_SW_CPU_CLOCK)
		return -ENOENT;

	/*
	 * no branch sampling for software events
	 */
	if (has_branch_stack(event))
		return -EOPNOTSUPP;

	perf_swevent_init_hrtimer(event);

	return 0;
}

static struct pmu perf_cpu_clock = {
	.task_ctx_nr	= perf_sw_context,

	.event_init	= cpu_clock_event_init,
	.add		= cpu_clock_event_add,
	.del		= cpu_clock_event_del,
	.start		= cpu_clock_event_start,
	.stop		= cpu_clock_event_stop,
	.read		= cpu_clock_event_read,

	.event_idx	= perf_swevent_event_idx,
};

/*
 * Software event: task time clock
 */

static void task_clock_event_update(struct perf_event *event, u64 now)
{
	u64 prev;
	s64 delta;

	prev = local64_xchg(&event->hw.prev_count, now);
	delta = now - prev;
	local64_add(delta, &event->count);
}

static void task_clock_event_start(struct perf_event *event, int flags)
{
	local64_set(&event->hw.prev_count, event->ctx->time);
	perf_swevent_start_hrtimer(event);
}

static void task_clock_event_stop(struct perf_event *event, int flags)
{
	perf_swevent_cancel_hrtimer(event);
	task_clock_event_update(event, event->ctx->time);
}

static int task_clock_event_add(struct perf_event *event, int flags)
{
	if (flags & PERF_EF_START)
		task_clock_event_start(event, flags);

	return 0;
}

static void task_clock_event_del(struct perf_event *event, int flags)
{
	task_clock_event_stop(event, PERF_EF_UPDATE);
}

static void task_clock_event_read(struct perf_event *event)
{
	u64 now = perf_clock();
	u64 delta = now - event->ctx->timestamp;
	u64 time = event->ctx->time + delta;

	task_clock_event_update(event, time);
}

static int task_clock_event_init(struct perf_event *event)
{
	if (event->attr.type != PERF_TYPE_SOFTWARE)
		return -ENOENT;

	if (event->attr.config != PERF_COUNT_SW_TASK_CLOCK)
		return -ENOENT;

	/*
	 * no branch sampling for software events
	 */
	if (has_branch_stack(event))
		return -EOPNOTSUPP;

	perf_swevent_init_hrtimer(event);

	return 0;
}

static struct pmu perf_task_clock = {
	.task_ctx_nr	= perf_sw_context,

	.event_init	= task_clock_event_init,
	.add		= task_clock_event_add,
	.del		= task_clock_event_del,
	.start		= task_clock_event_start,
	.stop		= task_clock_event_stop,
	.read		= task_clock_event_read,

	.event_idx	= perf_swevent_event_idx,
};

static void perf_pmu_nop_void(struct pmu *pmu)
{
}

static int perf_pmu_nop_int(struct pmu *pmu)
{
	return 0;
}

static void perf_pmu_start_txn(struct pmu *pmu)
{
	perf_pmu_disable(pmu);
}

static int perf_pmu_commit_txn(struct pmu *pmu)
{
	perf_pmu_enable(pmu);
	return 0;
}

static void perf_pmu_cancel_txn(struct pmu *pmu)
{
	perf_pmu_enable(pmu);
}

static int perf_event_idx_default(struct perf_event *event)
{
	return event->hw.idx + 1;
}

/*
 * Ensures all contexts with the same task_ctx_nr have the same
 * pmu_cpu_context too.
 */
static void *find_pmu_context(int ctxn)
{
	struct pmu *pmu;

	if (ctxn < 0)
		return NULL;

	list_for_each_entry(pmu, &pmus, entry) {
		if (pmu->task_ctx_nr == ctxn)
			return pmu->pmu_cpu_context;
	}

	return NULL;
}

static void update_pmu_context(struct pmu *pmu, struct pmu *old_pmu)
{
	int cpu;

	for_each_possible_cpu(cpu) {
		struct perf_cpu_context *cpuctx;

		cpuctx = per_cpu_ptr(pmu->pmu_cpu_context, cpu);

		if (cpuctx->unique_pmu == old_pmu)
			cpuctx->unique_pmu = pmu;
	}
}

static void free_pmu_context(struct pmu *pmu)
{
	struct pmu *i;

	mutex_lock(&pmus_lock);
	/*
	 * Like a real lame refcount.
	 */
	list_for_each_entry(i, &pmus, entry) {
		if (i->pmu_cpu_context == pmu->pmu_cpu_context) {
			update_pmu_context(i, pmu);
			goto out;
		}
	}

	free_percpu(pmu->pmu_cpu_context);
out:
	mutex_unlock(&pmus_lock);
}
static struct idr pmu_idr;

static ssize_t
type_show(struct device *dev, struct device_attribute *attr, char *page)
{
	struct pmu *pmu = dev_get_drvdata(dev);

	return snprintf(page, PAGE_SIZE-1, "%d\n", pmu->type);
}

static struct device_attribute pmu_dev_attrs[] = {
       __ATTR_RO(type),
       __ATTR_NULL,
};

static int pmu_bus_running;
static struct bus_type pmu_bus = {
	.name		= "event_source",
	.dev_attrs	= pmu_dev_attrs,
};

static void pmu_dev_release(struct device *dev)
{
	kfree(dev);
}

static int pmu_dev_alloc(struct pmu *pmu)
{
	int ret = -ENOMEM;

	pmu->dev = kzalloc(sizeof(struct device), GFP_KERNEL);
	if (!pmu->dev)
		goto out;

	pmu->dev->groups = pmu->attr_groups;
	device_initialize(pmu->dev);
	ret = dev_set_name(pmu->dev, "%s", pmu->name);
	if (ret)
		goto free_dev;

	dev_set_drvdata(pmu->dev, pmu);
	pmu->dev->bus = &pmu_bus;
	pmu->dev->release = pmu_dev_release;
	ret = device_add(pmu->dev);
	if (ret)
		goto free_dev;

out:
	return ret;

free_dev:
	put_device(pmu->dev);
	goto out;
}

static struct lock_class_key cpuctx_mutex;
static struct lock_class_key cpuctx_lock;

int perf_pmu_register(struct pmu *pmu, char *name, int type)
{
	int cpu, ret;

	mutex_lock(&pmus_lock);
	ret = -ENOMEM;
	pmu->pmu_disable_count = alloc_percpu(int);
	if (!pmu->pmu_disable_count)
		goto unlock;

	pmu->type = -1;
	if (!name)
		goto skip_type;
	pmu->name = name;

	if (type < 0) {
		type = idr_alloc(&pmu_idr, pmu, PERF_TYPE_MAX, 0, GFP_KERNEL);
		if (type < 0) {
			ret = type;
			goto free_pdc;
		}
	}
	pmu->type = type;

	if (pmu_bus_running) {
		ret = pmu_dev_alloc(pmu);
		if (ret)
			goto free_idr;
	}

skip_type:
	pmu->pmu_cpu_context = find_pmu_context(pmu->task_ctx_nr);
	if (pmu->pmu_cpu_context)
		goto got_cpu_context;

	ret = -ENOMEM;
	pmu->pmu_cpu_context = alloc_percpu(struct perf_cpu_context);
	if (!pmu->pmu_cpu_context)
		goto free_dev;

	for_each_possible_cpu(cpu) {
		struct perf_cpu_context *cpuctx;

		cpuctx = per_cpu_ptr(pmu->pmu_cpu_context, cpu);
		__perf_event_init_context(&cpuctx->ctx);
		lockdep_set_class(&cpuctx->ctx.mutex, &cpuctx_mutex);
		lockdep_set_class(&cpuctx->ctx.lock, &cpuctx_lock);
		cpuctx->ctx.pmu = pmu;
		cpuctx->jiffies_interval = 1;
		INIT_LIST_HEAD(&cpuctx->rotation_list);
		cpuctx->unique_pmu = pmu;
	}

got_cpu_context:
	if (!pmu->start_txn) {
		if (pmu->pmu_enable) {
			/*
			 * If we have pmu_enable/pmu_disable calls, install
			 * transaction stubs that use that to try and batch
			 * hardware accesses.
			 */
			pmu->start_txn  = perf_pmu_start_txn;
			pmu->commit_txn = perf_pmu_commit_txn;
			pmu->cancel_txn = perf_pmu_cancel_txn;
		} else {
			pmu->start_txn  = perf_pmu_nop_void;
			pmu->commit_txn = perf_pmu_nop_int;
			pmu->cancel_txn = perf_pmu_nop_void;
		}
	}

	if (!pmu->pmu_enable) {
		pmu->pmu_enable  = perf_pmu_nop_void;
		pmu->pmu_disable = perf_pmu_nop_void;
	}

	if (!pmu->event_idx)
		pmu->event_idx = perf_event_idx_default;

	list_add_rcu(&pmu->entry, &pmus);
	ret = 0;
unlock:
	mutex_unlock(&pmus_lock);

	return ret;

free_dev:
	device_del(pmu->dev);
	put_device(pmu->dev);

free_idr:
	if (pmu->type >= PERF_TYPE_MAX)
		idr_remove(&pmu_idr, pmu->type);

free_pdc:
	free_percpu(pmu->pmu_disable_count);
	goto unlock;
}

void perf_pmu_unregister(struct pmu *pmu)
{
	mutex_lock(&pmus_lock);
	list_del_rcu(&pmu->entry);
	mutex_unlock(&pmus_lock);

	/*
	 * We dereference the pmu list under both SRCU and regular RCU, so
	 * synchronize against both of those.
	 */
	synchronize_srcu(&pmus_srcu);
	synchronize_rcu();

	free_percpu(pmu->pmu_disable_count);
	if (pmu->type >= PERF_TYPE_MAX)
		idr_remove(&pmu_idr, pmu->type);
	device_del(pmu->dev);
	put_device(pmu->dev);
	free_pmu_context(pmu);
}

struct pmu *perf_init_event(struct perf_event *event)
{
	struct pmu *pmu = NULL;
	int idx;
	int ret;

	idx = srcu_read_lock(&pmus_srcu);

	rcu_read_lock();
	pmu = idr_find(&pmu_idr, event->attr.type);
	rcu_read_unlock();
	if (pmu) {
		event->pmu = pmu;
		ret = pmu->event_init(event);
		if (ret)
			pmu = ERR_PTR(ret);
		goto unlock;
	}

	list_for_each_entry_rcu(pmu, &pmus, entry) {
		event->pmu = pmu;
		ret = pmu->event_init(event);
		if (!ret)
			goto unlock;

		if (ret != -ENOENT) {
			pmu = ERR_PTR(ret);
			goto unlock;
		}
	}
	pmu = ERR_PTR(-ENOENT);
unlock:
	srcu_read_unlock(&pmus_srcu, idx);

	return pmu;
}

/*
 * Allocate and initialize a event structure
 */
static struct perf_event *
perf_event_alloc(struct perf_event_attr *attr, int cpu,
		 struct task_struct *task,
		 struct perf_event *group_leader,
		 struct perf_event *parent_event,
		 perf_overflow_handler_t overflow_handler,
		 void *context)
{
	struct pmu *pmu;
	struct perf_event *event;
	struct hw_perf_event *hwc;
	long err;

	if ((unsigned)cpu >= nr_cpu_ids) {
		if (!task || cpu != -1)
			return ERR_PTR(-EINVAL);
	}

	event = kzalloc(sizeof(*event), GFP_KERNEL);
	if (!event)
		return ERR_PTR(-ENOMEM);

	/*
	 * Single events are their own group leaders, with an
	 * empty sibling list:
	 */
	if (!group_leader)
		group_leader = event;

	mutex_init(&event->child_mutex);
	INIT_LIST_HEAD(&event->child_list);

	INIT_LIST_HEAD(&event->group_entry);
	INIT_LIST_HEAD(&event->event_entry);
	INIT_LIST_HEAD(&event->sibling_list);
	INIT_LIST_HEAD(&event->rb_entry);

	init_waitqueue_head(&event->waitq);
	init_irq_work(&event->pending, perf_pending_event);

	mutex_init(&event->mmap_mutex);

	atomic_long_set(&event->refcount, 1);
	event->cpu		= cpu;
	event->attr		= *attr;
	event->group_leader	= group_leader;
	event->pmu		= NULL;
	event->oncpu		= -1;

	event->parent		= parent_event;

	event->ns		= get_pid_ns(task_active_pid_ns(current));
	event->id		= atomic64_inc_return(&perf_event_id);

	event->state		= PERF_EVENT_STATE_INACTIVE;

	if (task) {
		event->attach_state = PERF_ATTACH_TASK;

		if (attr->type == PERF_TYPE_TRACEPOINT)
			event->hw.tp_target = task;
#ifdef CONFIG_HAVE_HW_BREAKPOINT
		/*
		 * hw_breakpoint is a bit difficult here..
		 */
		else if (attr->type == PERF_TYPE_BREAKPOINT)
			event->hw.bp_target = task;
#endif
	}

	if (!overflow_handler && parent_event) {
		overflow_handler = parent_event->overflow_handler;
		context = parent_event->overflow_handler_context;
	}

	event->overflow_handler	= overflow_handler;
	event->overflow_handler_context = context;

	perf_event__state_init(event);

	pmu = NULL;

	hwc = &event->hw;
	hwc->sample_period = attr->sample_period;
	if (attr->freq && attr->sample_freq)
		hwc->sample_period = 1;
	hwc->last_period = hwc->sample_period;

	local64_set(&hwc->period_left, hwc->sample_period);

	/*
	 * we currently do not support PERF_FORMAT_GROUP on inherited events
	 */
	if (attr->inherit && (attr->read_format & PERF_FORMAT_GROUP))
		goto done;

	pmu = perf_init_event(event);

done:
	err = 0;
	if (!pmu)
		err = -EINVAL;
	else if (IS_ERR(pmu))
		err = PTR_ERR(pmu);

	if (err) {
		if (event->ns)
			put_pid_ns(event->ns);
		kfree(event);
		return ERR_PTR(err);
	}

	if (!event->parent) {
		if (event->attach_state & PERF_ATTACH_TASK)
			static_key_slow_inc(&perf_sched_events.key);
		if (event->attr.mmap || event->attr.mmap_data)
			atomic_inc(&nr_mmap_events);
		if (event->attr.comm)
			atomic_inc(&nr_comm_events);
		if (event->attr.task)
			atomic_inc(&nr_task_events);
		if (event->attr.sample_type & PERF_SAMPLE_CALLCHAIN) {
			err = get_callchain_buffers();
			if (err) {
				free_event(event);
				return ERR_PTR(err);
			}
		}
		if (has_branch_stack(event)) {
			static_key_slow_inc(&perf_sched_events.key);
			if (!(event->attach_state & PERF_ATTACH_TASK))
				atomic_inc(&per_cpu(perf_branch_stack_events,
						    event->cpu));
		}
	}

	return event;
}

static int perf_copy_attr(struct perf_event_attr __user *uattr,
			  struct perf_event_attr *attr)
{
	u32 size;
	int ret;

	if (!access_ok(VERIFY_WRITE, uattr, PERF_ATTR_SIZE_VER0))
		return -EFAULT;

	/*
	 * zero the full structure, so that a short copy will be nice.
	 */
	memset(attr, 0, sizeof(*attr));

	ret = get_user(size, &uattr->size);
	if (ret)
		return ret;

	if (size > PAGE_SIZE)	/* silly large */
		goto err_size;

	if (!size)		/* abi compat */
		size = PERF_ATTR_SIZE_VER0;

	if (size < PERF_ATTR_SIZE_VER0)
		goto err_size;

	/*
	 * If we're handed a bigger struct than we know of,
	 * ensure all the unknown bits are 0 - i.e. new
	 * user-space does not rely on any kernel feature
	 * extensions we dont know about yet.
	 */
	if (size > sizeof(*attr)) {
		unsigned char __user *addr;
		unsigned char __user *end;
		unsigned char val;

		addr = (void __user *)uattr + sizeof(*attr);
		end  = (void __user *)uattr + size;

		for (; addr < end; addr++) {
			ret = get_user(val, addr);
			if (ret)
				return ret;
			if (val)
				goto err_size;
		}
		size = sizeof(*attr);
	}

	ret = copy_from_user(attr, uattr, size);
	if (ret)
		return -EFAULT;

	if (attr->__reserved_1)
		return -EINVAL;

	if (attr->sample_type & ~(PERF_SAMPLE_MAX-1))
		return -EINVAL;

	if (attr->read_format & ~(PERF_FORMAT_MAX-1))
		return -EINVAL;

	if (attr->sample_type & PERF_SAMPLE_BRANCH_STACK) {
		u64 mask = attr->branch_sample_type;

		/* only using defined bits */
		if (mask & ~(PERF_SAMPLE_BRANCH_MAX-1))
			return -EINVAL;

		/* at least one branch bit must be set */
		if (!(mask & ~PERF_SAMPLE_BRANCH_PLM_ALL))
			return -EINVAL;

		/* kernel level capture: check permissions */
		if ((mask & PERF_SAMPLE_BRANCH_PERM_PLM)
		    && perf_paranoid_kernel() && !capable(CAP_SYS_ADMIN))
			return -EACCES;

		/* propagate priv level, when not set for branch */
		if (!(mask & PERF_SAMPLE_BRANCH_PLM_ALL)) {

			/* exclude_kernel checked on syscall entry */
			if (!attr->exclude_kernel)
				mask |= PERF_SAMPLE_BRANCH_KERNEL;

			if (!attr->exclude_user)
				mask |= PERF_SAMPLE_BRANCH_USER;

			if (!attr->exclude_hv)
				mask |= PERF_SAMPLE_BRANCH_HV;
			/*
			 * adjust user setting (for HW filter setup)
			 */
			attr->branch_sample_type = mask;
		}
	}

	if (attr->sample_type & PERF_SAMPLE_REGS_USER) {
		ret = perf_reg_validate(attr->sample_regs_user);
		if (ret)
			return ret;
	}

	if (attr->sample_type & PERF_SAMPLE_STACK_USER) {
		if (!arch_perf_have_user_stack_dump())
			return -ENOSYS;

		/*
		 * We have __u32 type for the size, but so far
		 * we can only use __u16 as maximum due to the
		 * __u16 sample size limit.
		 */
		if (attr->sample_stack_user >= USHRT_MAX)
			ret = -EINVAL;
		else if (!IS_ALIGNED(attr->sample_stack_user, sizeof(u64)))
			ret = -EINVAL;
	}

out:
	return ret;

err_size:
	put_user(sizeof(*attr), &uattr->size);
	ret = -E2BIG;
	goto out;
}

static int
perf_event_set_output(struct perf_event *event, struct perf_event *output_event)
{
	struct ring_buffer *rb = NULL, *old_rb = NULL;
	int ret = -EINVAL;

	if (!output_event)
		goto set;

	/* don't allow circular references */
	if (event == output_event)
		goto out;

	/*
	 * Don't allow cross-cpu buffers
	 */
	if (output_event->cpu != event->cpu)
		goto out;

	/*
	 * If its not a per-cpu rb, it must be the same task.
	 */
	if (output_event->cpu == -1 && output_event->ctx != event->ctx)
		goto out;

set:
	mutex_lock(&event->mmap_mutex);
	/* Can't redirect output if we've got an active mmap() */
	if (atomic_read(&event->mmap_count))
		goto unlock;

	old_rb = event->rb;

	if (output_event) {
		/* get the rb we want to redirect to */
		rb = ring_buffer_get(output_event);
		if (!rb)
			goto unlock;
	}

	if (old_rb)
		ring_buffer_detach(event, old_rb);

	if (rb)
		ring_buffer_attach(event, rb);

	rcu_assign_pointer(event->rb, rb);

	if (old_rb) {
		ring_buffer_put(old_rb);
		/*
		 * Since we detached before setting the new rb, so that we
		 * could attach the new rb, we could have missed a wakeup.
		 * Provide it now.
		 */
		wake_up_all(&event->waitq);
	}

	ret = 0;
unlock:
	mutex_unlock(&event->mmap_mutex);

out:
	return ret;
}

static void mutex_lock_double(struct mutex *a, struct mutex *b)
{
	if (b < a)
		swap(a, b);

	mutex_lock(a);
	mutex_lock_nested(b, SINGLE_DEPTH_NESTING);
}

/**
 * sys_perf_event_open - open a performance event, associate it to a task/cpu
 *
 * @attr_uptr:	event_id type attributes for monitoring/sampling
 * @pid:		target pid
 * @cpu:		target cpu
 * @group_fd:		group leader event fd
 */
SYSCALL_DEFINE5(perf_event_open,
		struct perf_event_attr __user *, attr_uptr,
		pid_t, pid, int, cpu, int, group_fd, unsigned long, flags)
{
	struct perf_event *group_leader = NULL, *output_event = NULL;
	struct perf_event *event, *sibling;
	struct perf_event_attr attr;
	struct perf_event_context *ctx, *uninitialized_var(gctx);
	struct file *event_file = NULL;
	struct fd group = {NULL, 0};
	struct task_struct *task = NULL;
	struct pmu *pmu;
	int event_fd;
	int move_group = 0;
	int err;

	/* for future expandability... */
	if (flags & ~PERF_FLAG_ALL)
		return -EINVAL;

	if (perf_paranoid_any() && !capable(CAP_SYS_ADMIN))
		return -EACCES;

	err = perf_copy_attr(attr_uptr, &attr);
	if (err)
		return err;

	if (!attr.exclude_kernel) {
		if (perf_paranoid_kernel() && !capable(CAP_SYS_ADMIN))
			return -EACCES;
	}

	if (attr.freq) {
		if (attr.sample_freq > sysctl_perf_event_sample_rate)
			return -EINVAL;
	} else {
		if (attr.sample_period & (1ULL << 63))
			return -EINVAL;
	}

	/*
	 * In cgroup mode, the pid argument is used to pass the fd
	 * opened to the cgroup directory in cgroupfs. The cpu argument
	 * designates the cpu on which to monitor threads from that
	 * cgroup.
	 */
	if ((flags & PERF_FLAG_PID_CGROUP) && (pid == -1 || cpu == -1))
		return -EINVAL;

	event_fd = get_unused_fd();
	if (event_fd < 0)
		return event_fd;

	if (group_fd != -1) {
		err = perf_fget_light(group_fd, &group);
		if (err)
			goto err_fd;
		group_leader = group.file->private_data;
		if (flags & PERF_FLAG_FD_OUTPUT)
			output_event = group_leader;
		if (flags & PERF_FLAG_FD_NO_GROUP)
			group_leader = NULL;
	}

	if (pid != -1 && !(flags & PERF_FLAG_PID_CGROUP)) {
		task = find_lively_task_by_vpid(pid);
		if (IS_ERR(task)) {
			err = PTR_ERR(task);
			goto err_group_fd;
		}
	}

	get_online_cpus();

	event = perf_event_alloc(&attr, cpu, task, group_leader, NULL,
				 NULL, NULL);
	if (IS_ERR(event)) {
		err = PTR_ERR(event);
		goto err_task;
	}

	if (flags & PERF_FLAG_PID_CGROUP) {
		err = perf_cgroup_connect(pid, event, &attr, group_leader);
		if (err)
			goto err_alloc;
		/*
		 * one more event:
		 * - that has cgroup constraint on event->cpu
		 * - that may need work on context switch
		 */
		atomic_inc(&per_cpu(perf_cgroup_events, event->cpu));
		static_key_slow_inc(&perf_sched_events.key);
	}

	/*
	 * Special case software events and allow them to be part of
	 * any hardware group.
	 */
	pmu = event->pmu;

	if (group_leader &&
	    (is_software_event(event) != is_software_event(group_leader))) {
		if (is_software_event(event)) {
			/*
			 * If event and group_leader are not both a software
			 * event, and event is, then group leader is not.
			 *
			 * Allow the addition of software events to !software
			 * groups, this is safe because software events never
			 * fail to schedule.
			 */
			pmu = group_leader->pmu;
		} else if (is_software_event(group_leader) &&
			   (group_leader->group_flags & PERF_GROUP_SOFTWARE)) {
			/*
			 * In case the group is a pure software group, and we
			 * try to add a hardware event, move the whole group to
			 * the hardware context.
			 */
			move_group = 1;
		}
	}

	/*
	 * Get the target context (task or percpu):
	 */
	ctx = find_get_context(pmu, task, event->cpu);
	if (IS_ERR(ctx)) {
		err = PTR_ERR(ctx);
		goto err_alloc;
	}

	if (task) {
		put_task_struct(task);
		task = NULL;
	}

	/*
	 * Look up the group leader (we will attach this event to it):
	 */
	if (group_leader) {
		err = -EINVAL;

		/*
		 * Do not allow a recursive hierarchy (this new sibling
		 * becoming part of another group-sibling):
		 */
		if (group_leader->group_leader != group_leader)
			goto err_context;
		/*
		 * Do not allow to attach to a group in a different
		 * task or CPU context:
		 */
		if (move_group) {
			/*
			 * Make sure we're both on the same task, or both
			 * per-cpu events.
			 */
			if (group_leader->ctx->task != ctx->task)
				goto err_context;

			/*
			 * Make sure we're both events for the same CPU;
			 * grouping events for different CPUs is broken; since
			 * you can never concurrently schedule them anyhow.
			 */
			if (group_leader->cpu != event->cpu)
				goto err_context;
		} else {
			if (group_leader->ctx != ctx)
				goto err_context;
		}

		/*
		 * Only a group leader can be exclusive or pinned
		 */
		if (attr.exclusive || attr.pinned)
			goto err_context;
	}

	if (output_event) {
		err = perf_event_set_output(event, output_event);
		if (err)
			goto err_context;
	}

	event_file = anon_inode_getfile("[perf_event]", &perf_fops, event, O_RDWR);
	if (IS_ERR(event_file)) {
		err = PTR_ERR(event_file);
		goto err_context;
	}

	if (move_group) {
		gctx = group_leader->ctx;

		/*
		 * See perf_event_ctx_lock() for comments on the details
		 * of swizzling perf_event::ctx.
		 */
		mutex_lock_double(&gctx->mutex, &ctx->mutex);

		perf_remove_from_context(group_leader, false);

		/*
		 * Removing from the context ends up with disabled
		 * event. What we want here is event in the initial
		 * startup state, ready to be add into new context.
		 */
		perf_event__state_init(group_leader);
		list_for_each_entry(sibling, &group_leader->sibling_list,
				    group_entry) {
			perf_remove_from_context(sibling, false);
			perf_event__state_init(sibling);
			put_ctx(gctx);
		}
	} else {
		mutex_lock(&ctx->mutex);
	}

	WARN_ON_ONCE(ctx->parent_ctx);

	if (move_group) {
		/*
		 * Wait for everybody to stop referencing the events through
		 * the old lists, before installing it on new lists.
		 */
		synchronize_rcu();
<<<<<<< HEAD

		perf_install_in_context(ctx, group_leader, event->cpu);
=======
		perf_install_in_context(ctx, group_leader, group_leader->cpu);
>>>>>>> c9cc129b
		get_ctx(ctx);
		list_for_each_entry(sibling, &group_leader->sibling_list,
				    group_entry) {
			perf_install_in_context(ctx, sibling, sibling->cpu);
			get_ctx(ctx);
		}
	}

	perf_install_in_context(ctx, event, event->cpu);
	++ctx->generation;
	perf_unpin_context(ctx);

	if (move_group) {
		mutex_unlock(&gctx->mutex);
		put_ctx(gctx);
	}
	mutex_unlock(&ctx->mutex);

	put_online_cpus();

	event->owner = current;

	mutex_lock(&current->perf_event_mutex);
	list_add_tail(&event->owner_entry, &current->perf_event_list);
	mutex_unlock(&current->perf_event_mutex);

	/*
	 * Precalculate sample_data sizes
	 */
	perf_event__header_size(event);
	perf_event__id_header_size(event);

	/*
	 * Drop the reference on the group_event after placing the
	 * new event on the sibling_list. This ensures destruction
	 * of the group leader will find the pointer to itself in
	 * perf_group_detach().
	 */
	fdput(group);
	fd_install(event_fd, event_file);
	return event_fd;

err_context:
	perf_unpin_context(ctx);
	put_ctx(ctx);
err_alloc:
	free_event(event);
err_task:
	put_online_cpus();
	if (task)
		put_task_struct(task);
err_group_fd:
	fdput(group);
err_fd:
	put_unused_fd(event_fd);
	return err;
}

/**
 * perf_event_create_kernel_counter
 *
 * @attr: attributes of the counter to create
 * @cpu: cpu in which the counter is bound
 * @task: task to profile (NULL for percpu)
 */
struct perf_event *
perf_event_create_kernel_counter(struct perf_event_attr *attr, int cpu,
				 struct task_struct *task,
				 perf_overflow_handler_t overflow_handler,
				 void *context)
{
	struct perf_event_context *ctx;
	struct perf_event *event;
	int err;

	/*
	 * Get the target context (task or percpu):
	 */

	event = perf_event_alloc(attr, cpu, task, NULL, NULL,
				 overflow_handler, context);
	if (IS_ERR(event)) {
		err = PTR_ERR(event);
		goto err;
	}

	ctx = find_get_context(event->pmu, task, cpu);
	if (IS_ERR(ctx)) {
		err = PTR_ERR(ctx);
		goto err_free;
	}

	WARN_ON_ONCE(ctx->parent_ctx);
	mutex_lock(&ctx->mutex);
	perf_install_in_context(ctx, event, cpu);
	++ctx->generation;
	perf_unpin_context(ctx);
	mutex_unlock(&ctx->mutex);

	return event;

err_free:
	free_event(event);
err:
	return ERR_PTR(err);
}
EXPORT_SYMBOL_GPL(perf_event_create_kernel_counter);

void perf_pmu_migrate_context(struct pmu *pmu, int src_cpu, int dst_cpu)
{
	struct perf_event_context *src_ctx;
	struct perf_event_context *dst_ctx;
	struct perf_event *event, *tmp;
	LIST_HEAD(events);

	src_ctx = &per_cpu_ptr(pmu->pmu_cpu_context, src_cpu)->ctx;
	dst_ctx = &per_cpu_ptr(pmu->pmu_cpu_context, dst_cpu)->ctx;

	/*
	 * See perf_event_ctx_lock() for comments on the details
	 * of swizzling perf_event::ctx.
	 */
	mutex_lock_double(&src_ctx->mutex, &dst_ctx->mutex);
	list_for_each_entry_safe(event, tmp, &src_ctx->event_list,
				 event_entry) {
		perf_remove_from_context(event, false);
		put_ctx(src_ctx);
		list_add(&event->event_entry, &events);
	}

	synchronize_rcu();

	list_for_each_entry_safe(event, tmp, &events, event_entry) {
		list_del(&event->event_entry);
		if (event->state >= PERF_EVENT_STATE_OFF)
			event->state = PERF_EVENT_STATE_INACTIVE;
		perf_install_in_context(dst_ctx, event, dst_cpu);
		get_ctx(dst_ctx);
	}
	mutex_unlock(&dst_ctx->mutex);
	mutex_unlock(&src_ctx->mutex);
}
EXPORT_SYMBOL_GPL(perf_pmu_migrate_context);

static void sync_child_event(struct perf_event *child_event,
			       struct task_struct *child)
{
	struct perf_event *parent_event = child_event->parent;
	u64 child_val;

	if (child_event->attr.inherit_stat)
		perf_event_read_event(child_event, child);

	child_val = perf_event_count(child_event);

	/*
	 * Add back the child's count to the parent's count:
	 */
	atomic64_add(child_val, &parent_event->child_count);
	atomic64_add(child_event->total_time_enabled,
		     &parent_event->child_total_time_enabled);
	atomic64_add(child_event->total_time_running,
		     &parent_event->child_total_time_running);

	/*
	 * Remove this event from the parent's list
	 */
	WARN_ON_ONCE(parent_event->ctx->parent_ctx);
	mutex_lock(&parent_event->child_mutex);
	list_del_init(&child_event->child_list);
	mutex_unlock(&parent_event->child_mutex);

	/*
	 * Release the parent event, if this was the last
	 * reference to it.
	 */
	put_event(parent_event);
}

static void
__perf_event_exit_task(struct perf_event *child_event,
			 struct perf_event_context *child_ctx,
			 struct task_struct *child)
{
	perf_remove_from_context(child_event, !!child_event->parent);

	/*
	 * It can happen that the parent exits first, and has events
	 * that are still around due to the child reference. These
	 * events need to be zapped.
	 */
	if (child_event->parent) {
		sync_child_event(child_event, child);
		free_event(child_event);
	}
}

static void perf_event_exit_task_context(struct task_struct *child, int ctxn)
{
	struct perf_event *child_event, *tmp;
	struct perf_event_context *child_ctx;
	unsigned long flags;

	if (likely(!child->perf_event_ctxp[ctxn])) {
		perf_event_task(child, NULL, 0);
		return;
	}

	local_irq_save(flags);
	/*
	 * We can't reschedule here because interrupts are disabled,
	 * and either child is current or it is a task that can't be
	 * scheduled, so we are now safe from rescheduling changing
	 * our context.
	 */
	child_ctx = rcu_dereference_raw(child->perf_event_ctxp[ctxn]);

	/*
	 * Take the context lock here so that if find_get_context is
	 * reading child->perf_event_ctxp, we wait until it has
	 * incremented the context's refcount before we do put_ctx below.
	 */
	raw_spin_lock(&child_ctx->lock);
	task_ctx_sched_out(child_ctx);
	child->perf_event_ctxp[ctxn] = NULL;
	/*
	 * If this context is a clone; unclone it so it can't get
	 * swapped to another process while we're removing all
	 * the events from it.
	 */
	unclone_ctx(child_ctx);
	update_context_time(child_ctx);
	raw_spin_unlock_irqrestore(&child_ctx->lock, flags);

	/*
	 * Report the task dead after unscheduling the events so that we
	 * won't get any samples after PERF_RECORD_EXIT. We can however still
	 * get a few PERF_RECORD_READ events.
	 */
	perf_event_task(child, child_ctx, 0);

	/*
	 * We can recurse on the same lock type through:
	 *
	 *   __perf_event_exit_task()
	 *     sync_child_event()
	 *       put_event()
	 *         mutex_lock(&ctx->mutex)
	 *
	 * But since its the parent context it won't be the same instance.
	 */
	mutex_lock(&child_ctx->mutex);

again:
	list_for_each_entry_safe(child_event, tmp, &child_ctx->pinned_groups,
				 group_entry)
		__perf_event_exit_task(child_event, child_ctx, child);

	list_for_each_entry_safe(child_event, tmp, &child_ctx->flexible_groups,
				 group_entry)
		__perf_event_exit_task(child_event, child_ctx, child);

	/*
	 * If the last event was a group event, it will have appended all
	 * its siblings to the list, but we obtained 'tmp' before that which
	 * will still point to the list head terminating the iteration.
	 */
	if (!list_empty(&child_ctx->pinned_groups) ||
	    !list_empty(&child_ctx->flexible_groups))
		goto again;

	mutex_unlock(&child_ctx->mutex);

	put_ctx(child_ctx);
}

/*
 * When a child task exits, feed back event values to parent events.
 */
void perf_event_exit_task(struct task_struct *child)
{
	struct perf_event *event, *tmp;
	int ctxn;

	mutex_lock(&child->perf_event_mutex);
	list_for_each_entry_safe(event, tmp, &child->perf_event_list,
				 owner_entry) {
		list_del_init(&event->owner_entry);

		/*
		 * Ensure the list deletion is visible before we clear
		 * the owner, closes a race against perf_release() where
		 * we need to serialize on the owner->perf_event_mutex.
		 */
		smp_wmb();
		event->owner = NULL;
	}
	mutex_unlock(&child->perf_event_mutex);

	for_each_task_context_nr(ctxn)
		perf_event_exit_task_context(child, ctxn);
}

static void perf_free_event(struct perf_event *event,
			    struct perf_event_context *ctx)
{
	struct perf_event *parent = event->parent;

	if (WARN_ON_ONCE(!parent))
		return;

	mutex_lock(&parent->child_mutex);
	list_del_init(&event->child_list);
	mutex_unlock(&parent->child_mutex);

	put_event(parent);

	perf_group_detach(event);
	list_del_event(event, ctx);
	free_event(event);
}

/*
 * free an unexposed, unused context as created by inheritance by
 * perf_event_init_task below, used by fork() in case of fail.
 */
void perf_event_free_task(struct task_struct *task)
{
	struct perf_event_context *ctx;
	struct perf_event *event, *tmp;
	int ctxn;

	for_each_task_context_nr(ctxn) {
		ctx = task->perf_event_ctxp[ctxn];
		if (!ctx)
			continue;

		mutex_lock(&ctx->mutex);
again:
		list_for_each_entry_safe(event, tmp, &ctx->pinned_groups,
				group_entry)
			perf_free_event(event, ctx);

		list_for_each_entry_safe(event, tmp, &ctx->flexible_groups,
				group_entry)
			perf_free_event(event, ctx);

		if (!list_empty(&ctx->pinned_groups) ||
				!list_empty(&ctx->flexible_groups))
			goto again;

		mutex_unlock(&ctx->mutex);

		put_ctx(ctx);
	}
}

void perf_event_delayed_put(struct task_struct *task)
{
	int ctxn;

	for_each_task_context_nr(ctxn)
		WARN_ON_ONCE(task->perf_event_ctxp[ctxn]);
}

/*
 * inherit a event from parent task to child task:
 */
static struct perf_event *
inherit_event(struct perf_event *parent_event,
	      struct task_struct *parent,
	      struct perf_event_context *parent_ctx,
	      struct task_struct *child,
	      struct perf_event *group_leader,
	      struct perf_event_context *child_ctx)
{
	struct perf_event *child_event;
	unsigned long flags;

	/*
	 * Instead of creating recursive hierarchies of events,
	 * we link inherited events back to the original parent,
	 * which has a filp for sure, which we use as the reference
	 * count:
	 */
	if (parent_event->parent)
		parent_event = parent_event->parent;

	child_event = perf_event_alloc(&parent_event->attr,
					   parent_event->cpu,
					   child,
					   group_leader, parent_event,
				           NULL, NULL);
	if (IS_ERR(child_event))
		return child_event;

	if (!atomic_long_inc_not_zero(&parent_event->refcount)) {
		free_event(child_event);
		return NULL;
	}

	get_ctx(child_ctx);

	/*
	 * Make the child state follow the state of the parent event,
	 * not its attr.disabled bit.  We hold the parent's mutex,
	 * so we won't race with perf_event_{en, dis}able_family.
	 */
	if (parent_event->state >= PERF_EVENT_STATE_INACTIVE)
		child_event->state = PERF_EVENT_STATE_INACTIVE;
	else
		child_event->state = PERF_EVENT_STATE_OFF;

	if (parent_event->attr.freq) {
		u64 sample_period = parent_event->hw.sample_period;
		struct hw_perf_event *hwc = &child_event->hw;

		hwc->sample_period = sample_period;
		hwc->last_period   = sample_period;

		local64_set(&hwc->period_left, sample_period);
	}

	child_event->ctx = child_ctx;
	child_event->overflow_handler = parent_event->overflow_handler;
	child_event->overflow_handler_context
		= parent_event->overflow_handler_context;

	/*
	 * Precalculate sample_data sizes
	 */
	perf_event__header_size(child_event);
	perf_event__id_header_size(child_event);

	/*
	 * Link it up in the child's context:
	 */
	raw_spin_lock_irqsave(&child_ctx->lock, flags);
	add_event_to_ctx(child_event, child_ctx);
	raw_spin_unlock_irqrestore(&child_ctx->lock, flags);

	/*
	 * Link this into the parent event's child list
	 */
	WARN_ON_ONCE(parent_event->ctx->parent_ctx);
	mutex_lock(&parent_event->child_mutex);
	list_add_tail(&child_event->child_list, &parent_event->child_list);
	mutex_unlock(&parent_event->child_mutex);

	return child_event;
}

static int inherit_group(struct perf_event *parent_event,
	      struct task_struct *parent,
	      struct perf_event_context *parent_ctx,
	      struct task_struct *child,
	      struct perf_event_context *child_ctx)
{
	struct perf_event *leader;
	struct perf_event *sub;
	struct perf_event *child_ctr;

	leader = inherit_event(parent_event, parent, parent_ctx,
				 child, NULL, child_ctx);
	if (IS_ERR(leader))
		return PTR_ERR(leader);
	list_for_each_entry(sub, &parent_event->sibling_list, group_entry) {
		child_ctr = inherit_event(sub, parent, parent_ctx,
					    child, leader, child_ctx);
		if (IS_ERR(child_ctr))
			return PTR_ERR(child_ctr);
	}
	return 0;
}

static int
inherit_task_group(struct perf_event *event, struct task_struct *parent,
		   struct perf_event_context *parent_ctx,
		   struct task_struct *child, int ctxn,
		   int *inherited_all)
{
	int ret;
	struct perf_event_context *child_ctx;

	if (!event->attr.inherit) {
		*inherited_all = 0;
		return 0;
	}

	child_ctx = child->perf_event_ctxp[ctxn];
	if (!child_ctx) {
		/*
		 * This is executed from the parent task context, so
		 * inherit events that have been marked for cloning.
		 * First allocate and initialize a context for the
		 * child.
		 */

		child_ctx = alloc_perf_context(parent_ctx->pmu, child);
		if (!child_ctx)
			return -ENOMEM;

		child->perf_event_ctxp[ctxn] = child_ctx;
	}

	ret = inherit_group(event, parent, parent_ctx,
			    child, child_ctx);

	if (ret)
		*inherited_all = 0;

	return ret;
}

/*
 * Initialize the perf_event context in task_struct
 */
int perf_event_init_context(struct task_struct *child, int ctxn)
{
	struct perf_event_context *child_ctx, *parent_ctx;
	struct perf_event_context *cloned_ctx;
	struct perf_event *event;
	struct task_struct *parent = current;
	int inherited_all = 1;
	unsigned long flags;
	int ret = 0;

	if (likely(!parent->perf_event_ctxp[ctxn]))
		return 0;

	/*
	 * If the parent's context is a clone, pin it so it won't get
	 * swapped under us.
	 */
	parent_ctx = perf_pin_task_context(parent, ctxn);

	/*
	 * No need to check if parent_ctx != NULL here; since we saw
	 * it non-NULL earlier, the only reason for it to become NULL
	 * is if we exit, and since we're currently in the middle of
	 * a fork we can't be exiting at the same time.
	 */

	/*
	 * Lock the parent list. No need to lock the child - not PID
	 * hashed yet and not running, so nobody can access it.
	 */
	mutex_lock(&parent_ctx->mutex);

	/*
	 * We dont have to disable NMIs - we are only looking at
	 * the list, not manipulating it:
	 */
	list_for_each_entry(event, &parent_ctx->pinned_groups, group_entry) {
		ret = inherit_task_group(event, parent, parent_ctx,
					 child, ctxn, &inherited_all);
		if (ret)
			break;
	}

	/*
	 * We can't hold ctx->lock when iterating the ->flexible_group list due
	 * to allocations, but we need to prevent rotation because
	 * rotate_ctx() will change the list from interrupt context.
	 */
	raw_spin_lock_irqsave(&parent_ctx->lock, flags);
	parent_ctx->rotate_disable = 1;
	raw_spin_unlock_irqrestore(&parent_ctx->lock, flags);

	list_for_each_entry(event, &parent_ctx->flexible_groups, group_entry) {
		ret = inherit_task_group(event, parent, parent_ctx,
					 child, ctxn, &inherited_all);
		if (ret)
			break;
	}

	raw_spin_lock_irqsave(&parent_ctx->lock, flags);
	parent_ctx->rotate_disable = 0;

	child_ctx = child->perf_event_ctxp[ctxn];

	if (child_ctx && inherited_all) {
		/*
		 * Mark the child context as a clone of the parent
		 * context, or of whatever the parent is a clone of.
		 *
		 * Note that if the parent is a clone, the holding of
		 * parent_ctx->lock avoids it from being uncloned.
		 */
		cloned_ctx = parent_ctx->parent_ctx;
		if (cloned_ctx) {
			child_ctx->parent_ctx = cloned_ctx;
			child_ctx->parent_gen = parent_ctx->parent_gen;
		} else {
			child_ctx->parent_ctx = parent_ctx;
			child_ctx->parent_gen = parent_ctx->generation;
		}
		get_ctx(child_ctx->parent_ctx);
	}

	raw_spin_unlock_irqrestore(&parent_ctx->lock, flags);
	mutex_unlock(&parent_ctx->mutex);

	perf_unpin_context(parent_ctx);
	put_ctx(parent_ctx);

	return ret;
}

/*
 * Initialize the perf_event context in task_struct
 */
int perf_event_init_task(struct task_struct *child)
{
	int ctxn, ret;

	memset(child->perf_event_ctxp, 0, sizeof(child->perf_event_ctxp));
	mutex_init(&child->perf_event_mutex);
	INIT_LIST_HEAD(&child->perf_event_list);

	for_each_task_context_nr(ctxn) {
		ret = perf_event_init_context(child, ctxn);
		if (ret) {
			perf_event_free_task(child);
			return ret;
		}
	}

	return 0;
}

static void __init perf_event_init_all_cpus(void)
{
	struct swevent_htable *swhash;
	int cpu;

	for_each_possible_cpu(cpu) {
		swhash = &per_cpu(swevent_htable, cpu);
		mutex_init(&swhash->hlist_mutex);
		INIT_LIST_HEAD(&per_cpu(rotation_list, cpu));
	}
}

static void __cpuinit perf_event_init_cpu(int cpu)
{
	struct swevent_htable *swhash = &per_cpu(swevent_htable, cpu);

	mutex_lock(&swhash->hlist_mutex);
	if (swhash->hlist_refcount > 0) {
		struct swevent_hlist *hlist;

		hlist = kzalloc_node(sizeof(*hlist), GFP_KERNEL, cpu_to_node(cpu));
		WARN_ON(!hlist);
		rcu_assign_pointer(swhash->swevent_hlist, hlist);
	}
	mutex_unlock(&swhash->hlist_mutex);
}

#if defined CONFIG_HOTPLUG_CPU || defined CONFIG_KEXEC
static void perf_pmu_rotate_stop(struct pmu *pmu)
{
	struct perf_cpu_context *cpuctx = this_cpu_ptr(pmu->pmu_cpu_context);

	WARN_ON(!irqs_disabled());

	list_del_init(&cpuctx->rotation_list);
}

static void __perf_event_exit_context(void *__info)
{
	struct remove_event re = { .detach_group = false };
	struct perf_event_context *ctx = __info;

	perf_pmu_rotate_stop(ctx->pmu);

	rcu_read_lock();
	list_for_each_entry_rcu(re.event, &ctx->event_list, event_entry)
		__perf_remove_from_context(&re);
	rcu_read_unlock();
}

static void perf_event_exit_cpu_context(int cpu)
{
	struct perf_event_context *ctx;
	struct pmu *pmu;
	int idx;

	idx = srcu_read_lock(&pmus_srcu);
	list_for_each_entry_rcu(pmu, &pmus, entry) {
		ctx = &per_cpu_ptr(pmu->pmu_cpu_context, cpu)->ctx;

		mutex_lock(&ctx->mutex);
		smp_call_function_single(cpu, __perf_event_exit_context, ctx, 1);
		mutex_unlock(&ctx->mutex);
	}
	srcu_read_unlock(&pmus_srcu, idx);
}

static void perf_event_exit_cpu(int cpu)
{
	perf_event_exit_cpu_context(cpu);
}
#else
static inline void perf_event_exit_cpu(int cpu) { }
#endif

static int
perf_reboot(struct notifier_block *notifier, unsigned long val, void *v)
{
	int cpu;

	for_each_online_cpu(cpu)
		perf_event_exit_cpu(cpu);

	return NOTIFY_OK;
}

/*
 * Run the perf reboot notifier at the very last possible moment so that
 * the generic watchdog code runs as long as possible.
 */
static struct notifier_block perf_reboot_notifier = {
	.notifier_call = perf_reboot,
	.priority = INT_MIN,
};

static int __cpuinit
perf_cpu_notify(struct notifier_block *self, unsigned long action, void *hcpu)
{
	unsigned int cpu = (long)hcpu;

	switch (action & ~CPU_TASKS_FROZEN) {

	case CPU_UP_PREPARE:
	case CPU_DOWN_FAILED:
		perf_event_init_cpu(cpu);
		break;

	case CPU_UP_CANCELED:
	case CPU_DOWN_PREPARE:
		perf_event_exit_cpu(cpu);
		break;

	default:
		break;
	}

	return NOTIFY_OK;
}

void __init perf_event_init(void)
{
	int ret;

	idr_init(&pmu_idr);

	perf_event_init_all_cpus();
	init_srcu_struct(&pmus_srcu);
	perf_pmu_register(&perf_swevent, "software", PERF_TYPE_SOFTWARE);
	perf_pmu_register(&perf_cpu_clock, NULL, -1);
	perf_pmu_register(&perf_task_clock, NULL, -1);
	perf_tp_register();
	perf_cpu_notifier(perf_cpu_notify);
	register_reboot_notifier(&perf_reboot_notifier);

	ret = init_hw_breakpoint();
	WARN(ret, "hw_breakpoint initialization failed with: %d", ret);

	/* do not patch jump label more than once per second */
	jump_label_rate_limit(&perf_sched_events, HZ);

	/*
	 * Build time assertion that we keep the data_head at the intended
	 * location.  IOW, validation we got the __reserved[] size right.
	 */
	BUILD_BUG_ON((offsetof(struct perf_event_mmap_page, data_head))
		     != 1024);
}

static int __init perf_event_sysfs_init(void)
{
	struct pmu *pmu;
	int ret;

	mutex_lock(&pmus_lock);

	ret = bus_register(&pmu_bus);
	if (ret)
		goto unlock;

	list_for_each_entry(pmu, &pmus, entry) {
		if (!pmu->name || pmu->type < 0)
			continue;

		ret = pmu_dev_alloc(pmu);
		WARN(ret, "Failed to register pmu: %s, reason %d\n", pmu->name, ret);
	}
	pmu_bus_running = 1;
	ret = 0;

unlock:
	mutex_unlock(&pmus_lock);

	return ret;
}
device_initcall(perf_event_sysfs_init);

#ifdef CONFIG_CGROUP_PERF
static struct cgroup_subsys_state *perf_cgroup_css_alloc(struct cgroup *cont)
{
	struct perf_cgroup *jc;

	jc = kzalloc(sizeof(*jc), GFP_KERNEL);
	if (!jc)
		return ERR_PTR(-ENOMEM);

	jc->info = alloc_percpu(struct perf_cgroup_info);
	if (!jc->info) {
		kfree(jc);
		return ERR_PTR(-ENOMEM);
	}

	return &jc->css;
}

static void perf_cgroup_css_free(struct cgroup *cont)
{
	struct perf_cgroup *jc;
	jc = container_of(cgroup_subsys_state(cont, perf_subsys_id),
			  struct perf_cgroup, css);
	free_percpu(jc->info);
	kfree(jc);
}

static int __perf_cgroup_move(void *info)
{
	struct task_struct *task = info;
	perf_cgroup_switch(task, PERF_CGROUP_SWOUT | PERF_CGROUP_SWIN);
	return 0;
}

static void perf_cgroup_attach(struct cgroup *cgrp, struct cgroup_taskset *tset)
{
	struct task_struct *task;

	cgroup_taskset_for_each(task, cgrp, tset)
		task_function_call(task, __perf_cgroup_move, task);
}

static void perf_cgroup_exit(struct cgroup *cgrp, struct cgroup *old_cgrp,
			     struct task_struct *task)
{
	/*
	 * cgroup_exit() is called in the copy_process() failure path.
	 * Ignore this case since the task hasn't ran yet, this avoids
	 * trying to poke a half freed task state from generic code.
	 */
	if (!(task->flags & PF_EXITING))
		return;

	task_function_call(task, __perf_cgroup_move, task);
}

struct cgroup_subsys perf_subsys = {
	.name		= "perf_event",
	.subsys_id	= perf_subsys_id,
	.css_alloc	= perf_cgroup_css_alloc,
	.css_free	= perf_cgroup_css_free,
	.exit		= perf_cgroup_exit,
	.attach		= perf_cgroup_attach,
};
#endif /* CONFIG_CGROUP_PERF */<|MERGE_RESOLUTION|>--- conflicted
+++ resolved
@@ -7074,12 +7074,7 @@
 		 * the old lists, before installing it on new lists.
 		 */
 		synchronize_rcu();
-<<<<<<< HEAD
-
-		perf_install_in_context(ctx, group_leader, event->cpu);
-=======
 		perf_install_in_context(ctx, group_leader, group_leader->cpu);
->>>>>>> c9cc129b
 		get_ctx(ctx);
 		list_for_each_entry(sibling, &group_leader->sibling_list,
 				    group_entry) {
