/*
 * Copyright (C) 2012 ARM Ltd.
 *
 * This program is free software; you can redistribute it and/or modify
 * it under the terms of the GNU General Public License version 2 as
 * published by the Free Software Foundation.
 *
 * This program is distributed in the hope that it will be useful,
 * but WITHOUT ANY WARRANTY; without even the implied warranty of
 * MERCHANTABILITY or FITNESS FOR A PARTICULAR PURPOSE.  See the
 * GNU General Public License for more details.
 *
 * You should have received a copy of the GNU General Public License
 * along with this program.  If not, see <http://www.gnu.org/licenses/>.
 */
#ifndef __ASM_TIMEX_H
#define __ASM_TIMEX_H

#include <asm/arch_timer.h>

/*
 * Use the current timer as a cycle counter since this is what we use for
 * the delay loop.
 */
<<<<<<< HEAD
extern u64 (*arch_timer_read_counter)(void);
=======
#define get_cycles()	arch_counter_get_cntvct()
>>>>>>> c9cc129b

#define get_cycles()	arch_timer_read_counter()

<<<<<<< HEAD
#include <asm-generic/timex.h>

=======
>>>>>>> c9cc129b
#endif<|MERGE_RESOLUTION|>--- conflicted
+++ resolved
@@ -22,17 +22,10 @@
  * Use the current timer as a cycle counter since this is what we use for
  * the delay loop.
  */
-<<<<<<< HEAD
-extern u64 (*arch_timer_read_counter)(void);
-=======
+extern u64 (*arch_counter_get_cntvct)(void);
+
 #define get_cycles()	arch_counter_get_cntvct()
->>>>>>> c9cc129b
 
-#define get_cycles()	arch_timer_read_counter()
-
-<<<<<<< HEAD
 #include <asm-generic/timex.h>
 
-=======
->>>>>>> c9cc129b
 #endif