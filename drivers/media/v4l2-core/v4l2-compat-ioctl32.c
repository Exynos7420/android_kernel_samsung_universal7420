/*
 * ioctl32.c: Conversion between 32bit and 64bit native ioctls.
 *	Separated from fs stuff by Arnd Bergmann <arnd@arndb.de>
 *
 * Copyright (C) 1997-2000  Jakub Jelinek  (jakub@redhat.com)
 * Copyright (C) 1998  Eddie C. Dost  (ecd@skynet.be)
 * Copyright (C) 2001,2002  Andi Kleen, SuSE Labs
 * Copyright (C) 2003       Pavel Machek (pavel@ucw.cz)
 * Copyright (C) 2005       Philippe De Muyter (phdm@macqel.be)
 * Copyright (C) 2008       Hans Verkuil <hverkuil@xs4all.nl>
 *
 * These routines maintain argument size conversion between 32bit and 64bit
 * ioctls.
 */

#include <linux/compat.h>
#include <linux/module.h>
#include <linux/videodev2.h>
#include <linux/v4l2-subdev.h>
#include <media/v4l2-dev.h>
#include <media/v4l2-ioctl.h>

#define convert_in_user(srcptr, dstptr)			\
({							\
	typeof(*srcptr) val;				\
							\
	get_user(val, srcptr) || put_user(val, dstptr);	\
})

static long native_ioctl(struct file *file, unsigned int cmd, unsigned long arg)
{
	long ret = -ENOIOCTLCMD;

	if (file->f_op->unlocked_ioctl)
		ret = file->f_op->unlocked_ioctl(file, cmd, arg);

	return ret;
}


struct v4l2_clip32 {
	struct v4l2_rect        c;
	compat_caddr_t 		next;
};

struct v4l2_window32 {
	struct v4l2_rect        w;
	__u32		  	field;	/* enum v4l2_field */
	__u32			chromakey;
	compat_caddr_t		clips; /* actually struct v4l2_clip32 * */
	__u32			clipcount;
	compat_caddr_t		bitmap;
};

static int bufsize_v4l2_window32(struct v4l2_window32 __user *up)
{
	__u32 clipcount;

	if (get_user(clipcount, &up->clipcount))
		return -EFAULT;
	if (clipcount > 2048)
		return -EINVAL;
	return clipcount * sizeof(struct v4l2_clip);
}

static int get_v4l2_window32(struct v4l2_window __user *kp, struct
		v4l2_window32 __user *up, void __user *aux_buf, int aux_space)
{
	__u32 clipcount;

	if (!access_ok(VERIFY_READ, up, sizeof(struct v4l2_window32)) ||
		copy_in_user(&kp->w, &up->w, sizeof(up->w)) ||
		convert_in_user(&up->field, &kp->field) ||
		convert_in_user(&up->chromakey, &kp->chromakey) ||
		get_user(clipcount, &up->clipcount) ||
		put_user(clipcount, &kp->clipcount))
			return -EFAULT;
	if (clipcount > 2048)
		return -EINVAL;
	if (clipcount) {
		struct v4l2_clip32 __user *uclips;
		struct v4l2_clip __user *kclips;
		int n = clipcount;
		compat_caddr_t p;

		if (get_user(p, &up->clips))
			return -EFAULT;
		uclips = compat_ptr(p);
		if (aux_space < n * sizeof(struct v4l2_clip))
			return -EFAULT;
		kclips = aux_buf;
		if (put_user(kclips, &kp->clips))
			return -EFAULT;
		while (--n >= 0) {
			if (copy_in_user(&kclips->c, &uclips->c, sizeof(uclips->c)))
				return -EFAULT;
			if (put_user(n ? kclips + 1 : NULL, &kclips->next))
				return -EFAULT;
			uclips += 1;
			kclips += 1;
		}
	} else {
		if (put_user(NULL, &kp->clips))
			return -EFAULT;
	}
	return 0;
}

static int put_v4l2_window32(struct v4l2_window __user *kp, struct v4l2_window32 __user *up)
{
	if (copy_in_user(&up->w, &kp->w, sizeof(kp->w)) ||
			convert_in_user(&kp->field, &up->field) ||
			convert_in_user(&kp->chromakey, &up->chromakey) ||
			convert_in_user(&kp->clipcount, &up->clipcount))
		return -EFAULT;
	return 0;
}

static inline int get_v4l2_pix_format(struct v4l2_pix_format __user *kp, struct v4l2_pix_format __user *up)
{
	if (copy_in_user(kp, up, sizeof(struct v4l2_pix_format)))
		return -EFAULT;
	return 0;
}

static inline int get_v4l2_pix_format_mplane(struct v4l2_pix_format_mplane __user *kp,
				struct v4l2_pix_format_mplane __user *up)
{
	if (copy_in_user(kp, up, sizeof(struct v4l2_pix_format_mplane)))
		return -EFAULT;
	return 0;
}

static inline int put_v4l2_pix_format(struct v4l2_pix_format __user *kp, struct v4l2_pix_format __user *up)
{
	if (copy_in_user(up, kp, sizeof(struct v4l2_pix_format)))
		return -EFAULT;
	return 0;
}

static inline int put_v4l2_pix_format_mplane(struct v4l2_pix_format_mplane __user *kp,
				struct v4l2_pix_format_mplane __user *up)
{
	if (copy_in_user(up, kp, sizeof(struct v4l2_pix_format_mplane)))
		return -EFAULT;
	return 0;
}

static inline int get_v4l2_vbi_format(struct v4l2_vbi_format __user *kp, struct v4l2_vbi_format __user *up)
{
	if (copy_in_user(kp, up, sizeof(struct v4l2_vbi_format)))
		return -EFAULT;
	return 0;
}

static inline int put_v4l2_vbi_format(struct v4l2_vbi_format __user *kp, struct v4l2_vbi_format __user *up)
{
	if (copy_in_user(up, kp, sizeof(struct v4l2_vbi_format)))
		return -EFAULT;
	return 0;
}

static inline int get_v4l2_sliced_vbi_format(struct v4l2_sliced_vbi_format __user *kp, struct v4l2_sliced_vbi_format __user *up)
{
	if (copy_in_user(kp, up, sizeof(struct v4l2_sliced_vbi_format)))
		return -EFAULT;
	return 0;
}

static inline int put_v4l2_sliced_vbi_format(struct v4l2_sliced_vbi_format __user *kp, struct v4l2_sliced_vbi_format __user *up)
{
	if (copy_in_user(up, kp, sizeof(struct v4l2_sliced_vbi_format)))
		return -EFAULT;
	return 0;
}

struct v4l2_format32 {
	__u32	type;	/* enum v4l2_buf_type */
	union {
		struct v4l2_pix_format	pix;
		struct v4l2_pix_format_mplane	pix_mp;
		struct v4l2_window32	win;
		struct v4l2_vbi_format	vbi;
		struct v4l2_sliced_vbi_format	sliced;
		__u8	raw_data[200];        /* user-defined */
	} fmt;
};

/**
 * struct v4l2_create_buffers32 - VIDIOC_CREATE_BUFS32 argument
 * @index:	on return, index of the first created buffer
 * @count:	entry: number of requested buffers,
 *		return: number of created buffers
 * @memory:	buffer memory type
 * @format:	frame format, for which buffers are requested
 * @reserved:	future extensions
 */
struct v4l2_create_buffers32 {
	__u32			index;
	__u32			count;
	__u32			memory;	/* enum v4l2_memory */
	struct v4l2_format32	format;
	__u32			reserved[8];
};

static int __bufsize_v4l2_format32(struct v4l2_format32 __user *up)
{
	__u32 type;

	if (get_user(type, &up->type))
		return -EFAULT;

	switch (type) {
	case V4L2_BUF_TYPE_VIDEO_OVERLAY:
	case V4L2_BUF_TYPE_VIDEO_OUTPUT_OVERLAY:
		return bufsize_v4l2_window32(&up->fmt.win);
	default:
		return 0;
	}
}

static int __get_v4l2_format32(struct v4l2_format __user *kp, struct
		v4l2_format32 __user *up, void __user *aux_buf, int aux_space)
{
	__u32 type;

	if (get_user(type, &up->type) || put_user(type, &kp->type))
		return -EFAULT;

	switch (type) {
	case V4L2_BUF_TYPE_VIDEO_CAPTURE:
	case V4L2_BUF_TYPE_VIDEO_OUTPUT:
		return get_v4l2_pix_format(&kp->fmt.pix, &up->fmt.pix);
	case V4L2_BUF_TYPE_VIDEO_CAPTURE_MPLANE:
	case V4L2_BUF_TYPE_VIDEO_OUTPUT_MPLANE:
		return get_v4l2_pix_format_mplane(&kp->fmt.pix_mp,
						  &up->fmt.pix_mp);
	case V4L2_BUF_TYPE_VIDEO_OVERLAY:
	case V4L2_BUF_TYPE_VIDEO_OUTPUT_OVERLAY:
		return get_v4l2_window32(&kp->fmt.win, &up->fmt.win, aux_buf, aux_space);
	case V4L2_BUF_TYPE_VBI_CAPTURE:
	case V4L2_BUF_TYPE_VBI_OUTPUT:
		return get_v4l2_vbi_format(&kp->fmt.vbi, &up->fmt.vbi);
	case V4L2_BUF_TYPE_SLICED_VBI_CAPTURE:
	case V4L2_BUF_TYPE_SLICED_VBI_OUTPUT:
		return get_v4l2_sliced_vbi_format(&kp->fmt.sliced, &up->fmt.sliced);
	default:
		printk(KERN_INFO "compat_ioctl32: unexpected VIDIOC_FMT type %d\n",
								kp->type);
		return -EINVAL;
	}
}

static int bufsize_v4l2_format32(struct v4l2_format32 __user *up)
{
	if (!access_ok(VERIFY_READ, up, sizeof(struct v4l2_format32)))
		return -EFAULT;
	return __bufsize_v4l2_format32(up);
}

static int get_v4l2_format32(struct v4l2_format __user *kp, struct
		v4l2_format32 __user *up, void __user *aux_buf, int aux_space)
{
	if (!access_ok(VERIFY_READ, up, sizeof(struct v4l2_format32)))
		return -EFAULT;
	return __get_v4l2_format32(kp, up, aux_buf, aux_space);
}

static int bufsize_v4l2_create32(struct v4l2_create_buffers32 __user *up)
{
	if (!access_ok(VERIFY_READ, up, sizeof(struct v4l2_create_buffers32)))
		return -EFAULT;
	return __bufsize_v4l2_format32(&up->format);
}

static int get_v4l2_create32(struct v4l2_create_buffers __user *kp, struct
		v4l2_create_buffers32 __user *up, void __user *aux_buf,
		int aux_space)
{
	if (!access_ok(VERIFY_READ, up, sizeof(struct v4l2_create_buffers32)) ||
	    copy_in_user(kp, up, offsetof(struct v4l2_create_buffers32, format)))
		return -EFAULT;
	return __get_v4l2_format32(&kp->format, &up->format, aux_buf, aux_space);
}

static int __put_v4l2_format32(struct v4l2_format __user *kp, struct v4l2_format32 __user *up)
{
	__u32 type;

	if (get_user(type, &kp->type) || put_user(type, &up->type))
		return -EFAULT;

	switch (type) {
	case V4L2_BUF_TYPE_VIDEO_CAPTURE:
	case V4L2_BUF_TYPE_VIDEO_OUTPUT:
		return put_v4l2_pix_format(&kp->fmt.pix, &up->fmt.pix);
	case V4L2_BUF_TYPE_VIDEO_CAPTURE_MPLANE:
	case V4L2_BUF_TYPE_VIDEO_OUTPUT_MPLANE:
		return put_v4l2_pix_format_mplane(&kp->fmt.pix_mp,
						  &up->fmt.pix_mp);
	case V4L2_BUF_TYPE_VIDEO_OVERLAY:
	case V4L2_BUF_TYPE_VIDEO_OUTPUT_OVERLAY:
		return put_v4l2_window32(&kp->fmt.win, &up->fmt.win);
	case V4L2_BUF_TYPE_VBI_CAPTURE:
	case V4L2_BUF_TYPE_VBI_OUTPUT:
		return put_v4l2_vbi_format(&kp->fmt.vbi, &up->fmt.vbi);
	case V4L2_BUF_TYPE_SLICED_VBI_CAPTURE:
	case V4L2_BUF_TYPE_SLICED_VBI_OUTPUT:
		return put_v4l2_sliced_vbi_format(&kp->fmt.sliced, &up->fmt.sliced);
	default:
		printk(KERN_INFO "compat_ioctl32: unexpected VIDIOC_FMT type %d\n",
								kp->type);
		return -EINVAL;
	}
}

static int put_v4l2_format32(struct v4l2_format __user *kp, struct v4l2_format32 __user *up)
{
	if (!access_ok(VERIFY_WRITE, up, sizeof(struct v4l2_format32)))
		return -EFAULT;
	return __put_v4l2_format32(kp, up);
}

static int put_v4l2_create32(struct v4l2_create_buffers __user *kp, struct v4l2_create_buffers32 __user *up)
{
	if (!access_ok(VERIFY_WRITE, up, sizeof(struct v4l2_create_buffers32)) ||
	    copy_in_user(up, kp, offsetof(struct v4l2_create_buffers32, format.fmt)))
			return -EFAULT;
	return __put_v4l2_format32(&kp->format, &up->format);
}

struct v4l2_standard32 {
	__u32		     index;
	compat_u64	     id;
	__u8		     name[24];
	struct v4l2_fract    frameperiod; /* Frames, not fields */
	__u32		     framelines;
	__u32		     reserved[4];
};

static int get_v4l2_standard32(struct v4l2_standard __user *kp, struct v4l2_standard32 __user *up)
{
	/* other fields are not set by the user, nor used by the driver */
	if (!access_ok(VERIFY_READ, up, sizeof(struct v4l2_standard32)) ||
		convert_in_user(&up->index, &kp->index))
		return -EFAULT;
	return 0;
}

static int put_v4l2_standard32(struct v4l2_standard __user *kp, struct v4l2_standard32 __user *up)
{
	if (!access_ok(VERIFY_WRITE, up, sizeof(struct v4l2_standard32)) ||
<<<<<<< HEAD
		convert_in_user(&kp->index, &up->index) ||
		copy_in_user(up->id, &kp->id, sizeof(__u64)) ||
		copy_in_user(up->name, kp->name, 24) ||
		copy_in_user(&up->frameperiod, &kp->frameperiod, sizeof(kp->frameperiod)) ||
		convert_in_user(&kp->framelines, &up->framelines) ||
		copy_in_user(up->reserved, kp->reserved, 4 * sizeof(__u32)))
=======
		put_user(kp->index, &up->index) ||
		put_user(kp->id, &up->id) ||
		copy_to_user(up->name, kp->name, 24) ||
		copy_to_user(&up->frameperiod, &kp->frameperiod, sizeof(kp->frameperiod)) ||
		put_user(kp->framelines, &up->framelines) ||
		copy_to_user(up->reserved, kp->reserved, 4 * sizeof(__u32)))
>>>>>>> 90915bdf
			return -EFAULT;
	return 0;
}

struct v4l2_plane32 {
	__u32			bytesused;
	__u32			length;
	union {
		__u32		mem_offset;
		compat_long_t	userptr;
		__s32		fd;
	} m;
	__u32			data_offset;
	__u32			reserved[11];
};

struct v4l2_buffer32 {
	__u32			index;
	__u32			type;	/* enum v4l2_buf_type */
	__u32			bytesused;
	__u32			flags;
	__u32			field;	/* enum v4l2_field */
	struct compat_timeval	timestamp;
	struct v4l2_timecode	timecode;
	__u32			sequence;

	/* memory location */
	__u32			memory;	/* enum v4l2_memory */
	union {
		__u32           offset;
		compat_long_t   userptr;
		compat_caddr_t  planes;
		__s32		fd;
	} m;
	__u32			length;
	__u32			reserved2;
	__u32			reserved;
};

static int get_v4l2_plane32(struct v4l2_plane *up, struct v4l2_plane32 *up32,
				enum v4l2_memory memory)
{
	compat_long_t p;

	if (copy_in_user(up, up32, 2 * sizeof(__u32)) ||
		copy_in_user(&up->data_offset, &up32->data_offset,
				sizeof(__u32)))
		return -EFAULT;

	if (memory == V4L2_MEMORY_USERPTR) {
		if (get_user(p, &up32->m.userptr) ||
			put_user((unsigned long) compat_ptr(p),
				&up->m.userptr))
			return -EFAULT;
	} else if (memory == V4L2_MEMORY_DMABUF) {
		if (copy_in_user(&up->m.fd, &up32->m.fd, sizeof(int)))
			return -EFAULT;
	} else {
		if (copy_in_user(&up->m.mem_offset, &up32->m.mem_offset,
					sizeof(__u32)))
			return -EFAULT;
	}

	return 0;
}

static int put_v4l2_plane32(struct v4l2_plane *up, struct v4l2_plane32 *up32,
				enum v4l2_memory memory)
{
	if (copy_in_user(up32, up, 2 * sizeof(__u32)) ||
		copy_in_user(&up32->data_offset, &up->data_offset,
				sizeof(__u32)))
		return -EFAULT;

	/* For MMAP, driver might've set up the offset, so copy it back.
	 * USERPTR stays the same (was userspace-provided), so no copying. */
	if (memory == V4L2_MEMORY_MMAP)
		if (copy_in_user(&up32->m.mem_offset, &up->m.mem_offset,
					sizeof(__u32)))
			return -EFAULT;
	/* For DMABUF, driver might've set up the fd, so copy it back. */
	if (memory == V4L2_MEMORY_DMABUF)
		if (copy_in_user(&up32->m.fd, &up->m.fd,
					sizeof(int)))
			return -EFAULT;

	return 0;
}

static int bufsize_v4l2_buffer32(struct v4l2_buffer32 __user *up)
{
	__u32 type;
	__u32 length;

	if (!access_ok(VERIFY_READ, up, sizeof(struct v4l2_buffer32)) ||
			get_user(type, &up->type) ||
			get_user(length, &up->length))
		return -EFAULT;

	if (V4L2_TYPE_IS_MULTIPLANAR(type)) {
		if (length > VIDEO_MAX_PLANES)
			return -EINVAL;

		/* We don't really care if userspace decides to kill itself
		 * by passing a very big length value
		 */
		return length * sizeof(struct v4l2_plane);
	}
	return 0;
}

static int get_v4l2_buffer32(struct v4l2_buffer __user *kp, struct
		v4l2_buffer32 __user *up, void __user *aux_buf, int aux_space)
{
	__u32 type;
	__u32 length;
	enum v4l2_memory memory;
	struct v4l2_plane32 __user *uplane32;
	struct v4l2_plane __user *uplane;
	compat_caddr_t p;
	int num_planes;
	int ret;

	if (!access_ok(VERIFY_READ, up, sizeof(struct v4l2_buffer32)) ||
		convert_in_user(&up->index, &kp->index) ||
		get_user(type, &up->type) ||
		put_user(type, &kp->type) ||
		convert_in_user(&up->flags, &kp->flags) ||
		get_user(memory, &up->memory) ||
		put_user(memory, &kp->memory) ||
		get_user(length, &up->length) ||
		put_user(length, &kp->length) ||
		convert_in_user(&up->reserved, &kp->reserved))
			return -EFAULT;

	if (V4L2_TYPE_IS_OUTPUT(type))
		if (convert_in_user(&up->bytesused, &kp->bytesused) ||
			convert_in_user(&up->field, &kp->field) ||
			convert_in_user(&up->timestamp.tv_sec, &kp->timestamp.tv_sec) ||
			convert_in_user(&up->timestamp.tv_usec,
					&kp->timestamp.tv_usec) ||
			copy_in_user(&kp->timecode, &up->timecode, sizeof(struct v4l2_timecode)) ||
			convert_in_user(&up->sequence, &kp->sequence) ||
			convert_in_user(&up->reserved2, &kp->reserved2))
			return -EFAULT;

	if (V4L2_TYPE_IS_MULTIPLANAR(type)) {
		num_planes = length;
		if (num_planes == 0) {
			/* num_planes == 0 is legal, e.g. when userspace doesn't
			 * need planes array on DQBUF*/
			return put_user(NULL, &kp->m.planes);
		}

		if (get_user(p, &up->m.planes))
			return -EFAULT;

		uplane32 = compat_ptr(p);
		if (!access_ok(VERIFY_READ, uplane32,
				num_planes * sizeof(struct v4l2_plane32)))
			return -EFAULT;

		/* We don't really care if userspace decides to kill itself
		 * by passing a very big num_planes value */
		if (aux_space < num_planes * sizeof(struct v4l2_plane))
			return -EFAULT;

		uplane = aux_buf;
		if (put_user((__force struct v4l2_plane *)uplane,
					&kp->m.planes))
			return -EFAULT;

		while (--num_planes >= 0) {
			ret = get_v4l2_plane32(uplane, uplane32, memory);
			if (ret)
				return ret;
			++uplane;
			++uplane32;
		}
	} else {
		switch (memory) {
		case V4L2_MEMORY_MMAP:
			if (convert_in_user(&up->m.offset, &kp->m.offset))
				return -EFAULT;
			break;
		case V4L2_MEMORY_USERPTR:
			{
				compat_long_t tmp;

				if (get_user(tmp, &up->m.userptr) ||
					put_user((unsigned long)
						compat_ptr(tmp),
						&kp->m.userptr))
					return -EFAULT;
			}
			break;
		case V4L2_MEMORY_OVERLAY:
			if (convert_in_user(&up->m.offset, &kp->m.offset))
				return -EFAULT;
			break;
		case V4L2_MEMORY_DMABUF:
			if (convert_in_user(&up->m.fd, &kp->m.fd))
				return -EFAULT;
			break;
		}
	}

	return 0;
}

static int put_v4l2_buffer32(struct v4l2_buffer __user *kp, struct v4l2_buffer32 __user *up)
{
	__u32 type;
	__u32 length;
	enum v4l2_memory memory;
	struct v4l2_plane32 __user *uplane32;
	struct v4l2_plane __user *uplane;
	compat_caddr_t p;
	int num_planes;
	int ret;

	if (!access_ok(VERIFY_WRITE, up, sizeof(struct v4l2_buffer32)) ||
		convert_in_user(&kp->index, &up->index) ||
		get_user(type, &kp->type) ||
		put_user(type, &up->type) ||
		convert_in_user(&kp->flags, &up->flags) ||
		get_user(memory, &kp->memory) ||
		put_user(memory, &up->memory))
			return -EFAULT;

	if (convert_in_user(&kp->bytesused, &up->bytesused) ||
		convert_in_user(&kp->field, &up->field) ||
		convert_in_user(&kp->timestamp.tv_sec, &up->timestamp.tv_sec) ||
		convert_in_user(&kp->timestamp.tv_usec, &up->timestamp.tv_usec) ||
		copy_in_user(&up->timecode, &kp->timecode, sizeof(struct v4l2_timecode)) ||
		convert_in_user(&kp->sequence, &up->sequence) ||
		convert_in_user(&kp->reserved2, &up->reserved2) ||
		convert_in_user(&kp->reserved, &up->reserved) ||
		get_user(length, &kp->length) ||
		put_user(length, &up->length))
			return -EFAULT;

	if (V4L2_TYPE_IS_MULTIPLANAR(type)) {
		num_planes = length;
		if (num_planes == 0)
			return 0;

		if (get_user(uplane, ((__force struct v4l2_plane __user **)&kp->m.planes)))
			return -EFAULT;
		if (get_user(p, &up->m.planes))
			return -EFAULT;
		uplane32 = compat_ptr(p);

		while (--num_planes >= 0) {
			ret = put_v4l2_plane32(uplane, uplane32, memory);
			if (ret)
				return ret;
			++uplane;
			++uplane32;
		}
	} else {
		switch (memory) {
		case V4L2_MEMORY_MMAP:
			if (convert_in_user(&kp->m.offset, &up->m.offset))
				return -EFAULT;
			break;
		case V4L2_MEMORY_USERPTR:
			if (convert_in_user(&kp->m.userptr, &up->m.userptr))
				return -EFAULT;
			break;
		case V4L2_MEMORY_OVERLAY:
			if (convert_in_user(&kp->m.offset, &up->m.offset))
				return -EFAULT;
			break;
		case V4L2_MEMORY_DMABUF:
			if (convert_in_user(&kp->m.fd, &up->m.fd))
				return -EFAULT;
			break;
		}
	}

	return 0;
}

struct v4l2_framebuffer32 {
	__u32			capability;
	__u32			flags;
	compat_caddr_t 		base;
	struct v4l2_pix_format	fmt;
};

static int get_v4l2_framebuffer32(struct v4l2_framebuffer __user *kp, struct v4l2_framebuffer32 __user *up)
{
	compat_caddr_t tmp;

	if (!access_ok(VERIFY_READ, up, sizeof(struct v4l2_framebuffer32)) ||
		get_user(tmp, &up->base) ||
		put_user((__force void *)compat_ptr(tmp), &kp->base) ||
		convert_in_user(&up->capability, &kp->capability) ||
		convert_in_user(&up->flags, &kp->flags) ||
		copy_in_user(&kp->fmt, &up->fmt, sizeof(kp->fmt)))
			return -EFAULT;
	return 0;
}

static int put_v4l2_framebuffer32(struct v4l2_framebuffer __user *kp, struct v4l2_framebuffer32 __user *up)
{
	void *base;

	if (!access_ok(VERIFY_WRITE, up, sizeof(struct v4l2_framebuffer32)) ||
		get_user(base, &kp->base) ||
		put_user(ptr_to_compat(base), &up->base) ||
		convert_in_user(&kp->capability, &up->capability) ||
		convert_in_user(&kp->flags, &up->flags) ||
		copy_in_user(&up->fmt, &kp->fmt, sizeof(kp->fmt)))
			return -EFAULT;
	return 0;
}

struct v4l2_input32 {
	__u32	     index;		/*  Which input */
	__u8	     name[32];		/*  Label */
	__u32	     type;		/*  Type of input */
	__u32	     audioset;		/*  Associated audios (bitfield) */
	__u32        tuner;             /*  Associated tuner */
	compat_u64   std;
	__u32	     status;
	__u32	     reserved[4];
};

/* The 64-bit v4l2_input struct has extra padding at the end of the struct.
   Otherwise it is identical to the 32-bit version. */
static inline int get_v4l2_input32(struct v4l2_input __user *kp, struct v4l2_input32 __user *up)
{
	if (copy_in_user(kp, up, sizeof(struct v4l2_input32)))
		return -EFAULT;
	return 0;
}

static inline int put_v4l2_input32(struct v4l2_input __user *kp, struct v4l2_input32 __user *up)
{
	if (copy_in_user(up, kp, sizeof(struct v4l2_input32)))
		return -EFAULT;
	return 0;
}

struct v4l2_ext_controls32 {
       __u32 ctrl_class;
       __u32 count;
       __u32 error_idx;
       __u32 reserved[2];
       compat_caddr_t controls; /* actually struct v4l2_ext_control32 * */
};

struct v4l2_ext_control32 {
	__u32 id;
	__u32 size;
	__u32 reserved2[1];
	union {
		__s32 value;
		__s64 value64;
		compat_caddr_t string; /* actually char * */
	};
} __attribute__ ((packed));

/* The following function really belong in v4l2-common, but that causes
   a circular dependency between modules. We need to think about this, but
   for now this will do. */

/* Return non-zero if this control is a pointer type. Currently only
   type STRING is a pointer type. */
static inline int ctrl_is_pointer(u32 id)
{
	switch (id) {
	case V4L2_CID_RDS_TX_PS_NAME:
	case V4L2_CID_RDS_TX_RADIO_TEXT:
		return 1;
	default:
		return 0;
	}
}

static int bufsize_v4l2_ext_controls32(struct v4l2_ext_controls32 __user *up)
{
	__u32 count;

	if (!access_ok(VERIFY_READ, up, sizeof(struct v4l2_ext_controls32)) ||
			get_user(count, &up->count))
		return -EFAULT;
	if (count > V4L2_CID_MAX_CTRLS)
		return -EINVAL;
	return count * sizeof(struct v4l2_ext_control);
}

static int get_v4l2_ext_controls32(struct v4l2_ext_controls __user *kp, struct
		v4l2_ext_controls32 __user *up, void __user *aux_buf,
		int aux_space)
{
	struct v4l2_ext_control32 __user *ucontrols;
	struct v4l2_ext_control __user *kcontrols;
	__u32 count;
	unsigned int n;
	compat_caddr_t p;

	if (!access_ok(VERIFY_READ, up, sizeof(struct v4l2_ext_controls32)) ||
		convert_in_user(&up->ctrl_class, &kp->ctrl_class) ||
		get_user(count, &up->count) ||
		put_user(count, &kp->count) ||
		convert_in_user(&up->error_idx, &kp->error_idx) ||
		copy_in_user(kp->reserved, up->reserved, sizeof(kp->reserved)))
			return -EFAULT;
	if (count == 0)
		return put_user(NULL, &kp->controls);
	if (get_user(p, &up->controls))
		return -EFAULT;
	ucontrols = compat_ptr(p);
	if (!access_ok(VERIFY_READ, ucontrols,
			count * sizeof(struct v4l2_ext_control32)))
		return -EFAULT;
	if (aux_space < count * sizeof(struct v4l2_ext_control))
		return -EFAULT;
	kcontrols = aux_buf;
	if (put_user((__force struct v4l2_ext_control *)kcontrols,
				&kp->controls))
		return -EFAULT;
	for (n = 0; n < count; n++) {
		if (copy_in_user(kcontrols, ucontrols, sizeof(*ucontrols)))
			return -EFAULT;
		if (ctrl_is_pointer(kcontrols->id)) {
			void __user *s;

			if (get_user(p, &ucontrols->string))
				return -EFAULT;
			s = compat_ptr(p);
			if (put_user(s, &kcontrols->string))
				return -EFAULT;
		}
		ucontrols++;
		kcontrols++;
	}
	return 0;
}

static int put_v4l2_ext_controls32(struct v4l2_ext_controls __user *kp, struct v4l2_ext_controls32 __user *up)
{
	struct v4l2_ext_control32 __user *ucontrols;
	struct v4l2_ext_control __user *kcontrols;
	__u32 count;
	unsigned int n;
	compat_caddr_t p;

	if (!access_ok(VERIFY_WRITE, up, sizeof(struct v4l2_ext_controls32)) ||
		get_user(kcontrols, &kp->controls) ||
		convert_in_user(&kp->ctrl_class, &up->ctrl_class) ||
		get_user(count, &kp->count) ||
		put_user(count, &up->count) ||
		convert_in_user(&kp->error_idx, &up->error_idx) ||
		copy_in_user(up->reserved, kp->reserved, sizeof(up->reserved)))
			return -EFAULT;
	if (!count)
		return 0;

	if (get_user(p, &up->controls))
		return -EFAULT;
	ucontrols = compat_ptr(p);
	if (!access_ok(VERIFY_WRITE, ucontrols,
			count * sizeof(struct v4l2_ext_control32)))
		return -EFAULT;

	for (n = 0; n < count; n++) {
		unsigned size = sizeof(*ucontrols);

		/* Do not modify the pointer when copying a pointer control.
		   The contents of the pointer was changed, not the pointer
		   itself. */
		if (ctrl_is_pointer(kcontrols->id))
			size -= sizeof(ucontrols->value64);
		if (copy_in_user(ucontrols, kcontrols, size))
			return -EFAULT;
		ucontrols++;
		kcontrols++;
	}
	return 0;
}

struct v4l2_event32 {
	__u32				type;
	union {
		compat_s64		value64;
		__u8			data[64];
	} u;
	__u32				pending;
	__u32				sequence;
	struct compat_timespec		timestamp;
	__u32				id;
	__u32				reserved[8];
};

static int put_v4l2_event32(struct v4l2_event __user *kp, struct v4l2_event32 __user *up)
{
	if (!access_ok(VERIFY_WRITE, up, sizeof(struct v4l2_event32)) ||
		convert_in_user(&kp->type, &up->type) ||
		copy_in_user(&up->u, &kp->u, sizeof(kp->u)) ||
		convert_in_user(&kp->pending, &up->pending) ||
		convert_in_user(&kp->sequence, &up->sequence) ||
		convert_in_user(&kp->timestamp.tv_sec, &up->timestamp.tv_sec) ||
		convert_in_user(&kp->timestamp.tv_nsec, &up->timestamp.tv_nsec) ||
		convert_in_user(&kp->id, &up->id) ||
		copy_in_user(up->reserved, kp->reserved, 8 * sizeof(__u32)))
			return -EFAULT;
	return 0;
}

struct v4l2_subdev_edid32 {
	__u32 pad;
	__u32 start_block;
	__u32 blocks;
	__u32 reserved[5];
	compat_caddr_t edid;
};

static int get_v4l2_subdev_edid32(struct v4l2_subdev_edid __user *kp, struct v4l2_subdev_edid32 __user *up)
{
	compat_uptr_t tmp;

	if (!access_ok(VERIFY_READ, up, sizeof(struct v4l2_subdev_edid32)) ||
		convert_in_user(&up->pad, &kp->pad) ||
		convert_in_user(&up->start_block, &kp->start_block) ||
		convert_in_user(&up->blocks, &kp->blocks) ||
		get_user(tmp, &up->edid) ||
		put_user(compat_ptr(tmp), &kp->edid) ||
		copy_in_user(kp->reserved, up->reserved, sizeof(kp->reserved)))
			return -EFAULT;
	return 0;
}

static int put_v4l2_subdev_edid32(struct v4l2_subdev_edid __user *kp, struct v4l2_subdev_edid32 __user *up)
{
	void *edid;

	if (!access_ok(VERIFY_WRITE, up, sizeof(struct v4l2_subdev_edid32)) ||
		convert_in_user(&kp->pad, &up->pad) ||
		convert_in_user(&kp->start_block, &up->start_block) ||
		convert_in_user(&kp->blocks, &up->blocks) ||
		get_user(edid, &kp->edid) ||
		put_user(ptr_to_compat(edid), &up->edid) ||
		copy_in_user(up->reserved, kp->reserved, sizeof(up->reserved)))
			return -EFAULT;
	return 0;
}


#define VIDIOC_G_FMT32		_IOWR('V',  4, struct v4l2_format32)
#define VIDIOC_S_FMT32		_IOWR('V',  5, struct v4l2_format32)
#define VIDIOC_QUERYBUF32	_IOWR('V',  9, struct v4l2_buffer32)
#define VIDIOC_G_FBUF32		_IOR ('V', 10, struct v4l2_framebuffer32)
#define VIDIOC_S_FBUF32		_IOW ('V', 11, struct v4l2_framebuffer32)
#define VIDIOC_QBUF32		_IOWR('V', 15, struct v4l2_buffer32)
#define VIDIOC_DQBUF32		_IOWR('V', 17, struct v4l2_buffer32)
#define VIDIOC_ENUMSTD32	_IOWR('V', 25, struct v4l2_standard32)
#define VIDIOC_ENUMINPUT32	_IOWR('V', 26, struct v4l2_input32)
#define VIDIOC_SUBDEV_G_EDID32	_IOWR('V', 40, struct v4l2_subdev_edid32)
#define VIDIOC_SUBDEV_S_EDID32	_IOWR('V', 41, struct v4l2_subdev_edid32)
#define VIDIOC_TRY_FMT32      	_IOWR('V', 64, struct v4l2_format32)
#define VIDIOC_G_EXT_CTRLS32    _IOWR('V', 71, struct v4l2_ext_controls32)
#define VIDIOC_S_EXT_CTRLS32    _IOWR('V', 72, struct v4l2_ext_controls32)
#define VIDIOC_TRY_EXT_CTRLS32  _IOWR('V', 73, struct v4l2_ext_controls32)
#define	VIDIOC_DQEVENT32	_IOR ('V', 89, struct v4l2_event32)
#define VIDIOC_CREATE_BUFS32	_IOWR('V', 92, struct v4l2_create_buffers32)
#define VIDIOC_PREPARE_BUF32	_IOWR('V', 93, struct v4l2_buffer32)

#define VIDIOC_OVERLAY32	_IOW ('V', 14, s32)
#define VIDIOC_STREAMON32	_IOW ('V', 18, s32)
#define VIDIOC_STREAMOFF32	_IOW ('V', 19, s32)
#define VIDIOC_G_INPUT32	_IOR ('V', 38, s32)
#define VIDIOC_S_INPUT32	_IOWR('V', 39, s32)
#define VIDIOC_G_OUTPUT32	_IOR ('V', 46, s32)
#define VIDIOC_S_OUTPUT32	_IOWR('V', 47, s32)

/*
 * Note that these macros contain return statements to avoid the need for the
 * "caller" to check return values.
 */
#define ALLOC_USER_SPACE(size) \
({ \
	void __user *up_native; \
	up_native = compat_alloc_user_space(size); \
	if (!up_native) \
		return -ENOMEM; \
	if (clear_user(up_native, size)) \
		return -EFAULT; \
	up_native; \
})

#define ALLOC_AND_GET(bufsizefunc, getfunc, structname) \
	do { \
		aux_space = bufsizefunc(up); \
		if (aux_space < 0) \
			return aux_space; \
		up_native = ALLOC_USER_SPACE(sizeof(struct structname) + aux_space); \
		aux_buf = up_native + sizeof(struct structname); \
		err = getfunc(up_native, up, aux_buf, aux_space); \
	} while (0)

static long do_video_ioctl(struct file *file, unsigned int cmd, unsigned long arg)
{
	void __user *up = compat_ptr(arg);
	void __user *up_native = NULL;
	void __user *aux_buf;
	int aux_space;
	int compatible_arg = 1;
	long err = 0;

	/* First, convert the command. */
	switch (cmd) {
	case VIDIOC_G_FMT32: cmd = VIDIOC_G_FMT; break;
	case VIDIOC_S_FMT32: cmd = VIDIOC_S_FMT; break;
	case VIDIOC_QUERYBUF32: cmd = VIDIOC_QUERYBUF; break;
	case VIDIOC_G_FBUF32: cmd = VIDIOC_G_FBUF; break;
	case VIDIOC_S_FBUF32: cmd = VIDIOC_S_FBUF; break;
	case VIDIOC_QBUF32: cmd = VIDIOC_QBUF; break;
	case VIDIOC_DQBUF32: cmd = VIDIOC_DQBUF; break;
	case VIDIOC_ENUMSTD32: cmd = VIDIOC_ENUMSTD; break;
	case VIDIOC_ENUMINPUT32: cmd = VIDIOC_ENUMINPUT; break;
	case VIDIOC_TRY_FMT32: cmd = VIDIOC_TRY_FMT; break;
	case VIDIOC_G_EXT_CTRLS32: cmd = VIDIOC_G_EXT_CTRLS; break;
	case VIDIOC_S_EXT_CTRLS32: cmd = VIDIOC_S_EXT_CTRLS; break;
	case VIDIOC_TRY_EXT_CTRLS32: cmd = VIDIOC_TRY_EXT_CTRLS; break;
	case VIDIOC_DQEVENT32: cmd = VIDIOC_DQEVENT; break;
	case VIDIOC_OVERLAY32: cmd = VIDIOC_OVERLAY; break;
	case VIDIOC_STREAMON32: cmd = VIDIOC_STREAMON; break;
	case VIDIOC_STREAMOFF32: cmd = VIDIOC_STREAMOFF; break;
	case VIDIOC_G_INPUT32: cmd = VIDIOC_G_INPUT; break;
	case VIDIOC_S_INPUT32: cmd = VIDIOC_S_INPUT; break;
	case VIDIOC_G_OUTPUT32: cmd = VIDIOC_G_OUTPUT; break;
	case VIDIOC_S_OUTPUT32: cmd = VIDIOC_S_OUTPUT; break;
	case VIDIOC_CREATE_BUFS32: cmd = VIDIOC_CREATE_BUFS; break;
	case VIDIOC_PREPARE_BUF32: cmd = VIDIOC_PREPARE_BUF; break;
	case VIDIOC_SUBDEV_G_EDID32: cmd = VIDIOC_SUBDEV_G_EDID; break;
	case VIDIOC_SUBDEV_S_EDID32: cmd = VIDIOC_SUBDEV_S_EDID; break;
	}

	switch (cmd) {
	case VIDIOC_OVERLAY:
	case VIDIOC_STREAMON:
	case VIDIOC_STREAMOFF:
	case VIDIOC_S_INPUT:
	case VIDIOC_S_OUTPUT:
		up_native = ALLOC_USER_SPACE(sizeof(unsigned __user));
		if (convert_in_user((compat_uint_t __user *)up,
					(unsigned __user *) up_native))
			return -EFAULT;
		compatible_arg = 0;
		break;

	case VIDIOC_G_INPUT:
	case VIDIOC_G_OUTPUT:
		up_native = ALLOC_USER_SPACE(sizeof(unsigned __user));
		compatible_arg = 0;
		break;

	case VIDIOC_SUBDEV_G_EDID:
	case VIDIOC_SUBDEV_S_EDID:
		up_native = ALLOC_USER_SPACE(sizeof(struct v4l2_subdev_edid));
		err = get_v4l2_subdev_edid32(up_native, up);
		compatible_arg = 0;
		break;

	case VIDIOC_G_FMT:
	case VIDIOC_S_FMT:
	case VIDIOC_TRY_FMT:
		ALLOC_AND_GET(bufsize_v4l2_format32, get_v4l2_format32, v4l2_format);
		compatible_arg = 0;
		break;

	case VIDIOC_CREATE_BUFS:
		ALLOC_AND_GET(bufsize_v4l2_create32, get_v4l2_create32, v4l2_create_buffers);
		compatible_arg = 0;
		break;

	case VIDIOC_PREPARE_BUF:
	case VIDIOC_QUERYBUF:
	case VIDIOC_QBUF:
	case VIDIOC_DQBUF:
		ALLOC_AND_GET(bufsize_v4l2_buffer32, get_v4l2_buffer32, v4l2_buffer);
		compatible_arg = 0;
		break;

	case VIDIOC_S_FBUF:
		up_native = ALLOC_USER_SPACE(sizeof(struct v4l2_framebuffer));
		err = get_v4l2_framebuffer32(up_native, up);
		compatible_arg = 0;
		break;

	case VIDIOC_G_FBUF:
		up_native = ALLOC_USER_SPACE(sizeof(struct v4l2_framebuffer));
		compatible_arg = 0;
		break;

	case VIDIOC_ENUMSTD:
		up_native = ALLOC_USER_SPACE(sizeof(struct v4l2_standard));
		err = get_v4l2_standard32(up_native, up);
		compatible_arg = 0;
		break;

	case VIDIOC_ENUMINPUT:
		up_native = ALLOC_USER_SPACE(sizeof(struct v4l2_input));
		err = get_v4l2_input32(up_native, up);
		compatible_arg = 0;
		break;

	case VIDIOC_G_EXT_CTRLS:
	case VIDIOC_S_EXT_CTRLS:
	case VIDIOC_TRY_EXT_CTRLS:
		ALLOC_AND_GET(bufsize_v4l2_ext_controls32, get_v4l2_ext_controls32, v4l2_ext_controls);
		compatible_arg = 0;
		break;
	case VIDIOC_DQEVENT:
		up_native = ALLOC_USER_SPACE(sizeof(struct v4l2_event));
		compatible_arg = 0;
		break;
	}
	if (err)
		return err;

	if (compatible_arg)
		err = native_ioctl(file, cmd, (unsigned long)up);
	else
		err = native_ioctl(file, cmd, (unsigned long)up_native);

	/* Special case: even after an error we need to put the
	   results back for these ioctls since the error_idx will
	   contain information on which control failed. */
	switch (cmd) {
	case VIDIOC_G_EXT_CTRLS:
	case VIDIOC_S_EXT_CTRLS:
	case VIDIOC_TRY_EXT_CTRLS:
		if (put_v4l2_ext_controls32(up_native, up))
			err = -EFAULT;
		break;
	}
	if (err)
		return err;

	switch (cmd) {
	case VIDIOC_S_INPUT:
	case VIDIOC_S_OUTPUT:
	case VIDIOC_G_INPUT:
	case VIDIOC_G_OUTPUT:
		err = convert_in_user(((unsigned __user *)up_native),
				(compat_uint_t __user *)up);
		break;

	case VIDIOC_G_FBUF:
		err = put_v4l2_framebuffer32(up_native, up);
		break;

	case VIDIOC_DQEVENT:
		err = put_v4l2_event32(up_native, up);
		break;

	case VIDIOC_SUBDEV_G_EDID:
	case VIDIOC_SUBDEV_S_EDID:
		err = put_v4l2_subdev_edid32(up_native, up);
		break;

	case VIDIOC_G_FMT:
	case VIDIOC_S_FMT:
	case VIDIOC_TRY_FMT:
		err = put_v4l2_format32(up_native, up);
		break;

	case VIDIOC_CREATE_BUFS:
		err = put_v4l2_create32(up_native, up);
		break;

	case VIDIOC_QUERYBUF:
	case VIDIOC_QBUF:
	case VIDIOC_DQBUF:
		err = put_v4l2_buffer32(up_native, up);
		break;

	case VIDIOC_ENUMSTD:
		err = put_v4l2_standard32(up_native, up);
		break;

	case VIDIOC_ENUMINPUT:
		err = put_v4l2_input32(up_native, up);
		break;
	}
	return err;
}

long v4l2_compat_ioctl32(struct file *file, unsigned int cmd, unsigned long arg)
{
	struct video_device *vdev = video_devdata(file);
	long ret = -ENOIOCTLCMD;

	if (!file->f_op->unlocked_ioctl)
		return ret;

	switch (cmd) {
	case VIDIOC_QUERYCAP:
	case VIDIOC_RESERVED:
	case VIDIOC_ENUM_FMT:
	case VIDIOC_G_FMT32:
	case VIDIOC_S_FMT32:
	case VIDIOC_REQBUFS:
	case VIDIOC_QUERYBUF32:
	case VIDIOC_G_FBUF32:
	case VIDIOC_S_FBUF32:
	case VIDIOC_OVERLAY32:
	case VIDIOC_QBUF32:
	case VIDIOC_EXPBUF:
	case VIDIOC_DQBUF32:
	case VIDIOC_STREAMON32:
	case VIDIOC_STREAMOFF32:
	case VIDIOC_G_PARM:
	case VIDIOC_S_PARM:
	case VIDIOC_G_STD:
	case VIDIOC_S_STD:
	case VIDIOC_ENUMSTD32:
	case VIDIOC_ENUMINPUT32:
	case VIDIOC_G_CTRL:
	case VIDIOC_S_CTRL:
	case VIDIOC_G_TUNER:
	case VIDIOC_S_TUNER:
	case VIDIOC_G_AUDIO:
	case VIDIOC_S_AUDIO:
	case VIDIOC_QUERYCTRL:
	case VIDIOC_QUERYMENU:
	case VIDIOC_G_INPUT32:
	case VIDIOC_S_INPUT32:
	case VIDIOC_G_OUTPUT32:
	case VIDIOC_S_OUTPUT32:
	case VIDIOC_ENUMOUTPUT:
	case VIDIOC_G_AUDOUT:
	case VIDIOC_S_AUDOUT:
	case VIDIOC_G_MODULATOR:
	case VIDIOC_S_MODULATOR:
	case VIDIOC_S_FREQUENCY:
	case VIDIOC_G_FREQUENCY:
	case VIDIOC_CROPCAP:
	case VIDIOC_G_CROP:
	case VIDIOC_S_CROP:
	case VIDIOC_G_SELECTION:
	case VIDIOC_S_SELECTION:
	case VIDIOC_G_JPEGCOMP:
	case VIDIOC_S_JPEGCOMP:
	case VIDIOC_QUERYSTD:
	case VIDIOC_TRY_FMT32:
	case VIDIOC_ENUMAUDIO:
	case VIDIOC_ENUMAUDOUT:
	case VIDIOC_G_PRIORITY:
	case VIDIOC_S_PRIORITY:
	case VIDIOC_G_SLICED_VBI_CAP:
	case VIDIOC_LOG_STATUS:
	case VIDIOC_G_EXT_CTRLS32:
	case VIDIOC_S_EXT_CTRLS32:
	case VIDIOC_TRY_EXT_CTRLS32:
	case VIDIOC_ENUM_FRAMESIZES:
	case VIDIOC_ENUM_FRAMEINTERVALS:
	case VIDIOC_G_ENC_INDEX:
	case VIDIOC_ENCODER_CMD:
	case VIDIOC_TRY_ENCODER_CMD:
	case VIDIOC_DECODER_CMD:
	case VIDIOC_TRY_DECODER_CMD:
	case VIDIOC_DBG_S_REGISTER:
	case VIDIOC_DBG_G_REGISTER:
	case VIDIOC_DBG_G_CHIP_IDENT:
	case VIDIOC_S_HW_FREQ_SEEK:
	case VIDIOC_S_DV_TIMINGS:
	case VIDIOC_G_DV_TIMINGS:
	case VIDIOC_DQEVENT:
	case VIDIOC_DQEVENT32:
	case VIDIOC_SUBSCRIBE_EVENT:
	case VIDIOC_UNSUBSCRIBE_EVENT:
	case VIDIOC_CREATE_BUFS32:
	case VIDIOC_PREPARE_BUF32:
	case VIDIOC_ENUM_DV_TIMINGS:
	case VIDIOC_QUERY_DV_TIMINGS:
	case VIDIOC_DV_TIMINGS_CAP:
	case VIDIOC_ENUM_FREQ_BANDS:
	case VIDIOC_SUBDEV_G_EDID32:
	case VIDIOC_SUBDEV_S_EDID32:
		ret = do_video_ioctl(file, cmd, arg);
		break;

	default:
		if (vdev->fops->compat_ioctl32)
			ret = vdev->fops->compat_ioctl32(file, cmd, arg);

		if (ret == -ENOIOCTLCMD)
			printk(KERN_WARNING "compat_ioctl32: "
				"unknown ioctl '%c', dir=%d, #%d (0x%08x)\n",
				_IOC_TYPE(cmd), _IOC_DIR(cmd), _IOC_NR(cmd),
				cmd);
		break;
	}
	return ret;
}
EXPORT_SYMBOL_GPL(v4l2_compat_ioctl32);<|MERGE_RESOLUTION|>--- conflicted
+++ resolved
@@ -350,21 +350,12 @@
 static int put_v4l2_standard32(struct v4l2_standard __user *kp, struct v4l2_standard32 __user *up)
 {
 	if (!access_ok(VERIFY_WRITE, up, sizeof(struct v4l2_standard32)) ||
-<<<<<<< HEAD
-		convert_in_user(&kp->index, &up->index) ||
-		copy_in_user(up->id, &kp->id, sizeof(__u64)) ||
-		copy_in_user(up->name, kp->name, 24) ||
-		copy_in_user(&up->frameperiod, &kp->frameperiod, sizeof(kp->frameperiod)) ||
-		convert_in_user(&kp->framelines, &up->framelines) ||
-		copy_in_user(up->reserved, kp->reserved, 4 * sizeof(__u32)))
-=======
 		put_user(kp->index, &up->index) ||
 		put_user(kp->id, &up->id) ||
 		copy_to_user(up->name, kp->name, 24) ||
 		copy_to_user(&up->frameperiod, &kp->frameperiod, sizeof(kp->frameperiod)) ||
 		put_user(kp->framelines, &up->framelines) ||
 		copy_to_user(up->reserved, kp->reserved, 4 * sizeof(__u32)))
->>>>>>> 90915bdf
 			return -EFAULT;
 	return 0;
 }
