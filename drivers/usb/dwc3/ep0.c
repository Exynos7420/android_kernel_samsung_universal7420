/**
 * ep0.c - DesignWare USB3 DRD Controller Endpoint 0 Handling
 *
 * Copyright (C) 2010-2011 Texas Instruments Incorporated - http://www.ti.com
 *
 * Authors: Felipe Balbi <balbi@ti.com>,
 *	    Sebastian Andrzej Siewior <bigeasy@linutronix.de>
 *
 * This program is free software: you can redistribute it and/or modify
 * it under the terms of the GNU General Public License version 2  of
 * the License as published by the Free Software Foundation.
 *
 * This program is distributed in the hope that it will be useful,
 * but WITHOUT ANY WARRANTY; without even the implied warranty of
 * MERCHANTABILITY or FITNESS FOR A PARTICULAR PURPOSE.  See the
 * GNU General Public License for more details.
 */

#include <linux/kernel.h>
#include <linux/slab.h>
#include <linux/spinlock.h>
#include <linux/platform_device.h>
#include <linux/pm_runtime.h>
#include <linux/interrupt.h>
#include <linux/io.h>
#include <linux/list.h>
#include <linux/dma-mapping.h>

#include <linux/usb/ch9.h>
#include <linux/usb/gadget.h>
#include <linux/usb/composite.h>

#include "core.h"
#include "gadget.h"
#include "io.h"

static void __dwc3_ep0_do_control_status(struct dwc3 *dwc, struct dwc3_ep *dep);
static void __dwc3_ep0_do_control_data(struct dwc3 *dwc,
		struct dwc3_ep *dep, struct dwc3_request *req);

static const char *dwc3_ep0_state_string(enum dwc3_ep0_state state)
{
	switch (state) {
	case EP0_UNCONNECTED:
		return "Unconnected";
	case EP0_SETUP_PHASE:
		return "Setup Phase";
	case EP0_DATA_PHASE:
		return "Data Phase";
	case EP0_STATUS_PHASE:
		return "Status Phase";
	default:
		return "UNKNOWN";
	}
}

static int dwc3_ep0_start_trans(struct dwc3 *dwc, u8 epnum, dma_addr_t buf_dma,
		u32 len, u32 type)
{
	struct dwc3_gadget_ep_cmd_params params;
	struct dwc3_trb			*trb;
	struct dwc3_ep			*dep;

	int				ret;

	dep = dwc->eps[epnum];
	if (dep->flags & DWC3_EP_BUSY) {
		dev_vdbg(dwc->dev, "%s: still busy\n", dep->name);
		return 0;
	}

	trb = dwc->ep0_trb;

	trb->bpl = lower_32_bits(buf_dma);
	trb->bph = upper_32_bits(buf_dma);
	trb->size = len;
	trb->ctrl = type;

	trb->ctrl |= (DWC3_TRB_CTRL_HWO
			| DWC3_TRB_CTRL_LST
			| DWC3_TRB_CTRL_IOC
			| DWC3_TRB_CTRL_ISP_IMI);

	memset(&params, 0, sizeof(params));
	params.param0 = upper_32_bits(dwc->ep0_trb_addr);
	params.param1 = lower_32_bits(dwc->ep0_trb_addr);

	ret = dwc3_send_gadget_ep_cmd(dwc, dep->number,
			DWC3_DEPCMD_STARTTRANSFER, &params);
	if (ret < 0) {
		dev_dbg(dwc->dev, "failed to send STARTTRANSFER command\n");
		return ret;
	}

	dep->flags |= DWC3_EP_BUSY;
	dep->resource_index = dwc3_gadget_ep_get_transfer_index(dwc,
			dep->number);

	dwc->ep0_next_event = DWC3_EP0_COMPLETE;

	return 0;
}

static int __dwc3_gadget_ep0_queue(struct dwc3_ep *dep,
		struct dwc3_request *req)
{
	struct dwc3		*dwc = dep->dwc;

	req->request.actual	= 0;
	req->request.status	= -EINPROGRESS;
	req->epnum		= dep->number;

	list_add_tail(&req->list, &dep->request_list);

	/*
	 * Gadget driver might not be quick enough to queue a request
	 * before we get a Transfer Not Ready event on this endpoint.
	 *
	 * In that case, we will set DWC3_EP_PENDING_REQUEST. When that
	 * flag is set, it's telling us that as soon as Gadget queues the
	 * required request, we should kick the transfer here because the
	 * IRQ we were waiting for is long gone.
	 */
	if (dep->flags & DWC3_EP_PENDING_REQUEST) {
		unsigned	direction;

		direction = !!(dep->flags & DWC3_EP0_DIR_IN);

		if (dwc->ep0state != EP0_DATA_PHASE) {
			dev_WARN(dwc->dev, "Unexpected pending request\n");
			return 0;
		}

		__dwc3_ep0_do_control_data(dwc, dwc->eps[direction], req);

		dep->flags &= ~(DWC3_EP_PENDING_REQUEST |
				DWC3_EP0_DIR_IN);

		return 0;
	}

	/*
	 * In case gadget driver asked us to delay the STATUS phase,
	 * handle it here.
	 */
	if (dwc->delayed_status) {
		unsigned	direction;

		direction = !dwc->ep0_expect_in;
		dwc->delayed_status = false;
		usb_gadget_set_state(&dwc->gadget, USB_STATE_CONFIGURED);

		if (dwc->ep0state == EP0_STATUS_PHASE)
			__dwc3_ep0_do_control_status(dwc, dwc->eps[direction]);
		else
			dev_dbg(dwc->dev, "too early for delayed status\n");

		return 0;
	}

	/*
	 * Unfortunately we have uncovered a limitation wrt the Data Phase.
	 *
	 * Section 9.4 says we can wait for the XferNotReady(DATA) event to
	 * come before issueing Start Transfer command, but if we do, we will
	 * miss situations where the host starts another SETUP phase instead of
	 * the DATA phase.  Such cases happen at least on TD.7.6 of the Link
	 * Layer Compliance Suite.
	 *
	 * The problem surfaces due to the fact that in case of back-to-back
	 * SETUP packets there will be no XferNotReady(DATA) generated and we
	 * will be stuck waiting for XferNotReady(DATA) forever.
	 *
	 * By looking at tables 9-13 and 9-14 of the Databook, we can see that
	 * it tells us to start Data Phase right away. It also mentions that if
	 * we receive a SETUP phase instead of the DATA phase, core will issue
	 * XferComplete for the DATA phase, before actually initiating it in
	 * the wire, with the TRB's status set to "SETUP_PENDING". Such status
	 * can only be used to print some debugging logs, as the core expects
	 * us to go through to the STATUS phase and start a CONTROL_STATUS TRB,
	 * just so it completes right away, without transferring anything and,
	 * only then, we can go back to the SETUP phase.
	 *
	 * Because of this scenario, SNPS decided to change the programming
	 * model of control transfers and support on-demand transfers only for
	 * the STATUS phase. To fix the issue we have now, we will always wait
	 * for gadget driver to queue the DATA phase's struct usb_request, then
	 * start it right away.
	 *
	 * If we're actually in a 2-stage transfer, we will wait for
	 * XferNotReady(STATUS).
	 */
	if (dwc->three_stage_setup) {
		unsigned        direction;

		direction = dwc->ep0_expect_in;
		dwc->ep0state = EP0_DATA_PHASE;

		__dwc3_ep0_do_control_data(dwc, dwc->eps[direction], req);

		dep->flags &= ~DWC3_EP0_DIR_IN;
	}

	return 0;
}

int dwc3_gadget_ep0_queue(struct usb_ep *ep, struct usb_request *request,
		gfp_t gfp_flags)
{
	struct dwc3_request		*req = to_dwc3_request(request);
	struct dwc3_ep			*dep = to_dwc3_ep(ep);
	struct dwc3			*dwc = dep->dwc;

	unsigned long			flags;

	int				ret;

	spin_lock_irqsave(&dwc->lock, flags);
	if (!dep->endpoint.desc) {
		dev_dbg(dwc->dev, "trying to queue request %p to disabled %s\n",
				request, dep->name);
		ret = -ESHUTDOWN;
		goto out;
	}

	/* we share one TRB for ep0/1 */
	if (!list_empty(&dep->request_list)) {
		ret = -EBUSY;
		goto out;
	}

	dev_vdbg(dwc->dev, "queueing request %p to %s length %d, state '%s'\n",
			request, dep->name, request->length,
			dwc3_ep0_state_string(dwc->ep0state));

	ret = __dwc3_gadget_ep0_queue(dep, req);

out:
	spin_unlock_irqrestore(&dwc->lock, flags);

	return ret;
}

static void dwc3_ep0_stall_and_restart(struct dwc3 *dwc)
{
	struct dwc3_ep		*dep;

	/* reinitialize physical ep1 */
	dep = dwc->eps[1];
	dep->flags = DWC3_EP_ENABLED;

	/* stall is always issued on EP0 */
	dep = dwc->eps[0];
	__dwc3_gadget_ep_set_halt(dep, 1, true);
	dep->flags = DWC3_EP_ENABLED;
	dwc->delayed_status = false;

	if (!list_empty(&dep->request_list)) {
		struct dwc3_request	*req;

		req = next_request(&dep->request_list);
		dwc3_gadget_giveback(dep, req, -ECONNRESET);
	}

	dwc->ep0state = EP0_SETUP_PHASE;
	dwc3_ep0_out_start(dwc);
}

int dwc3_gadget_ep0_set_halt(struct usb_ep *ep, int value)
{
	struct dwc3_ep			*dep = to_dwc3_ep(ep);
	struct dwc3			*dwc = dep->dwc;

	dwc3_ep0_stall_and_restart(dwc);

	return 0;
}

void dwc3_ep0_out_start(struct dwc3 *dwc)
{
	int				ret;

	ret = dwc3_ep0_start_trans(dwc, 0, dwc->ctrl_req_addr, 8,
			DWC3_TRBCTL_CONTROL_SETUP);
	WARN_ON(ret < 0);
}

static struct dwc3_ep *dwc3_wIndex_to_dep(struct dwc3 *dwc, __le16 wIndex_le)
{
	struct dwc3_ep		*dep;
	u32			windex = le16_to_cpu(wIndex_le);
	u32			epnum;

	epnum = (windex & USB_ENDPOINT_NUMBER_MASK) << 1;
	if ((windex & USB_ENDPOINT_DIR_MASK) == USB_DIR_IN)
		epnum |= 1;

	dep = dwc->eps[epnum];
	if (dep->flags & DWC3_EP_ENABLED)
		return dep;

	return NULL;
}

static void dwc3_ep0_status_cmpl(struct usb_ep *ep, struct usb_request *req)
{
}
/*
 * ch 9.4.5
 */
static int dwc3_ep0_handle_status(struct dwc3 *dwc,
		struct usb_ctrlrequest *ctrl)
{
	struct dwc3_ep		*dep;
	u32			recip;
	u32			reg;
	u16			usb_status = 0;
	__le16			*response_pkt;

	recip = ctrl->bRequestType & USB_RECIP_MASK;
	switch (recip) {
	case USB_RECIP_DEVICE:
		/*
		 * LTM will be set once we know how to set this in HW.
		 */
		usb_status |= dwc->is_selfpowered << USB_DEVICE_SELF_POWERED;

		if (dwc->speed == DWC3_DSTS_SUPERSPEED) {
			reg = dwc3_readl(dwc->regs, DWC3_DCTL);
			if (reg & DWC3_DCTL_INITU1ENA)
				usb_status |= 1 << USB_DEV_STAT_U1_ENABLED;
			if (reg & DWC3_DCTL_INITU2ENA)
				usb_status |= 1 << USB_DEV_STAT_U2_ENABLED;
		}

		break;

	case USB_RECIP_INTERFACE:
		/*
		 * Function Remote Wake Capable	D0
		 * Function Remote Wakeup	D1
		 */
		break;

	case USB_RECIP_ENDPOINT:
		dep = dwc3_wIndex_to_dep(dwc, ctrl->wIndex);
		if (!dep)
			return -EINVAL;

		if (dep->flags & DWC3_EP_STALL)
			usb_status = 1 << USB_ENDPOINT_HALT;
		break;
	default:
		return -EINVAL;
	};

	response_pkt = (__le16 *) dwc->setup_buf;
	*response_pkt = cpu_to_le16(usb_status);

	dep = dwc->eps[0];
	dwc->ep0_usb_req.dep = dep;
	dwc->ep0_usb_req.request.length = sizeof(*response_pkt);
	dwc->ep0_usb_req.request.buf = dwc->setup_buf;
	dwc->ep0_usb_req.request.complete = dwc3_ep0_status_cmpl;

	return __dwc3_gadget_ep0_queue(dep, &dwc->ep0_usb_req);
}

static int dwc3_ep0_handle_feature(struct dwc3 *dwc,
		struct usb_ctrlrequest *ctrl, int set)
{
	struct dwc3_ep		*dep;
	u32			recip;
	u32			wValue;
	u32			wIndex;
#ifndef CONFIG_USB_ANDROID_SAMSUNG_COMPOSITE
	u32			reg;
#endif
	int			ret;
	enum usb_device_state	state;

	wValue = le16_to_cpu(ctrl->wValue);
	wIndex = le16_to_cpu(ctrl->wIndex);
	recip = ctrl->bRequestType & USB_RECIP_MASK;
	state = dwc->gadget.state;

	switch (recip) {
	case USB_RECIP_DEVICE:

		switch (wValue) {
		case USB_DEVICE_REMOTE_WAKEUP:
			break;
		/*
		 * 9.4.1 says only only for SS, in AddressState only for
		 * default control pipe
		 */
		case USB_DEVICE_U1_ENABLE:
			if (state != USB_STATE_CONFIGURED)
				return -EINVAL;
			if (dwc->speed != DWC3_DSTS_SUPERSPEED)
				return -EINVAL;

			/* see NEGATIVE RX DETECTION comment */
			if (set && dwc->revision < DWC3_REVISION_230A)
				return 0;

#ifndef CONFIG_USB_ANDROID_SAMSUNG_COMPOSITE
			reg = dwc3_readl(dwc->regs, DWC3_DCTL);
			if (set)
				reg |= DWC3_DCTL_INITU1ENA;
			else
				reg &= ~DWC3_DCTL_INITU1ENA;
			dwc3_writel(dwc->regs, DWC3_DCTL, reg);
#endif
			break;

		case USB_DEVICE_U2_ENABLE:
			if (state != USB_STATE_CONFIGURED)
				return -EINVAL;
			if (dwc->speed != DWC3_DSTS_SUPERSPEED)
				return -EINVAL;

			/* see NEGATIVE RX DETECTION comment */
			if (set && dwc->revision < DWC3_REVISION_230A)
				return 0;

#ifndef CONFIG_USB_ANDROID_SAMSUNG_COMPOSITE
			reg = dwc3_readl(dwc->regs, DWC3_DCTL);
			if (set)
				reg |= DWC3_DCTL_INITU2ENA;
			else
				reg &= ~DWC3_DCTL_INITU2ENA;
			dwc3_writel(dwc->regs, DWC3_DCTL, reg);
#endif
			break;

		case USB_DEVICE_LTM_ENABLE:
			return -EINVAL;
			break;

		case USB_DEVICE_TEST_MODE:
			if ((wIndex & 0xff) != 0)
				return -EINVAL;
			if (!set)
				return -EINVAL;

			dwc->test_mode_nr = wIndex >> 8;
			dwc->test_mode = true;
			break;
		default:
			return -EINVAL;
		}
		break;

	case USB_RECIP_INTERFACE:
		switch (wValue) {
		case USB_INTRF_FUNC_SUSPEND:
			if (wIndex & USB_INTRF_FUNC_SUSPEND_LP)
				/* XXX enable Low power suspend */
				;
			if (wIndex & USB_INTRF_FUNC_SUSPEND_RW)
				/* XXX enable remote wakeup */
				;
			break;
		default:
			return -EINVAL;
		}
		break;

	case USB_RECIP_ENDPOINT:
		switch (wValue) {
		case USB_ENDPOINT_HALT:
			dep = dwc3_wIndex_to_dep(dwc, wIndex);
			if (!dep)
				return -EINVAL;
			if (set == 0 && (dep->flags & DWC3_EP_WEDGE))
				break;
			ret = __dwc3_gadget_ep_set_halt(dep, set, true);
			if (ret)
				return -EINVAL;
			break;
		default:
			return -EINVAL;
		}
		break;

	default:
		return -EINVAL;
	};

	return 0;
}

static int dwc3_ep0_set_address(struct dwc3 *dwc, struct usb_ctrlrequest *ctrl)
{
	enum usb_device_state state = dwc->gadget.state;
	u32 addr;
	u32 reg;

	addr = le16_to_cpu(ctrl->wValue);
	if (addr > 127) {
		dev_dbg(dwc->dev, "invalid device address %d\n", addr);
		return -EINVAL;
	}

	if (state == USB_STATE_CONFIGURED) {
		dev_dbg(dwc->dev, "trying to set address when configured\n");
		return -EINVAL;
	}

	reg = dwc3_readl(dwc->regs, DWC3_DCFG);
	reg &= ~(DWC3_DCFG_DEVADDR_MASK);
	reg |= DWC3_DCFG_DEVADDR(addr);
	dwc3_writel(dwc->regs, DWC3_DCFG, reg);

	if (addr)
		usb_gadget_set_state(&dwc->gadget, USB_STATE_ADDRESS);
	else
		usb_gadget_set_state(&dwc->gadget, USB_STATE_DEFAULT);

	return 0;
}

static int dwc3_ep0_delegate_req(struct dwc3 *dwc, struct usb_ctrlrequest *ctrl)
{
	int ret;

	spin_unlock(&dwc->lock);
	ret = dwc->gadget_driver->setup(&dwc->gadget, ctrl);
	spin_lock(&dwc->lock);
	return ret;
}

static int dwc3_ep0_set_config(struct dwc3 *dwc, struct usb_ctrlrequest *ctrl)
{
	enum usb_device_state state = dwc->gadget.state;
	u32 cfg;
	int ret;
#ifndef CONFIG_USB_ANDROID_SAMSUNG_COMPOSITE
	u32 reg;
#endif
	dwc->start_config_issued = false;
	cfg = le16_to_cpu(ctrl->wValue);

	switch (state) {
	case USB_STATE_DEFAULT:
		return -EINVAL;
		break;

	case USB_STATE_ADDRESS:
		ret = dwc3_ep0_delegate_req(dwc, ctrl);
		/* if the cfg matches and the cfg is non zero */
		if (cfg && (!ret || (ret == USB_GADGET_DELAYED_STATUS))) {

			/*
			 * only change state if set_config has already
			 * been processed. If gadget driver returns
			 * USB_GADGET_DELAYED_STATUS, we will wait
			 * to change the state on the next usb_ep_queue()
			 */
			if (ret == 0)
				usb_gadget_set_state(&dwc->gadget,
						USB_STATE_CONFIGURED);
#ifndef CONFIG_USB_ANDROID_SAMSUNG_COMPOSITE
			/*
			 * NEGATIVE RX DETECTION
			 * Some host controllers (e.g. Intel) perform far-end
			 * receiver termination _negative_ detection while link
			 * is in U2 state. Synopsys PIPE PHY considers this
			 * signalling as U2 LFPS exit, moves to Recovery state
			 * and waits for training sequence which never comes.
			 * This finally leads to reconnection. Starting from
			 * DWC3 core 2.30a, GCTL register has bit U2EXIT_LFPS,
			 * which improves interoperability with such HCs.
			 */
			if (dwc->revision >= DWC3_REVISION_230A) {
				/*
				 * Enable transition to U1/U2 state when
				 * nothing is pending from application.
				 */
				reg = dwc3_readl(dwc->regs, DWC3_DCTL);
				reg |= (DWC3_DCTL_ACCEPTU1ENA |
						DWC3_DCTL_ACCEPTU2ENA);
				dwc3_writel(dwc->regs, DWC3_DCTL, reg);
			}
#endif
			dwc->resize_fifos = true;
			dev_dbg(dwc->dev, "resize fifos flag SET\n");
		}
		break;

	case USB_STATE_CONFIGURED:
		ret = dwc3_ep0_delegate_req(dwc, ctrl);
		if (!cfg && !ret)
			usb_gadget_set_state(&dwc->gadget,
					USB_STATE_ADDRESS);
		break;
	default:
		ret = -EINVAL;
	}
	return ret;
}

static void dwc3_ep0_set_sel_cmpl(struct usb_ep *ep, struct usb_request *req)
{
	struct dwc3_ep	*dep = to_dwc3_ep(ep);
	struct dwc3	*dwc = dep->dwc;

	u32		param = 0;
	u32		reg;

	struct timing {
		u8	u1sel;
		u8	u1pel;
		u16	u2sel;
		u16	u2pel;
	} __packed timing;

	int		ret;

	memcpy(&timing, req->buf, sizeof(timing));

	dwc->u1sel = timing.u1sel;
	dwc->u1pel = timing.u1pel;
	dwc->u2sel = le16_to_cpu(timing.u2sel);
	dwc->u2pel = le16_to_cpu(timing.u2pel);

	reg = dwc3_readl(dwc->regs, DWC3_DCTL);
	if (reg & DWC3_DCTL_INITU2ENA)
		param = dwc->u2pel;
	if (reg & DWC3_DCTL_INITU1ENA)
		param = dwc->u1pel;

	/*
	 * According to Synopsys Databook, if parameter is
	 * greater than 125, a value of zero should be
	 * programmed in the register.
	 */
	if (param > 125)
		param = 0;

	/* now that we have the time, issue DGCMD Set Sel */
	ret = dwc3_send_gadget_generic_command(dwc,
			DWC3_DGCMD_SET_PERIODIC_PAR, param);
	WARN_ON(ret < 0);
}

static int dwc3_ep0_set_sel(struct dwc3 *dwc, struct usb_ctrlrequest *ctrl)
{
	struct dwc3_ep	*dep;
	enum usb_device_state state = dwc->gadget.state;
	u16		wLength;
	u16		wValue;

	if (state == USB_STATE_DEFAULT)
		return -EINVAL;

	wValue = le16_to_cpu(ctrl->wValue);
	wLength = le16_to_cpu(ctrl->wLength);

	if (wLength != 6) {
		dev_err(dwc->dev, "Set SEL should be 6 bytes, got %d\n",
				wLength);
		return -EINVAL;
	}

	/*
	 * To handle Set SEL we need to receive 6 bytes from Host. So let's
	 * queue a usb_request for 6 bytes.
	 *
	 * Remember, though, this controller can't handle non-wMaxPacketSize
	 * aligned transfers on the OUT direction, so we queue a request for
	 * wMaxPacketSize instead.
	 */
	dep = dwc->eps[0];
	dwc->ep0_usb_req.dep = dep;
	dwc->ep0_usb_req.request.length = dep->endpoint.maxpacket;
	dwc->ep0_usb_req.request.buf = dwc->setup_buf;
	dwc->ep0_usb_req.request.complete = dwc3_ep0_set_sel_cmpl;

	return __dwc3_gadget_ep0_queue(dep, &dwc->ep0_usb_req);
}

static int dwc3_ep0_set_isoch_delay(struct dwc3 *dwc, struct usb_ctrlrequest *ctrl)
{
	u16		wLength;
	u16		wValue;
	u16		wIndex;

	wValue = le16_to_cpu(ctrl->wValue);
	wLength = le16_to_cpu(ctrl->wLength);
	wIndex = le16_to_cpu(ctrl->wIndex);

	if (wIndex || wLength)
		return -EINVAL;

	/*
	 * REVISIT It's unclear from Databook what to do with this
	 * value. For now, just cache it.
	 */
	dwc->isoch_delay = wValue;

	return 0;
}

static int dwc3_ep0_std_request(struct dwc3 *dwc, struct usb_ctrlrequest *ctrl)
{
	int ret;

	switch (ctrl->bRequest) {
	case USB_REQ_GET_STATUS:
		dev_vdbg(dwc->dev, "USB_REQ_GET_STATUS\n");
		ret = dwc3_ep0_handle_status(dwc, ctrl);
		break;
	case USB_REQ_CLEAR_FEATURE:
		dev_vdbg(dwc->dev, "USB_REQ_CLEAR_FEATURE\n");
		ret = dwc3_ep0_handle_feature(dwc, ctrl, 0);
		break;
	case USB_REQ_SET_FEATURE:
		dev_vdbg(dwc->dev, "USB_REQ_SET_FEATURE\n");
		ret = dwc3_ep0_handle_feature(dwc, ctrl, 1);
		break;
	case USB_REQ_SET_ADDRESS:
		dev_vdbg(dwc->dev, "USB_REQ_SET_ADDRESS\n");
		ret = dwc3_ep0_set_address(dwc, ctrl);
		break;
	case USB_REQ_SET_CONFIGURATION:
		dev_vdbg(dwc->dev, "USB_REQ_SET_CONFIGURATION\n");
		ret = dwc3_ep0_set_config(dwc, ctrl);
		break;
	case USB_REQ_SET_SEL:
		dev_vdbg(dwc->dev, "USB_REQ_SET_SEL\n");
		ret = dwc3_ep0_set_sel(dwc, ctrl);
		break;
	case USB_REQ_SET_ISOCH_DELAY:
		dev_vdbg(dwc->dev, "USB_REQ_SET_ISOCH_DELAY\n");
		ret = dwc3_ep0_set_isoch_delay(dwc, ctrl);
		break;
	case USB_REQ_SET_INTERFACE:
		dev_vdbg(dwc->dev, "USB_REQ_SET_INTERFACE\n");
		dwc->start_config_issued = false;
		/* Fall through */
	default:
		dev_vdbg(dwc->dev, "Forwarding to gadget driver\n");
		ret = dwc3_ep0_delegate_req(dwc, ctrl);
		break;
	};

	return ret;
}

static void dwc3_ep0_inspect_setup(struct dwc3 *dwc,
		const struct dwc3_event_depevt *event)
{
	struct usb_ctrlrequest *ctrl = dwc->ctrl_req;
	int ret = -EINVAL;
	u32 len;

	if (!dwc->gadget_driver)
		goto out;

	len = le16_to_cpu(ctrl->wLength);
	if (!len) {
		dwc->three_stage_setup = false;
		dwc->ep0_expect_in = false;
		dwc->ep0_next_event = DWC3_EP0_NRDY_STATUS;
	} else {
		dwc->three_stage_setup = true;
		dwc->ep0_expect_in = !!(ctrl->bRequestType & USB_DIR_IN);
		dwc->ep0_next_event = DWC3_EP0_NRDY_DATA;
	}

	if ((ctrl->bRequestType & USB_TYPE_MASK) == USB_TYPE_STANDARD)
		ret = dwc3_ep0_std_request(dwc, ctrl);
	else
		ret = dwc3_ep0_delegate_req(dwc, ctrl);

	if (ret == USB_GADGET_DELAYED_STATUS)
		dwc->delayed_status = true;

out:
	if (ret < 0)
		dwc3_ep0_stall_and_restart(dwc);
}

static void dwc3_ep0_complete_data(struct dwc3 *dwc,
		const struct dwc3_event_depevt *event)
{
	struct dwc3_request	*r = NULL;
	struct usb_request	*ur;
	struct dwc3_trb		*trb;
	struct dwc3_ep		*ep0;
	u32			transferred;
	u32			status;
	u32			length;
	u8			epnum;

	epnum = event->endpoint_number;
	ep0 = dwc->eps[0];

	dwc->ep0_next_event = DWC3_EP0_NRDY_STATUS;

	trb = dwc->ep0_trb;

	r = next_request(&ep0->request_list);
	if (!r)
		return;

	status = DWC3_TRB_SIZE_TRBSTS(trb->size);
	if (status == DWC3_TRBSTS_SETUP_PENDING) {
		dev_dbg(dwc->dev, "Setup Pending received\n");

		if (r)
			dwc3_gadget_giveback(ep0, r, -ECONNRESET);

		return;
	}

	if (dwc->ep0_zlp_sent)
		goto finish_zlp;

	ur = &r->request;

	length = trb->size & DWC3_TRB_SIZE_MASK;

	if (dwc->ep0_bounced) {
		unsigned transfer_size = ur->length;
		unsigned maxp = ep0->endpoint.maxpacket;

		transfer_size += (maxp - (transfer_size % maxp));

		/* Maximum of DWC3_EP0_BOUNCE_SIZE can only be received */
		if (transfer_size > DWC3_EP0_BOUNCE_SIZE)
			transfer_size = DWC3_EP0_BOUNCE_SIZE;

		transferred = min_t(u32, ur->length,
				transfer_size - length);
		memcpy(ur->buf, dwc->ep0_bounce, transferred);
	} else {
		transferred = ur->length - length;
	}

	ur->actual += transferred;

	if ((epnum & 1) && ur->actual < ur->length) {
		/* for some reason we did not get everything out */

		dwc3_ep0_stall_and_restart(dwc);
		return;
	}

	/* handle the case where we have to send a zero packet */
	if ((epnum & 1) && ur->zero &&
	    (ur->length % ep0->endpoint.maxpacket == 0)) {
		int ret;

		ret = dwc3_ep0_start_trans(dwc, epnum, dwc->ctrl_req_addr, 0,
				DWC3_TRBCTL_CONTROL_DATA);
		WARN_ON(ret < 0);
		dwc->ep0_zlp_sent = 1;
		return;
	}

finish_zlp:
	dwc3_gadget_giveback(ep0, r, 0);
}

static void dwc3_ep0_complete_status(struct dwc3 *dwc,
		const struct dwc3_event_depevt *event)
{
	struct dwc3_request	*r;
	struct dwc3_ep		*dep;
	struct dwc3_trb		*trb;
	u32			status;

	dep = dwc->eps[0];
	trb = dwc->ep0_trb;

	if (!list_empty(&dep->request_list)) {
		r = next_request(&dep->request_list);

		dwc3_gadget_giveback(dep, r, 0);
	}

	if (dwc->test_mode) {
		int ret;

		ret = dwc3_gadget_set_test_mode(dwc, dwc->test_mode_nr);
		if (ret < 0) {
			dev_dbg(dwc->dev, "Invalid Test #%d\n",
					dwc->test_mode_nr);
			dwc3_ep0_stall_and_restart(dwc);
			return;
		}
	}

	status = DWC3_TRB_SIZE_TRBSTS(trb->size);
	if (status == DWC3_TRBSTS_SETUP_PENDING)
		dev_dbg(dwc->dev, "Setup Pending received\n");

	dwc->ep0state = EP0_SETUP_PHASE;
	dwc3_ep0_out_start(dwc);
}

static void dwc3_ep0_xfer_complete(struct dwc3 *dwc,
			const struct dwc3_event_depevt *event)
{
	struct dwc3_ep		*dep = dwc->eps[event->endpoint_number];

	dep->flags &= ~DWC3_EP_BUSY;
	dep->resource_index = 0;
	dwc->setup_packet_pending = false;

	switch (dwc->ep0state) {
	case EP0_SETUP_PHASE:
		dev_vdbg(dwc->dev, "Inspecting Setup Bytes\n");
		dwc3_ep0_inspect_setup(dwc, event);
		break;

	case EP0_DATA_PHASE:
		dev_vdbg(dwc->dev, "Data Phase\n");
		dwc3_ep0_complete_data(dwc, event);
		break;

	case EP0_STATUS_PHASE:
		dev_vdbg(dwc->dev, "Status Phase\n");
		dwc3_ep0_complete_status(dwc, event);
		break;
	default:
		WARN(true, "UNKNOWN ep0state %d\n", dwc->ep0state);
	}
}

static void __dwc3_ep0_do_control_data(struct dwc3 *dwc,
		struct dwc3_ep *dep, struct dwc3_request *req)
{
	int			ret;

	req->direction = !!dep->number;

	if (req->request.length == 0) {
		ret = dwc3_ep0_start_trans(dwc, dep->number,
				dwc->ctrl_req_addr, 0,
				DWC3_TRBCTL_CONTROL_DATA);
	} else if (!IS_ALIGNED(req->request.length, dep->endpoint.maxpacket)
			&& (dep->number == 0)) {
		u32	transfer_size;
		u32	maxpacket;

<<<<<<< HEAD
		WARN_ON(req->request.length > DWC3_EP0_BOUNCE_SIZE);
=======
		ret = usb_gadget_map_request(&dwc->gadget, &req->request,
				dep->number);
		if (ret) {
			dev_dbg(dwc->dev, "failed to map request\n");
			return;
		}
>>>>>>> 90915bdf

		maxpacket = dep->endpoint.maxpacket;
		transfer_size = roundup(req->request.length, maxpacket);

		if (transfer_size > DWC3_EP0_BOUNCE_SIZE) {
			dev_WARN(dwc->dev, "bounce buf can't handle req len\n");
			transfer_size = DWC3_EP0_BOUNCE_SIZE;
		}

		dwc->ep0_bounced = true;

		/*
		 * REVISIT in case request length is bigger than
		 * DWC3_EP0_BOUNCE_SIZE we will need two chained
		 * TRBs to handle the transfer.
		 */
		ret = dwc3_ep0_start_trans(dwc, dep->number,
				dwc->ep0_bounce_addr, transfer_size,
				DWC3_TRBCTL_CONTROL_DATA);
	} else {
		ret = usb_gadget_map_request(&dwc->gadget, &req->request,
				dep->number);
		if (ret) {
			dev_dbg(dwc->dev, "failed to map request\n");
			return;
		}

		ret = dwc3_ep0_start_trans(dwc, dep->number, req->request.dma,
				req->request.length, DWC3_TRBCTL_CONTROL_DATA);
	}

	WARN_ON(ret < 0);
}

static int dwc3_ep0_start_control_status(struct dwc3_ep *dep)
{
	struct dwc3		*dwc = dep->dwc;
	u32			type;

	type = dwc->three_stage_setup ? DWC3_TRBCTL_CONTROL_STATUS3
		: DWC3_TRBCTL_CONTROL_STATUS2;

	return dwc3_ep0_start_trans(dwc, dep->number,
			dwc->ctrl_req_addr, 0, type);
}

static void __dwc3_ep0_do_control_status(struct dwc3 *dwc, struct dwc3_ep *dep)
{
	if (dwc->resize_fifos) {
		dev_dbg(dwc->dev, "starting to resize fifos\n");
		dwc3_gadget_resize_tx_fifos(dwc);
		dwc->resize_fifos = 0;
	}

	WARN_ON(dwc3_ep0_start_control_status(dep));
}

static void dwc3_ep0_do_control_status(struct dwc3 *dwc,
		const struct dwc3_event_depevt *event)
{
	struct dwc3_ep		*dep = dwc->eps[event->endpoint_number];

	__dwc3_ep0_do_control_status(dwc, dep);
}

static void dwc3_ep0_end_control_data(struct dwc3 *dwc, struct dwc3_ep *dep)
{
	struct dwc3_gadget_ep_cmd_params params;
	u32			cmd;
	int			ret;

	if (!dep->resource_index)
		return;

	cmd = DWC3_DEPCMD_ENDTRANSFER;
	cmd |= DWC3_DEPCMD_CMDIOC;
	cmd |= DWC3_DEPCMD_PARAM(dep->resource_index);
	memset(&params, 0, sizeof(params));
	ret = dwc3_send_gadget_ep_cmd(dwc, dep->number, cmd, &params);
	WARN_ON_ONCE(ret);
	dep->resource_index = 0;
}

static void dwc3_ep0_xfernotready(struct dwc3 *dwc,
		const struct dwc3_event_depevt *event)
{
	dwc->setup_packet_pending = true;

	switch (event->status) {
	case DEPEVT_STATUS_CONTROL_DATA:
		dev_vdbg(dwc->dev, "Control Data\n");

		/*
		 * We already have a DATA transfer in the controller's cache,
		 * if we receive a XferNotReady(DATA) we will ignore it, unless
		 * it's for the wrong direction.
		 *
		 * In that case, we must issue END_TRANSFER command to the Data
		 * Phase we already have started and issue SetStall on the
		 * control endpoint.
		 */
		if (dwc->ep0_expect_in != event->endpoint_number) {
			struct dwc3_ep	*dep = dwc->eps[dwc->ep0_expect_in];

			dev_vdbg(dwc->dev, "Wrong direction for Data phase\n");
			dwc3_ep0_end_control_data(dwc, dep);
			dwc3_ep0_stall_and_restart(dwc);
			return;
		}

		break;

	case DEPEVT_STATUS_CONTROL_STATUS:
		if (dwc->ep0_next_event != DWC3_EP0_NRDY_STATUS)
			return;

		dev_vdbg(dwc->dev, "Control Status\n");

		dwc->ep0state = EP0_STATUS_PHASE;

		if (dwc->delayed_status) {
			WARN_ON_ONCE(event->endpoint_number != 1);
			dev_vdbg(dwc->dev, "Mass Storage delayed status\n");
			return;
		}

		dwc3_ep0_do_control_status(dwc, event);
	}
}

void dwc3_ep0_interrupt(struct dwc3 *dwc,
		const struct dwc3_event_depevt *event)
{
	u8			epnum = event->endpoint_number;

	dev_dbg(dwc->dev, "%s while ep%d%s in state '%s'\n",
			dwc3_ep_event_string(event->endpoint_event),
			epnum >> 1, (epnum & 1) ? "in" : "out",
			dwc3_ep0_state_string(dwc->ep0state));

	switch (event->endpoint_event) {
	case DWC3_DEPEVT_XFERCOMPLETE:
		dwc3_ep0_xfer_complete(dwc, event);
		break;

	case DWC3_DEPEVT_XFERNOTREADY:
		dwc3_ep0_xfernotready(dwc, event);
		break;

	case DWC3_DEPEVT_XFERINPROGRESS:
	case DWC3_DEPEVT_RXTXFIFOEVT:
	case DWC3_DEPEVT_STREAMEVT:
	case DWC3_DEPEVT_EPCMDCMPLT:
		break;
	}
}<|MERGE_RESOLUTION|>--- conflicted
+++ resolved
@@ -947,16 +947,12 @@
 		u32	transfer_size;
 		u32	maxpacket;
 
-<<<<<<< HEAD
-		WARN_ON(req->request.length > DWC3_EP0_BOUNCE_SIZE);
-=======
 		ret = usb_gadget_map_request(&dwc->gadget, &req->request,
 				dep->number);
 		if (ret) {
 			dev_dbg(dwc->dev, "failed to map request\n");
 			return;
 		}
->>>>>>> 90915bdf
 
 		maxpacket = dep->endpoint.maxpacket;
 		transfer_size = roundup(req->request.length, maxpacket);
