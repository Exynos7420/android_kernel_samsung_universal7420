--- conflicted
+++ resolved
@@ -1158,11 +1158,7 @@
 static const struct driver_info cdc_ncm_info = {
 	.description = "CDC NCM",
 	.flags = FLAG_POINTTOPOINT | FLAG_NO_SETINT | FLAG_MULTI_PACKET
-<<<<<<< HEAD
 					| FLAG_LINK_INTR,
-=======
-			| FLAG_LINK_INTR,
->>>>>>> 2ecaf1d0
 	.bind = cdc_ncm_bind,
 	.unbind = cdc_ncm_unbind,
 	.check_connect = cdc_ncm_check_connect,
